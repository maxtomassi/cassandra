--- conflicted
+++ resolved
@@ -25,11 +25,7 @@
     <property name="debuglevel" value="source,lines,vars"/>
 
     <!-- default version and SCM information -->
-<<<<<<< HEAD
-    <property name="base.version" value="2.0.13"/>
-=======
     <property name="base.version" value="2.0.14"/>
->>>>>>> 2433068c
     <property name="scm.connection" value="scm:git://git.apache.org/cassandra.git"/>
     <property name="scm.developerConnection" value="scm:git://git.apache.org/cassandra.git"/>
     <property name="scm.url" value="http://git-wip-us.apache.org/repos/asf?p=cassandra.git;a=tree"/>
@@ -1040,8 +1036,7 @@
         <jvmarg value="-Dlog4j.configuration=log4j-junit.properties" />
         <jvmarg value="-Djava.awt.headless=true"/>
         <jvmarg value="-javaagent:${basedir}/lib/jamm-0.2.5.jar" />
-        <jvmarg value="-Dcassandra.jmx.local.port=7199" />
- 	<jvmarg value="-ea"/>
+        <jvmarg value="-ea"/>
         <jvmarg value="-Xss256k"/>
         <optjvmargs/>
         <classpath>
