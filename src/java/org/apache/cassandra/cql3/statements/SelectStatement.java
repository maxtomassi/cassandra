/*
 * Licensed to the Apache Software Foundation (ASF) under one
 * or more contributor license agreements.  See the NOTICE file
 * distributed with this work for additional information
 * regarding copyright ownership.  The ASF licenses this file
 * to you under the Apache License, Version 2.0 (the
 * "License"); you may not use this file except in compliance
 * with the License.  You may obtain a copy of the License at
 *
 *     http://www.apache.org/licenses/LICENSE-2.0
 *
 * Unless required by applicable law or agreed to in writing, software
 * distributed under the License is distributed on an "AS IS" BASIS,
 * WITHOUT WARRANTIES OR CONDITIONS OF ANY KIND, either express or implied.
 * See the License for the specific language governing permissions and
 * limitations under the License.
 */
package org.apache.cassandra.cql3.statements;

import java.nio.ByteBuffer;
import java.util.*;
import java.util.concurrent.ExecutionException;

import com.google.common.collect.AbstractIterator;
import org.slf4j.Logger;
import org.slf4j.LoggerFactory;

import org.apache.cassandra.auth.Permission;
import org.apache.cassandra.cql3.*;
import org.apache.cassandra.transport.messages.ResultMessage;
import org.apache.cassandra.config.CFMetaData;
import org.apache.cassandra.config.ColumnDefinition;
import org.apache.cassandra.db.*;
import org.apache.cassandra.db.filter.*;
import org.apache.cassandra.db.marshal.*;
import org.apache.cassandra.dht.*;
import org.apache.cassandra.exceptions.*;
import org.apache.cassandra.service.ClientState;
import org.apache.cassandra.service.QueryState;
import org.apache.cassandra.service.RangeSliceVerbHandler;
import org.apache.cassandra.service.StorageProxy;
import org.apache.cassandra.service.StorageService;
import org.apache.cassandra.db.ConsistencyLevel;
import org.apache.cassandra.thrift.IndexExpression;
import org.apache.cassandra.thrift.IndexOperator;
import org.apache.cassandra.thrift.ThriftValidation;
import org.apache.cassandra.utils.ByteBufferUtil;
import org.apache.cassandra.utils.FBUtilities;
import org.apache.cassandra.utils.Pair;

/**
 * Encapsulates a completely parsed SELECT query, including the target
 * column family, expression, result count, and ordering clause.
 *
 */
public class SelectStatement implements CQLStatement
{
    private static final Logger logger = LoggerFactory.getLogger(SelectStatement.class);

    private final int boundTerms;
    public final CFDefinition cfDef;
    public final Parameters parameters;
    private final Selection selection;

    private final Restriction[] keyRestrictions;
    private final Restriction[] columnRestrictions;
    private final Map<CFDefinition.Name, Restriction> metadataRestrictions = new HashMap<CFDefinition.Name, Restriction>();
    private Restriction sliceRestriction;

    private boolean isReversed;
    private boolean onToken;
    private boolean isKeyRange;
    private boolean keyIsInRelation;

    private static enum Bound
    {
        START(0), END(1);

        public final int idx;

        Bound(int idx)
        {
            this.idx = idx;
        }

        public static Bound reverse(Bound b)
        {
            return b == START ? END : START;
        }
    };

    public SelectStatement(CFDefinition cfDef, int boundTerms, Parameters parameters, Selection selection)
    {
        this.cfDef = cfDef;
        this.boundTerms = boundTerms;
        this.selection = selection;
        this.keyRestrictions = new Restriction[cfDef.keys.size()];
        this.columnRestrictions = new Restriction[cfDef.columns.size()];
        this.parameters = parameters;
    }

    public int getBoundsTerms()
    {
        return boundTerms;
    }

    public void checkAccess(ClientState state) throws InvalidRequestException, UnauthorizedException
    {
        state.hasColumnFamilyAccess(keyspace(), columnFamily(), Permission.SELECT);
    }

    public void validate(ClientState state) throws InvalidRequestException
    {
        // Nothing to do, all validation has been done by RawStatement.prepare()
    }

    public ResultMessage.Rows execute(ConsistencyLevel cl, QueryState state, List<ByteBuffer> variables) throws RequestExecutionException, RequestValidationException
    {
        if (cl == null)
            throw new InvalidRequestException("Invalid empty consistency level");

        cl.validateForRead(keyspace());

        List<Row> rows = isKeyRange
                       ? StorageProxy.getRangeSlice(getRangeCommand(variables), cl)
                       : StorageProxy.read(getSliceCommands(variables), cl);

        return processResults(rows, variables);
    }

    private ResultMessage.Rows processResults(List<Row> rows, List<ByteBuffer> variables) throws RequestValidationException
    {
        // Even for count, we need to process the result as it'll group some column together in sparse column families
        ResultSet rset = process(rows, variables);
        rset = parameters.isCount ? rset.makeCountResult() : rset;
        return new ResultMessage.Rows(rset);
    }

    static List<Row> readLocally(String keyspace, List<ReadCommand> cmds)
    {
        Table table = Table.open(keyspace);
        List<Row> rows = new ArrayList(cmds.size());
        for (ReadCommand cmd : cmds)
            rows.add(cmd.getRow(table));
        return rows;
    }

    public ResultMessage.Rows executeInternal(QueryState state) throws RequestExecutionException, RequestValidationException
    {
        try
        {
            List<Row> rows = isKeyRange
                           ? RangeSliceVerbHandler.executeLocally(getRangeCommand(Collections.<ByteBuffer>emptyList()))
                           : readLocally(keyspace(), getSliceCommands(Collections.<ByteBuffer>emptyList()));

            return processResults(rows, Collections.<ByteBuffer>emptyList());
        }
        catch (ExecutionException e)
        {
            throw new RuntimeException(e);
        }
        catch (InterruptedException e)
        {
            throw new RuntimeException(e);
        }
    }

    public ResultSet process(List<Row> rows) throws InvalidRequestException
    {
        assert !parameters.isCount; // not yet needed
        return process(rows, Collections.<ByteBuffer>emptyList());
    }

    public String keyspace()
    {
        return cfDef.cfm.ksName;
    }

    public String columnFamily()
    {
        return cfDef.cfm.cfName;
    }

    private List<ReadCommand> getSliceCommands(List<ByteBuffer> variables) throws RequestValidationException
    {
        QueryPath queryPath = new QueryPath(columnFamily());
        Collection<ByteBuffer> keys = getKeys(variables);
        List<ReadCommand> commands = new ArrayList<ReadCommand>(keys.size());

        // ...a range (slice) of column names
        if (isColumnRange())
        {
            // Note that we use the total limit for every key. This is
            // potentially inefficient, but then again, IN + LIMIT is not a
            // very sensible choice
            for (ByteBuffer key : keys)
            {
                QueryProcessor.validateKey(key);
                // Note that we should not share the slice filter amongst the command, due to SliceQueryFilter not
                // being immutable due to its columnCounter used by the lastCounted() method
                // (this is fairly ugly and we should change that but that's probably not a tiny refactor to do that cleanly)
                commands.add(new SliceFromReadCommand(keyspace(), key, queryPath, (SliceQueryFilter)makeFilter(variables)));
            }
        }
        // ...of a list of column names
        else
        {
            // ByNames commands can share the filter
            IDiskAtomFilter filter = makeFilter(variables);
            for (ByteBuffer key: keys)
            {
                QueryProcessor.validateKey(key);
                commands.add(new SliceByNamesReadCommand(keyspace(), key, queryPath, (NamesQueryFilter)filter));
            }
        }
        return commands;
    }

    private RangeSliceCommand getRangeCommand(List<ByteBuffer> variables) throws RequestValidationException
    {
        IDiskAtomFilter filter = makeFilter(variables);
        List<IndexExpression> expressions = getIndexExpressions(variables);
        // The LIMIT provided by the user is the number of CQL row he wants returned.
        // We want to have getRangeSlice to count the number of columns, not the number of keys.
        return new RangeSliceCommand(keyspace(),
                                     columnFamily(),
                                     null,
                                     filter,
                                     getKeyBounds(variables),
                                     expressions,
                                     getLimit(),
                                     true,
                                     false);
    }

    private AbstractBounds<RowPosition> getKeyBounds(List<ByteBuffer> variables) throws InvalidRequestException
    {
        IPartitioner<?> p = StorageService.getPartitioner();
        AbstractBounds<RowPosition> bounds;

        if (onToken)
        {
            Token startToken = getTokenBound(Bound.START, variables, p);
            Token endToken = getTokenBound(Bound.END, variables, p);

            RowPosition start = includeKeyBound(Bound.START) ? startToken.minKeyBound() : startToken.maxKeyBound();
            RowPosition end = includeKeyBound(Bound.END) ? endToken.maxKeyBound() : endToken.minKeyBound();
            bounds = new Range<RowPosition>(start, end);
        }
        else
        {
            ByteBuffer startKeyBytes = getKeyBound(Bound.START, variables);
            ByteBuffer finishKeyBytes = getKeyBound(Bound.END, variables);

            RowPosition startKey = RowPosition.forKey(startKeyBytes, p);
            RowPosition finishKey = RowPosition.forKey(finishKeyBytes, p);
            if (startKey.compareTo(finishKey) > 0 && !finishKey.isMinimum(p))
            {
                if (p.preservesOrder())
                    throw new InvalidRequestException("Start key must sort before (or equal to) finish key in your partitioner!");
                else
                    throw new InvalidRequestException("Start key sorts after end key. This is not allowed; you probably should not specify end key at all under random partitioner");
            }
            if (includeKeyBound(Bound.START))
            {
                bounds = includeKeyBound(Bound.END)
                    ? new Bounds<RowPosition>(startKey, finishKey)
                    : new IncludingExcludingBounds<RowPosition>(startKey, finishKey);
            }
            else
            {
                bounds = includeKeyBound(Bound.END)
                    ? new Range<RowPosition>(startKey, finishKey)
                    : new ExcludingBounds<RowPosition>(startKey, finishKey);
            }
        }
        return bounds;
    }

    private IDiskAtomFilter makeFilter(List<ByteBuffer> variables)
    throws InvalidRequestException
    {
        if (isColumnRange())
        {
            // For sparse, we used to ask for 'defined columns' * 'asked limit' (where defined columns includes the row marker)
            // to account for the grouping of columns.
            // Since that doesn't work for maps/sets/lists, we now use the compositesToGroup option of SliceQueryFilter.
            // But we must preserve backward compatibility too (for mixed version cluster that is).
            int multiplier = cfDef.isCompact ? 1 : (cfDef.metadata.size() + 1);
            int toGroup = cfDef.isCompact ? -1 : cfDef.columns.size();
            ColumnSlice slice = new ColumnSlice(getRequestedBound(Bound.START, variables),
                                                getRequestedBound(Bound.END, variables));
            SliceQueryFilter filter = new SliceQueryFilter(new ColumnSlice[]{slice},
                                                           isReversed,
                                                           getLimit(),
                                                           toGroup,
                                                           multiplier);
            QueryProcessor.validateSliceFilter(cfDef.cfm, filter);
            return filter;
        }
        else
        {
            SortedSet<ByteBuffer> columnNames = getRequestedColumns(variables);
            QueryProcessor.validateColumnNames(columnNames);
            return new NamesQueryFilter(columnNames, true);
        }
    }

    private int getLimit()
    {
        // Internally, we don't support exclusive bounds for slices. Instead,
        // we query one more element if necessary and exclude
        return sliceRestriction != null && !sliceRestriction.isInclusive(Bound.START) && parameters.limit != Integer.MAX_VALUE
             ? parameters.limit + 1
             : parameters.limit;
    }

    private Collection<ByteBuffer> getKeys(final List<ByteBuffer> variables) throws InvalidRequestException
    {
        List<ByteBuffer> keys = new ArrayList<ByteBuffer>();
        ColumnNameBuilder builder = cfDef.getKeyNameBuilder();
        for (CFDefinition.Name name : cfDef.keys.values())
        {
            Restriction r = keyRestrictions[name.position];
            assert r != null;
            if (builder.remainingCount() == 1)
            {
                for (Term t : r.eqValues)
                {
                    ByteBuffer val = t.bindAndGet(variables);
                    if (val == null)
                        throw new InvalidRequestException(String.format("Invalid null value for partition key part %s", name));
                    keys.add(builder.copy().add(val).build());
                }
            }
            else
            {
                if (r.eqValues.size() > 1)
                    throw new InvalidRequestException("IN is only supported on the last column of the partition key");
                ByteBuffer val = r.eqValues.get(0).bindAndGet(variables);
                if (val == null)
                    throw new InvalidRequestException(String.format("Invalid null value for partition key part %s", name));
                builder.add(val);
            }
        }
        return keys;
    }

    private ByteBuffer getKeyBound(Bound b, List<ByteBuffer> variables) throws InvalidRequestException
    {
        return buildBound(b, cfDef.keys.values(), keyRestrictions, false, cfDef.getKeyNameBuilder(), variables);
    }

    private Token getTokenBound(Bound b, List<ByteBuffer> variables, IPartitioner<?> p) throws InvalidRequestException
    {
        assert onToken;

        Restriction keyRestriction = keyRestrictions[0];
        Term t = keyRestriction.isEquality()
               ? keyRestriction.eqValues.get(0)
               : keyRestriction.bound(b);

        if (t == null)
            return p.getMinimumToken();

        ByteBuffer value = t.bindAndGet(variables);
        if (value == null)
            throw new InvalidRequestException("Invalid null token value");
        return p.getTokenFactory().fromByteArray(value);
    }

    private boolean includeKeyBound(Bound b)
    {
        for (Restriction r : keyRestrictions)
        {
            if (r == null)
                return true;
            else if (!r.isEquality())
                return r.isInclusive(b);
        }
        // All equality
        return true;
    }

    private boolean isColumnRange()
    {
        // Static CF never entails a column slice
        if (!cfDef.isCompact && !cfDef.isComposite)
            return false;

        // However, collections always entails one
        if (selectACollection())
            return true;

        // Otherwise, it is a range query if it has at least one the column alias
        // for which no relation is defined or is not EQ.
        for (Restriction r : columnRestrictions)
        {
            if (r == null || !r.isEquality())
                return true;
        }
        return false;
    }

    private SortedSet<ByteBuffer> getRequestedColumns(List<ByteBuffer> variables) throws InvalidRequestException
    {
        assert !isColumnRange();

        ColumnNameBuilder builder = cfDef.getColumnNameBuilder();
        Iterator<ColumnIdentifier> idIter = cfDef.columns.keySet().iterator();
        for (Restriction r : columnRestrictions)
        {
            ColumnIdentifier id = idIter.next();
            assert r != null && r.isEquality();
            if (r.eqValues.size() > 1)
            {
                // We have a IN, which we only support for the last column.
                // If compact, just add all values and we're done. Otherwise,
                // for each value of the IN, creates all the columns corresponding to the selection.
                SortedSet<ByteBuffer> columns = new TreeSet<ByteBuffer>(cfDef.cfm.comparator);
                Iterator<Term> iter = r.eqValues.iterator();
                while (iter.hasNext())
                {
                    Term v = iter.next();
                    ColumnNameBuilder b = iter.hasNext() ? builder.copy() : builder;
                    ByteBuffer val = v.bindAndGet(variables);
                    if (val == null)
                        throw new InvalidRequestException(String.format("Invalid null value for clustering key part %s", id));
                    b.add(val);
                    if (cfDef.isCompact)
                        columns.add(b.build());
                    else
                        columns.addAll(addSelectedColumns(b));
                }
                return columns;
            }
            else
            {
                ByteBuffer val = r.eqValues.get(0).bindAndGet(variables);
                if (val == null)
                    throw new InvalidRequestException(String.format("Invalid null value for clustering key part %s", id));
                builder.add(val);
            }
        }

        return addSelectedColumns(builder);
    }

    private SortedSet<ByteBuffer> addSelectedColumns(ColumnNameBuilder builder)
    {
        if (cfDef.isCompact)
        {
            return FBUtilities.singleton(builder.build());
        }
        else
        {
            // Collections require doing a slice query because a given collection is a
            // non-know set of columns, so we shouldn't get there
            assert !selectACollection();

            SortedSet<ByteBuffer> columns = new TreeSet<ByteBuffer>(cfDef.cfm.comparator);

            // We need to query the selected column as well as the marker
            // column (for the case where the row exists but has no columns outside the PK)
            // One exception is "static CF" (non-composite non-compact CF) that
            // don't have marker and for which we must query all columns instead
            if (cfDef.isComposite)
            {
                // marker
                columns.add(builder.copy().add(ByteBufferUtil.EMPTY_BYTE_BUFFER).build());

                // selected columns
                for (ColumnIdentifier id : selection.regularColumnsToFetch())
                    columns.add(builder.copy().add(id.key).build());
            }
            else
            {
                Iterator<ColumnIdentifier> iter = cfDef.metadata.keySet().iterator();
                while (iter.hasNext())
                {
                    ColumnIdentifier name = iter.next();
                    ColumnNameBuilder b = iter.hasNext() ? builder.copy() : builder;
                    ByteBuffer cname = b.add(name.key).build();
                    columns.add(cname);
                }
            }
            return columns;
        }
    }

    private boolean selectACollection()
    {
        if (!cfDef.hasCollections)
            return false;

        for (CFDefinition.Name name : selection.getColumnsList())
        {
            if (name.type instanceof CollectionType)
                return true;
        }

        return false;
    }

    private static ByteBuffer buildBound(Bound bound,
                                         Collection<CFDefinition.Name> names,
                                         Restriction[] restrictions,
                                         boolean isReversed,
                                         ColumnNameBuilder builder,
                                         List<ByteBuffer> variables) throws InvalidRequestException
    {
        // The end-of-component of composite doesn't depend on whether the
        // component type is reversed or not (i.e. the ReversedType is applied
        // to the component comparator but not to the end-of-component itself),
        // it only depends on whether the slice is reversed
        Bound eocBound = isReversed ? Bound.reverse(bound) : bound;
        for (CFDefinition.Name name : names)
        {
            // In a restriction, we always have Bound.START < Bound.END for the "base" comparator.
            // So if we're doing a reverse slice, we must inverse the bounds when giving them as start and end of the slice filter.
            // But if the actual comparator itself is reversed, we must inversed the bounds too.
            Bound b = isReversed == isReversedType(name) ? bound : Bound.reverse(bound);
            Restriction r = restrictions[name.position];
            if (r == null || (!r.isEquality() && r.bound(b) == null))
            {
                // There wasn't any non EQ relation on that key, we select all records having the preceding component as prefix.
                // For composites, if there was preceding component and we're computing the end, we must change the last component
                // End-Of-Component, otherwise we would be selecting only one record.
                if (builder.componentCount() > 0 && eocBound == Bound.END)
                    return builder.buildAsEndOfRange();
                else
                    return builder.build();
            }

            if (r.isEquality())
            {
                assert r.eqValues.size() == 1;
                ByteBuffer val = r.eqValues.get(0).bindAndGet(variables);
                if (val == null)
                    throw new InvalidRequestException(String.format("Invalid null clustering key part %s", name));
                builder.add(val);
            }
            else
            {
                Term t = r.bound(b);
                assert t != null;
                ByteBuffer val = t.bindAndGet(variables);
                if (val == null)
                    throw new InvalidRequestException(String.format("Invalid null clustering key part %s", name));
                return builder.add(val, r.getRelation(eocBound, b)).build();
            }
        }
        // Means no relation at all or everything was an equal
        // Note: if the builder is "full", there is no need to use the end-of-component bit. For columns selection,
        // it would be harmless to do it. However, we use this method got the partition key too. And when a query
        // with 2ndary index is done, and with the the partition provided with an EQ, we'll end up here, and in that
        // case using the eoc would be bad, since for the random partitioner we have no guarantee that
        // builder.buildAsEndOfRange() will sort after builder.build() (see #5240).
        return (bound == Bound.END && builder.remainingCount() > 0) ? builder.buildAsEndOfRange() : builder.build();
    }

    private ByteBuffer getRequestedBound(Bound b, List<ByteBuffer> variables) throws InvalidRequestException
    {
        assert isColumnRange();
        return buildBound(b, cfDef.columns.values(), columnRestrictions, isReversed, cfDef.getColumnNameBuilder(), variables);
    }

    private List<IndexExpression> getIndexExpressions(List<ByteBuffer> variables) throws InvalidRequestException
    {
        if (metadataRestrictions.isEmpty())
            return Collections.<IndexExpression>emptyList();

        List<IndexExpression> expressions = new ArrayList<IndexExpression>();
        for (Map.Entry<CFDefinition.Name, Restriction> entry : metadataRestrictions.entrySet())
        {
            CFDefinition.Name name = entry.getKey();
            Restriction restriction = entry.getValue();
            if (restriction.isEquality())
            {
                for (Term t : restriction.eqValues)
                {
                    ByteBuffer value = t.bindAndGet(variables);
                    if (value == null)
                        throw new InvalidRequestException(String.format("Unsupported null value for indexed column %s", name));
                    if (value.remaining() > 0xFFFF)
                        throw new InvalidRequestException("Index expression values may not be larger than 64K");
                    expressions.add(new IndexExpression(name.name.key, IndexOperator.EQ, value));
                }
            }
            else
            {
                for (Bound b : Bound.values())
                {
                    if (restriction.bound(b) != null)
                    {
                        ByteBuffer value = restriction.bound(b).bindAndGet(variables);
                        if (value == null)
                            throw new InvalidRequestException(String.format("Unsupported null value for indexed column %s", name));
                        if (value.remaining() > 0xFFFF)
                            throw new InvalidRequestException("Index expression values may not be larger than 64K");
                        expressions.add(new IndexExpression(name.name.key, restriction.getIndexOperator(b), value));
                    }
                }
            }
        }
        return expressions;
    }


    private Iterable<IColumn> columnsInOrder(final ColumnFamily cf, final List<ByteBuffer> variables) throws InvalidRequestException
    {
        // If the restriction for the last column alias is an IN, respect
        // requested order
        Restriction last = columnRestrictions[columnRestrictions.length - 1];
        if (last == null || !last.isEquality())
            return cf.getSortedColumns();

        ColumnNameBuilder builder = cfDef.getColumnNameBuilder();
        for (int i = 0; i < columnRestrictions.length - 1; i++)
            builder.add(columnRestrictions[i].eqValues.get(0).bindAndGet(variables));

        final List<ByteBuffer> requested = new ArrayList<ByteBuffer>(last.eqValues.size());
        Iterator<Term> iter = last.eqValues.iterator();
        while (iter.hasNext())
        {
            Term t = iter.next();
            ColumnNameBuilder b = iter.hasNext() ? builder.copy() : builder;
            requested.add(b.add(t.bindAndGet(variables)).build());
        }

        return new Iterable<IColumn>()
        {
            public Iterator<IColumn> iterator()
            {
                return new AbstractIterator<IColumn>()
                {
                    Iterator<ByteBuffer> iter = requested.iterator();
                    public IColumn computeNext()
                    {
                        if (!iter.hasNext())
                            return endOfData();
                        IColumn column = cf.getColumn(iter.next());
                        return column == null ? computeNext() : column;
                    }
                };
            }
        };
    }

    private ResultSet process(List<Row> rows, List<ByteBuffer> variables) throws InvalidRequestException
    {
        Selection.ResultSetBuilder result = selection.resultSetBuilder();
        for (org.apache.cassandra.db.Row row : rows)
        {
            // Not columns match the query, skip
            if (row.cf == null)
                continue;

            ByteBuffer[] keyComponents = null;
            if (cfDef.hasCompositeKey)
            {
                keyComponents = ((CompositeType)cfDef.cfm.getKeyValidator()).split(row.key.key);
            }
            else
            {
                keyComponents = new ByteBuffer[]{ row.key.key };
            }

            if (cfDef.isCompact)
            {
                // One cqlRow per column
                for (IColumn c : columnsInOrder(row.cf, variables))
                {
                    if (c.isMarkedForDelete())
                        continue;

                    ByteBuffer[] components = null;
                    if (cfDef.isComposite)
                    {
                        components = ((CompositeType)cfDef.cfm.comparator).split(c.name());
                    }
                    else if (sliceRestriction != null)
                    {
                        // For dynamic CF, the column could be out of the requested bounds, filter here
                        if (!sliceRestriction.isInclusive(Bound.START) && c.name().equals(sliceRestriction.bound(Bound.START).bindAndGet(variables)))
                            continue;
                        if (!sliceRestriction.isInclusive(Bound.END) && c.name().equals(sliceRestriction.bound(Bound.END).bindAndGet(variables)))
                            continue;
                    }

                    result.newRow();
                    // Respect selection order
                    for (CFDefinition.Name name : selection.getColumnsList())
                    {
                        switch (name.kind)
                        {
                            case KEY_ALIAS:
                                result.add(keyComponents[name.position]);
                                break;
                            case COLUMN_ALIAS:
                                ByteBuffer val = cfDef.isComposite
                                               ? (name.position < components.length ? components[name.position] : null)
                                               : c.name();
                                result.add(val);
                                break;
                            case VALUE_ALIAS:
                                result.add(c);
                                break;
                            case COLUMN_METADATA:
                                // This should not happen for compact CF
                                throw new AssertionError();
                            default:
                                throw new AssertionError();
                        }
                    }
                }
            }
            else if (cfDef.isComposite)
            {
                // Sparse case: group column in cqlRow when composite prefix is equal
                CompositeType composite = (CompositeType)cfDef.cfm.comparator;

                ColumnGroupMap.Builder builder = new ColumnGroupMap.Builder(composite, cfDef.hasCollections);

                for (IColumn c : row.cf)
                {
                    if (c.isMarkedForDelete())
                        continue;

                    builder.add(c);
                }

                for (ColumnGroupMap group : builder.groups())
                    handleGroup(selection, result, row.key.key, keyComponents, group);
            }
            else
            {
                if (row.cf.hasOnlyTombstones())
                    continue;

                // Static case: One cqlRow for all columns
                result.newRow();
                for (CFDefinition.Name name : selection.getColumnsList())
                {
                    if (name.kind == CFDefinition.Name.Kind.KEY_ALIAS)
                        result.add(keyComponents[name.position]);
                    else
                        result.add(row.cf.getColumn(name.name.key));
                }
            }
        }

        ResultSet cqlRows = result.build();

        orderResults(cqlRows);

        // Internal calls always return columns in the comparator order, even when reverse was set
        if (isReversed)
            cqlRows.reverse();

        // Trim result if needed to respect the limit
        cqlRows.trim(parameters.limit);
        return cqlRows;
    }

    /**
     * Orders results when multiple keys are selected (using IN)
     */
    private void orderResults(ResultSet cqlRows)
    {
        // There is nothing to do if
        //   a. there are no results,
        //   b. no ordering information where given,
        //   c. key restriction is a Range or not an IN expression
        if (cqlRows.size() == 0 || parameters.orderings.isEmpty() || isKeyRange || !keyIsInRelation)
            return;


        // optimization when only *one* order condition was given
        // because there is no point of using composite comparator if there is only one order condition
        if (parameters.orderings.size() == 1)
        {
            CFDefinition.Name ordering = cfDef.get(parameters.orderings.keySet().iterator().next());
            Collections.sort(cqlRows.rows, new SingleColumnComparator(getColumnPositionInResultSet(cqlRows, ordering), ordering.type));
            return;
        }

        // builds a 'composite' type for multi-column comparison from the comparators of the ordering components
        // and passes collected position information and built composite comparator to CompositeComparator to do
        // an actual comparison of the CQL rows.
        List<AbstractType<?>> types = new ArrayList<AbstractType<?>>(parameters.orderings.size());
        int[] positions = new int[parameters.orderings.size()];

        int idx = 0;
        for (ColumnIdentifier identifier : parameters.orderings.keySet())
        {
            CFDefinition.Name orderingColumn = cfDef.get(identifier);
            types.add(orderingColumn.type);
            positions[idx++] = getColumnPositionInResultSet(cqlRows, orderingColumn);
        }

        Collections.sort(cqlRows.rows, new CompositeComparator(types, positions));
    }

    // determine position of column in the select clause
    private int getColumnPositionInResultSet(ResultSet rs, CFDefinition.Name columnName)
    {
        for (int i = 0; i < rs.metadata.names.size(); i++)
        {
            if (rs.metadata.names.get(i).name.equals(columnName.name))
                return i;
        }

        throw new IllegalArgumentException(String.format("Column %s wasn't found in select clause.", columnName));
    }

    /**
     * For sparse composite, returns wheter two columns belong to the same
     * cqlRow base on the full list of component in the name.
     * Two columns do belong together if they differ only by the last
     * component.
     */
    private static boolean isSameRow(ByteBuffer[] c1, ByteBuffer[] c2)
    {
        // Cql don't allow to insert columns who doesn't have all component of
        // the composite set for sparse composite. Someone coming from thrift
        // could hit that though. But since we have no way to handle this
        // correctly, better fail here and tell whomever may hit that (if
        // someone ever do) to change the definition to a dense composite
        assert c1.length == c2.length : "Sparse composite should not have partial column names";
        for (int i = 0; i < c1.length - 1; i++)
        {
            if (!c1[i].equals(c2[i]))
                return false;
        }
        return true;
    }

    private void handleGroup(Selection selection, Selection.ResultSetBuilder result, ByteBuffer key, ByteBuffer[] keyComponents, ColumnGroupMap columns) throws InvalidRequestException
    {
        // Respect requested order
        result.newRow();
        for (CFDefinition.Name name : selection.getColumnsList())
        {
            switch (name.kind)
            {
                case KEY_ALIAS:
                    result.add(keyComponents[name.position]);
                    break;
                case COLUMN_ALIAS:
                    result.add(columns.getKeyComponent(name.position));
                    break;
                case VALUE_ALIAS:
                    // This should not happen for SPARSE
                    throw new AssertionError();
                case COLUMN_METADATA:
                    if (name.type.isCollection())
                    {
                        List<Pair<ByteBuffer, IColumn>> collection = columns.getCollection(name.name.key);
                        ByteBuffer value = collection == null
                                         ? null
                                         : ((CollectionType)name.type).serialize(collection);
                        result.add(value);
                    }
                    else
                    {
                        result.add(columns.getSimple(name.name.key));
                    }
                    break;
            }
        }
    }

    private static boolean isReversedType(CFDefinition.Name name)
    {
        return name.type instanceof ReversedType;
    }

    private boolean columnFilterIsIdentity()
    {
        for (Restriction r : columnRestrictions)
        {
            if (r != null)
                return false;
        }
        return true;
    }

    public static class RawStatement extends CFStatement
    {
        private final Parameters parameters;
        private final List<RawSelector> selectClause;
        private final List<Relation> whereClause;

        public RawStatement(CFName cfName, Parameters parameters, List<RawSelector> selectClause, List<Relation> whereClause)
        {
            super(cfName);
            this.parameters = parameters;
            this.selectClause = selectClause;
            this.whereClause = whereClause == null ? Collections.<Relation>emptyList() : whereClause;
        }

        public ParsedStatement.Prepared prepare() throws InvalidRequestException
        {
            CFMetaData cfm = ThriftValidation.validateColumnFamily(keyspace(), columnFamily());

            if (parameters.limit <= 0)
                throw new InvalidRequestException("LIMIT must be strictly positive");

            CFDefinition cfDef = cfm.getCfDef();

            ColumnSpecification[] names = new ColumnSpecification[getBoundsTerms()];
            IPartitioner partitioner = StorageService.getPartitioner();

            // Select clause
            if (parameters.isCount && !selectClause.isEmpty())
                throw new InvalidRequestException("Only COUNT(*) and COUNT(1) operations are currently supported.");

            Selection selection = selectClause.isEmpty()
                                ? Selection.wildcard(cfDef)
                                : Selection.fromSelectors(cfDef, selectClause);

            SelectStatement stmt = new SelectStatement(cfDef, getBoundsTerms(), parameters, selection);

            /*
             * WHERE clause. For a given entity, rules are:
             *   - EQ relation conflicts with anything else (including a 2nd EQ)
             *   - Can't have more than one LT(E) relation (resp. GT(E) relation)
             *   - IN relation are restricted to row keys (for now) and conflics with anything else
             *     (we could allow two IN for the same entity but that doesn't seem very useful)
             *   - The value_alias cannot be restricted in any way (we don't support wide rows with indexed value in CQL so far)
             */
            for (Relation rel : whereClause)
            {
                CFDefinition.Name name = cfDef.get(rel.getEntity());
                if (name == null)
                    throw new InvalidRequestException(String.format("Undefined name %s in where clause ('%s')", rel.getEntity(), rel));

                switch (name.kind)
                {
                    case KEY_ALIAS:
                        stmt.keyRestrictions[name.position] = updateRestriction(name, stmt.keyRestrictions[name.position], rel, names);
                        break;
                    case COLUMN_ALIAS:
                        stmt.columnRestrictions[name.position] = updateRestriction(name, stmt.columnRestrictions[name.position], rel, names);
                        break;
                    case VALUE_ALIAS:
                        throw new InvalidRequestException(String.format("Restricting the value of a compact CF (%s) is not supported", name.name));
                    case COLUMN_METADATA:
                        stmt.metadataRestrictions.put(name, updateRestriction(name, stmt.metadataRestrictions.get(name), rel, names));
                        break;
                }
            }

            /*
             * At this point, the select statement if fully constructed, but we still have a few things to validate
             */

            // If a component of the PRIMARY KEY is restricted by a non-EQ relation, all preceding
            // components must have a EQ, and all following must have no restriction
            boolean shouldBeDone = false;
            CFDefinition.Name previous = null;
            Iterator<CFDefinition.Name> iter = cfDef.columns.values().iterator();
            for (int i = 0; i < stmt.columnRestrictions.length; i++)
            {
                CFDefinition.Name cname = iter.next();
                Restriction restriction = stmt.columnRestrictions[i];
                if (restriction == null)
                {
                    shouldBeDone = true;
                }
                else if (shouldBeDone)
                {
                    throw new InvalidRequestException(String.format("PRIMARY KEY part %s cannot be restricted (preceding part %s is either not restricted or by a non-EQ relation)", cname, previous));
                }
                else if (!restriction.isEquality())
                {
                    shouldBeDone = true;
                    // For non-composite slices, we don't support internally the difference between exclusive and
                    // inclusive bounds, so we deal with it manually.
                    if (!cfDef.isComposite && (!restriction.isInclusive(Bound.START) || !restriction.isInclusive(Bound.END)))
                        stmt.sliceRestriction = restriction;
                }
                // We only support IN for the last name so far
                // TODO: #3885 allows us to extend to other parts (cf. #4762)
                else if (restriction.eqValues.size() > 1)
                {
                    if (i != stmt.columnRestrictions.length - 1)
                        throw new InvalidRequestException(String.format("PRIMARY KEY part %s cannot be restricted by IN relation", cname));
                    else if (stmt.selectACollection())
                        throw new InvalidRequestException(String.format("Cannot restrict PRIMARY KEY part %s by IN relation as a collection is selected by the query", cname));
                }

                previous = cname;
            }

            // If a component of the partition key is restricted by a non-EQ relation, all preceding
            // components must have a EQ, and all following must have no restriction
            shouldBeDone = false;
            previous = null;
            stmt.keyIsInRelation = false;
            iter = cfDef.keys.values().iterator();
            for (int i = 0; i < stmt.keyRestrictions.length; i++)
            {
                CFDefinition.Name cname = iter.next();
                Restriction restriction = stmt.keyRestrictions[i];

                if (restriction == null)
                {
                    if (stmt.onToken)
                        throw new InvalidRequestException("The token() function must be applied to all partition key components or none of them");

                    // Under a non order perserving partitioner, the only time not restricting a key part is allowed is if none are restricted
                    if (!partitioner.preservesOrder() && i > 0 && stmt.keyRestrictions[i-1] != null)
                        throw new InvalidRequestException(String.format("Partition key part %s must be restricted since preceding part is", cname));

                    stmt.isKeyRange = true;
                    shouldBeDone = true;
                }
                else if (shouldBeDone)
                {
                    throw new InvalidRequestException(String.format("partition key part %s cannot be restricted (preceding part %s is either not restricted or by a non-EQ relation)", cname, previous));
                }
                else if (restriction.onToken)
                {
                    // If this is a query on tokens, it's necessary a range query (there can be more than one key per token), so reject IN queries (as we don't know how to do them)
                    stmt.isKeyRange = true;
                    stmt.onToken = true;

                    if (restriction.isEquality() && restriction.eqValues.size() > 1)
                        throw new InvalidRequestException("Select using the token() function don't support IN clause");
                }
                else if (stmt.onToken)
                {
                    throw new InvalidRequestException(String.format("The token() function must be applied to all partition key components or none of them"));
                }
                else if (restriction.isEquality())
                {
                    if (restriction.eqValues.size() > 1)
                    {
                        // We only support IN for the last name so far
                        if (i != stmt.keyRestrictions.length - 1)
                            throw new InvalidRequestException(String.format("Partition KEY part %s cannot be restricted by IN relation (only the last part of the partition key can)", cname));
                        stmt.keyIsInRelation = true;
                    }
                }
                else
                {
                    if (!partitioner.preservesOrder())
                        throw new InvalidRequestException("Only EQ and IN relation are supported on the partition key for random partitioners (unless you use the token() function)");

                    stmt.isKeyRange = true;
                    shouldBeDone = true;
                }
                previous = cname;
            }

            // Deal with indexed columns
            if (!stmt.metadataRestrictions.isEmpty())
            {
                stmt.isKeyRange = true;
                boolean hasEq = false;
                Set<ByteBuffer> indexedNames = new HashSet<ByteBuffer>();
                for (ColumnDefinition cfdef : cfm.getColumn_metadata().values())
                {
                    if (cfdef.getIndexType() != null)
                    {
                        indexedNames.add(cfdef.name);
                    }
                }

                // Note: we cannot use idxManager.indexes() methods because we don't have a complete column name at this point, we only
                // have the indexed component.
                for (Map.Entry<CFDefinition.Name, Restriction> entry : stmt.metadataRestrictions.entrySet())
                {
                    Restriction restriction = entry.getValue();
                    if (!restriction.isEquality())
                        continue;

                    // We don't support IN for indexed values (basically this would require supporting a form of OR)
                    if (restriction.eqValues.size() > 1)
                        throw new InvalidRequestException("Cannot use IN operator on column not part of the PRIMARY KEY");

                    if (indexedNames.contains(entry.getKey().name.key))
                    {
                        hasEq = true;
                        break;
                    }
                }
                if (!hasEq)
                    throw new InvalidRequestException("No indexed columns present in by-columns clause with Equal operator");

                // If we have indexed columns and the key = X clause, we will do a range query, but if it's a IN relation, we don't know how to handle it.
                if (stmt.keyIsInRelation)
                    throw new InvalidRequestException("Select on indexed columns and with IN clause for the PRIMARY KEY are not supported");
            }

            if (!stmt.parameters.orderings.isEmpty())
            {
                if (!stmt.metadataRestrictions.isEmpty())
                    throw new InvalidRequestException("ORDER BY with 2ndary indexes is not supported.");

                if (stmt.isKeyRange)
                    throw new InvalidRequestException("ORDER BY is only supported when the partition key is restricted by an EQ or an IN.");

                // If we order an IN query, we'll have to do a manual sort post-query. Currently, this sorting requires that we
                // have queried the column on which we sort (TODO: we should update it to add the column on which we sort to the one
                // queried automatically, and then removing it from the resultSet afterwards if needed)
                if (stmt.keyIsInRelation && !selectClause.isEmpty()) // empty means wildcard was used
                {
                    for (ColumnIdentifier column : stmt.parameters.orderings.keySet())
                    {
                        CFDefinition.Name name = cfDef.get(column);

                        boolean hasColumn = false;
                        for (RawSelector selector : selectClause)
                        {
                            if (name.name.equals(selector))
                            {
                                hasColumn = true;
                                break;
                            }
                        }

                        if (!hasColumn)
                            throw new InvalidRequestException("ORDER BY could not be used on columns missing in select clause.");
                    }
                }

                Boolean[] reversedMap = new Boolean[cfDef.columns.size()];
                int i = 0;
                for (Map.Entry<ColumnIdentifier, Boolean> entry : stmt.parameters.orderings.entrySet())
                {
                    ColumnIdentifier column = entry.getKey();
                    boolean reversed = entry.getValue();

                    CFDefinition.Name name = cfDef.get(column);
                    if (name == null)
                        throw new InvalidRequestException(String.format("Order by on unknown column %s", column));

                    if (name.kind != CFDefinition.Name.Kind.COLUMN_ALIAS)
                        throw new InvalidRequestException(String.format("Order by is currently only supported on the clustered columns of the PRIMARY KEY, got %s", column));

                    if (i++ != name.position)
                        throw new InvalidRequestException(String.format("Order by currently only support the ordering of columns following their declared order in the PRIMARY KEY"));

                    reversedMap[name.position] = (reversed != isReversedType(name));
                }

                // Check that all boolean in reversedMap, if set, agrees
                Boolean isReversed = null;
                for (Boolean b : reversedMap)
                {
                    // Column on which order is specified can be in any order
                    if (b == null)
                        continue;

                    if (isReversed == null)
                    {
                        isReversed = b;
                        continue;
                    }
                    if (isReversed != b)
                        throw new InvalidRequestException(String.format("Unsupported order by relation"));
                }
                assert isReversed != null;
                stmt.isReversed = isReversed;
            }

            // Make sure this queries is allowed (note: only key range can involve filtering underneath)
            if (!parameters.allowFiltering && stmt.isKeyRange)
            {
                // We will potentially filter data if either:
                //  - Have more than one IndexExpression
                //  - Have no index expression and the column filter is not the identity
                if (stmt.metadataRestrictions.size() > 1 || (stmt.metadataRestrictions.isEmpty() && !stmt.columnFilterIsIdentity()))
                    throw new InvalidRequestException("Cannot execute this query as it might involve data filtering and thus may have unpredictable performance. "
                                                    + "If you want to execute this query despite the performance unpredictability, use ALLOW FILTERING");
            }

            return new ParsedStatement.Prepared(stmt, Arrays.<ColumnSpecification>asList(names));
        }

        Restriction updateRestriction(CFDefinition.Name name, Restriction restriction, Relation newRel, ColumnSpecification[] boundNames) throws InvalidRequestException
        {
            ColumnSpecification receiver = name;
            if (newRel.onToken)
            {
                if (name.kind != CFDefinition.Name.Kind.KEY_ALIAS)
                    throw new InvalidRequestException(String.format("The token() function is only supported on the partition key, found on %s", name));

                receiver = new ColumnSpecification(name.ksName,
                                                   name.cfName,
                                                   new ColumnIdentifier("partition key token", true),
                                                   StorageService.instance.getPartitioner().getTokenValidator());
            }

            switch (newRel.operator())
            {
                case EQ:
                    {
                        if (restriction != null)
                            throw new InvalidRequestException(String.format("%s cannot be restricted by more than one relation if it includes an Equal", name));
                        Term t = newRel.getValue().prepare(receiver);
                        t.collectMarkerSpecification(boundNames);
                        restriction = new Restriction(t, newRel.onToken);
                    }
                    break;
                case IN:
                    if (restriction != null)
<<<<<<< HEAD
                        throw new InvalidRequestException(String.format("%s cannot be restricted by more than one reation if it includes a IN", name));
                    List<Term> inValues = new ArrayList<Term>(newRel.getInValues().size());
                    for (Term.Raw raw : newRel.getInValues())
                    {
                        Term t = raw.prepare(receiver);
                        t.collectMarkerSpecification(boundNames);
                        inValues.add(t);
                    }
                    restriction = new Restriction(inValues);
=======
                        throw new InvalidRequestException(String.format("%s cannot be restricted by more than one relation if it includes a IN", name));
                    restriction = new Restriction(newRel.getInValues());
>>>>>>> 155afa1b
                    break;
                case GT:
                case GTE:
                case LT:
                case LTE:
                    {
                        if (restriction == null)
                            restriction = new Restriction(newRel.onToken);
                        Term t = newRel.getValue().prepare(receiver);
                        t.collectMarkerSpecification(boundNames);
                        restriction.setBound(name.name, newRel.operator(), t);
                    }
                    break;
            }
            return restriction;
        }

        @Override
        public String toString()
        {
            return String.format("SelectRawStatement[name=%s, selectClause=%s, whereClause=%s, isCount=%s, limit=%s]",
                    cfName,
                    selectClause,
                    whereClause,
                    parameters.isCount,
                    parameters.limit);
        }
    }

    // A rather raw class that simplify validation and query for select
    // Don't made public as this can be easily badly used
    private static class Restriction
    {
        // for equality
        List<Term> eqValues; // if null, it's a restriction by bounds

        // for bounds
        private final Term[] bounds;
        private final boolean[] boundInclusive;

        final boolean onToken;


        Restriction(List<Term> values, boolean onToken)
        {
            this.eqValues = values;
            this.bounds = null;
            this.boundInclusive = null;
            this.onToken = onToken;
        }

        Restriction(List<Term> values)
        {
            this(values, false);
        }

        Restriction(Term value, boolean onToken)
        {
            this(Collections.singletonList(value), onToken);
        }

        Restriction(boolean onToken)
        {
            this.eqValues = null;
            this.bounds = new Term[2];
            this.boundInclusive = new boolean[2];
            this.onToken = onToken;
        }

        boolean isEquality()
        {
            return eqValues != null;
        }

        public void setBound(Bound b, Term t)
        {
            bounds[b.idx] = t;
        }

        public void setInclusive(Bound b)
        {
            boundInclusive[b.idx] = true;
        }

        public Term bound(Bound b)
        {
            return bounds[b.idx];
        }

        public boolean isInclusive(Bound b)
        {
            return bounds[b.idx] == null || boundInclusive[b.idx];
        }

        public Relation.Type getRelation(Bound eocBound, Bound inclusiveBound)
        {
            switch (eocBound)
            {
                case START:
                    return boundInclusive[inclusiveBound.idx] ? Relation.Type.GTE : Relation.Type.GT;
                case END:
                    return boundInclusive[inclusiveBound.idx] ? Relation.Type.LTE : Relation.Type.LT;
            }
            throw new AssertionError();
        }

        public IndexOperator getIndexOperator(Bound b)
        {
            switch (b)
            {
                case START:
                    return boundInclusive[b.idx] ? IndexOperator.GTE : IndexOperator.GT;
                case END:
                    return boundInclusive[b.idx] ? IndexOperator.LTE : IndexOperator.LT;
            }
            throw new AssertionError();
        }

        public void setBound(ColumnIdentifier name, Relation.Type type, Term t) throws InvalidRequestException
        {
            Bound b = null;
            boolean inclusive = false;
            switch (type)
            {
                case GT:
                    b = Bound.START;
                    inclusive = false;
                    break;
                case GTE:
                    b = Bound.START;
                    inclusive = true;
                    break;
                case LT:
                    b = Bound.END;
                    inclusive = false;
                    break;
                case LTE:
                    b = Bound.END;
                    inclusive = true;
                    break;
            }

            if (bounds == null)
                throw new InvalidRequestException(String.format("%s cannot be restricted by both an equal and an inequal relation", name));

            if (bounds[b.idx] != null)
                throw new InvalidRequestException(String.format("Invalid restrictions found on %s", name));
            bounds[b.idx] = t;
            boundInclusive[b.idx] = inclusive;
        }

        @Override
        public String toString()
        {
            String s;
            if (eqValues == null)
            {
                s = String.format("SLICE(%s %s, %s %s)", boundInclusive[0] ? ">=" : ">",
                                                            bounds[0],
                                                            boundInclusive[1] ? "<=" : "<",
                                                            bounds[1]);
            }
            else
            {
                s = String.format("EQ(%s)", eqValues);
            }
            return onToken ? s + "*" : s;
        }
    }

    public static class Parameters
    {
        private final int limit;
        private final Map<ColumnIdentifier, Boolean> orderings;
        private final boolean isCount;
        private final boolean allowFiltering;

        public Parameters(int limit, Map<ColumnIdentifier, Boolean> orderings, boolean isCount, boolean allowFiltering)
        {
            this.limit = limit;
            this.orderings = orderings;
            this.isCount = isCount;
            this.allowFiltering = allowFiltering;
        }
    }

    /**
     * Used in orderResults(...) method when single 'ORDER BY' condition where given
     */
    private static class SingleColumnComparator implements Comparator<List<ByteBuffer>>
    {
        private final int index;
        private final AbstractType<?> comparator;

        public SingleColumnComparator(int columnIndex, AbstractType<?> orderer)
        {
            index = columnIndex;
            comparator = orderer;
        }

        public int compare(List<ByteBuffer> a, List<ByteBuffer> b)
        {
            return comparator.compare(a.get(index), b.get(index));
        }
    }

    /**
     * Used in orderResults(...) method when multiple 'ORDER BY' conditions where given
     */
    private static class CompositeComparator implements Comparator<List<ByteBuffer>>
    {
        private final List<AbstractType<?>> orderTypes;
        private final int[] positions;

        private CompositeComparator(List<AbstractType<?>> orderTypes, int[] positions)
        {
            this.orderTypes = orderTypes;
            this.positions = positions;
        }

        public int compare(List<ByteBuffer> a, List<ByteBuffer> b)
        {
            for (int i = 0; i < positions.length; i++)
            {
                AbstractType<?> type = orderTypes.get(i);
                int columnPos = positions[i];

                ByteBuffer aValue = a.get(columnPos);
                ByteBuffer bValue = b.get(columnPos);

                int comparison = type.compare(aValue, bValue);

                if (comparison != 0)
                    return comparison;
            }

            return 0;
        }
    }
}<|MERGE_RESOLUTION|>--- conflicted
+++ resolved
@@ -1208,8 +1208,7 @@
                     break;
                 case IN:
                     if (restriction != null)
-<<<<<<< HEAD
-                        throw new InvalidRequestException(String.format("%s cannot be restricted by more than one reation if it includes a IN", name));
+                        throw new InvalidRequestException(String.format("%s cannot be restricted by more than one relation if it includes a IN", name));
                     List<Term> inValues = new ArrayList<Term>(newRel.getInValues().size());
                     for (Term.Raw raw : newRel.getInValues())
                     {
@@ -1218,10 +1217,7 @@
                         inValues.add(t);
                     }
                     restriction = new Restriction(inValues);
-=======
-                        throw new InvalidRequestException(String.format("%s cannot be restricted by more than one relation if it includes a IN", name));
-                    restriction = new Restriction(newRel.getInValues());
->>>>>>> 155afa1b
+
                     break;
                 case GT:
                 case GTE:
