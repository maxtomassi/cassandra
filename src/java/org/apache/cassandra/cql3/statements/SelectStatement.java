--- conflicted
+++ resolved
@@ -291,7 +291,6 @@
     {
         if (isColumnRange())
         {
-<<<<<<< HEAD
             // For sparse, we used to ask for 'defined columns' * 'asked limit' (where defined columns includes the row marker)
             // to account for the grouping of columns.
             // Since that doesn't work for maps/sets/lists, we now use the compositesToGroup option of SliceQueryFilter.
@@ -307,14 +306,6 @@
                                                            multiplier);
             QueryProcessor.validateSliceFilter(cfDef.cfm, filter);
             return filter;
-=======
-            SliceRange sliceRange = new SliceRange();
-            sliceRange.start = getRequestedBound(Bound.START, variables);
-            sliceRange.finish = getRequestedBound(Bound.END, variables);
-            sliceRange.reversed = isReversed;
-            sliceRange.count = -1; // We use this for range slices, where the count is ignored in favor of the global column count
-            thriftSlicePredicate.slice_range = sliceRange;
->>>>>>> eff4b686
         }
         else
         {
@@ -510,17 +501,11 @@
 
     private ByteBuffer buildBound(Bound bound, Restriction[] restrictions, ColumnNameBuilder builder, List<ByteBuffer> variables) throws InvalidRequestException
     {
-<<<<<<< HEAD
-=======
-        assert isColumnRange();
-
         // The end-of-component of composite doesn't depend on whether the
         // component type is reversed or not (i.e. the ReversedType is applied
         // to the component comparator but not to the end-of-component itself),
         // it only depends on whether the slice is reversed
         Bound eocBound = isReversed ? Bound.reverse(bound) : bound;
-        ColumnNameBuilder builder = cfDef.getColumnNameBuilder();
->>>>>>> eff4b686
         for (CFDefinition.Name name : cfDef.columns.values())
         {
             // In a restriction, we always have Bound.START < Bound.END for the "base" comparator.
