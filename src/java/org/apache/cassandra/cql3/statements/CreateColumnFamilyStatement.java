/*
 * Licensed to the Apache Software Foundation (ASF) under one
 * or more contributor license agreements.  See the NOTICE file
 * distributed with this work for additional information
 * regarding copyright ownership.  The ASF licenses this file
 * to you under the Apache License, Version 2.0 (the
 * "License"); you may not use this file except in compliance
 * with the License.  You may obtain a copy of the License at
 *
 *     http://www.apache.org/licenses/LICENSE-2.0
 *
 * Unless required by applicable law or agreed to in writing, software
 * distributed under the License is distributed on an "AS IS" BASIS,
 * WITHOUT WARRANTIES OR CONDITIONS OF ANY KIND, either express or implied.
 * See the License for the specific language governing permissions and
 * limitations under the License.
 */
package org.apache.cassandra.cql3.statements;

import java.nio.ByteBuffer;
import java.util.*;

import org.apache.cassandra.exceptions.*;
import org.apache.commons.lang.StringUtils;
import com.google.common.collect.HashMultiset;
import com.google.common.collect.Multiset;

import org.apache.cassandra.auth.Permission;
import org.apache.cassandra.config.ColumnDefinition;
import org.apache.cassandra.config.CFMetaData;
import org.apache.cassandra.config.Schema;
import org.apache.cassandra.cql3.*;
import org.apache.cassandra.db.ColumnFamilyType;
import org.apache.cassandra.db.marshal.*;
import org.apache.cassandra.io.compress.CompressionParameters;
import org.apache.cassandra.service.ClientState;
import org.apache.cassandra.service.MigrationManager;
import org.apache.cassandra.thrift.CqlResult;
import org.apache.cassandra.transport.messages.ResultMessage;
import org.apache.cassandra.utils.ByteBufferUtil;

/** A <code>CREATE COLUMNFAMILY</code> parsed from a CQL query statement. */
public class CreateColumnFamilyStatement extends SchemaAlteringStatement
{
    public AbstractType<?> comparator;
    private AbstractType<?> defaultValidator;
    private AbstractType<?> keyValidator;

    private final List<ByteBuffer> keyAliases = new ArrayList<ByteBuffer>();
    private final List<ByteBuffer> columnAliases = new ArrayList<ByteBuffer>();
    private ByteBuffer valueAlias;

    private final Map<ColumnIdentifier, AbstractType> columns = new HashMap<ColumnIdentifier, AbstractType>();
    private final CFPropDefs properties;

    public CreateColumnFamilyStatement(CFName name, CFPropDefs properties)
    {
        super(name);
        this.properties = properties;

        try
        {
            if (!this.properties.hasProperty(CFPropDefs.KW_COMPRESSION) && CFMetaData.DEFAULT_COMPRESSOR != null)
                this.properties.addProperty(CFPropDefs.KW_COMPRESSION,
                                            new HashMap<String, String>()
                                            {{
                                                put(CompressionParameters.SSTABLE_COMPRESSION, CFMetaData.DEFAULT_COMPRESSOR);
                                            }});
        }
        catch (SyntaxException e)
        {
            throw new AssertionError(e);
        }
    }

    public void checkAccess(ClientState state) throws UnauthorizedException, InvalidRequestException
    {
        state.hasKeyspaceAccess(keyspace(), Permission.CREATE);
    }

    // Column definitions
    private Map<ByteBuffer, ColumnDefinition> getColumns() throws InvalidRequestException
    {
        Map<ByteBuffer, ColumnDefinition> columnDefs = new HashMap<ByteBuffer, ColumnDefinition>();
        Integer componentIndex = null;
        if (comparator instanceof CompositeType)
        {
            CompositeType ct = (CompositeType) comparator;
            componentIndex = ct.types.get(ct.types.size() - 1) instanceof ColumnToCollectionType
                           ? ct.types.size() - 2
                           : ct.types.size() - 1;
        }

        for (Map.Entry<ColumnIdentifier, AbstractType> col : columns.entrySet())
        {
            columnDefs.put(col.getKey().key, new ColumnDefinition(col.getKey().key, col.getValue(), null, null, null, componentIndex));
        }

        return columnDefs;
    }

    public void announceMigration() throws RequestValidationException
    {
        MigrationManager.announceNewColumnFamily(getCFMetaData());
    }

    public ResultMessage.SchemaChange.Change changeType()
    {
        return ResultMessage.SchemaChange.Change.CREATED;
    }

    /**
     * Returns a CFMetaData instance based on the parameters parsed from this
     * <code>CREATE</code> statement, or defaults where applicable.
     *
     * @return a CFMetaData instance corresponding to the values parsed from this statement
     * @throws InvalidRequestException on failure to validate parsed parameters
     */
    public CFMetaData getCFMetaData() throws RequestValidationException
    {
        CFMetaData newCFMD;
        newCFMD = new CFMetaData(keyspace(),
                                 columnFamily(),
                                 ColumnFamilyType.Standard,
                                 comparator,
                                 null);
        applyPropertiesTo(newCFMD);
        return newCFMD;
    }

    public void applyPropertiesTo(CFMetaData cfmd) throws RequestValidationException
    {
        cfmd.defaultValidator(defaultValidator)
            .columnMetadata(getColumns())
            .keyValidator(keyValidator)
            .keyAliases(keyAliases)
            .columnAliases(columnAliases)
            .valueAlias(valueAlias);

        properties.applyToCFMetadata(cfmd);
    }

    public static class RawStatement extends CFStatement
    {
        private final Map<ColumnIdentifier, CQL3Type> definitions = new HashMap<ColumnIdentifier, CQL3Type>();
        public final CFPropDefs properties = new CFPropDefs();

        private final List<List<ColumnIdentifier>> keyAliases = new ArrayList<List<ColumnIdentifier>>();
        private final List<ColumnIdentifier> columnAliases = new ArrayList<ColumnIdentifier>();
        private final Map<ColumnIdentifier, Boolean> definedOrdering = new LinkedHashMap<ColumnIdentifier, Boolean>(); // Insertion ordering is important

        private boolean useCompactStorage;
        private final Multiset<ColumnIdentifier> definedNames = HashMultiset.create(1);

        public RawStatement(CFName name)
        {
            super(name);
        }

        /**
         * Transform this raw statement into a CreateColumnFamilyStatement.
         */
        public ParsedStatement.Prepared prepare() throws RequestValidationException
        {
            // Column family name
            if (!columnFamily().matches("\\w+"))
                throw new InvalidRequestException(String.format("\"%s\" is not a valid column family name (must be alphanumeric character only: [0-9A-Za-z]+)", columnFamily()));
            if (columnFamily().length() > Schema.NAME_LENGTH)
                throw new InvalidRequestException(String.format("Column family names shouldn't be more than %s characters long (got \"%s\")", Schema.NAME_LENGTH, columnFamily()));

            for (Multiset.Entry<ColumnIdentifier> entry : definedNames.entrySet())
                if (entry.getCount() > 1)
                    throw new InvalidRequestException(String.format("Multiple definition of identifier %s", entry.getElement()));

            properties.validate();

            CreateColumnFamilyStatement stmt = new CreateColumnFamilyStatement(cfName, properties);
            stmt.setBoundTerms(getBoundsTerms());

            Map<ByteBuffer, CollectionType> definedCollections = null;
            for (Map.Entry<ColumnIdentifier, CQL3Type> entry : definitions.entrySet())
            {
                ColumnIdentifier id = entry.getKey();
                CQL3Type pt = entry.getValue();
                if (pt.isCollection())
                {
                    if (definedCollections == null)
                        definedCollections = new HashMap<ByteBuffer, CollectionType>();
                    definedCollections.put(id.key, (CollectionType)pt.getType());
                }
                stmt.columns.put(id, pt.getType()); // we'll remove what is not a column below
            }

            if (keyAliases.size() != 1)
                throw new InvalidRequestException("You must specify one and only one PRIMARY KEY");

            List<ColumnIdentifier> kAliases = keyAliases.get(0);

            List<AbstractType<?>> keyTypes = new ArrayList<AbstractType<?>>(kAliases.size());
            for (ColumnIdentifier alias : kAliases)
            {
                stmt.keyAliases.add(alias.key);
                AbstractType<?> t = getTypeAndRemove(stmt.columns, alias);
                if (t instanceof CounterColumnType)
                    throw new InvalidRequestException(String.format("counter type is not supported for PRIMARY KEY part %s", alias));
                keyTypes.add(t);
            }
            stmt.keyValidator = keyTypes.size() == 1 ? keyTypes.get(0) : CompositeType.getInstance(keyTypes);

            // Handle column aliases
            if (columnAliases.isEmpty())
            {
                if (useCompactStorage)
                {
                    // There should remain some column definition since it is a non-composite "static" CF
                    if (stmt.columns.isEmpty())
                        throw new InvalidRequestException("No definition found that is not part of the PRIMARY KEY");

                    if (definedCollections != null)
                        throw new InvalidRequestException("Collection types are not supported with COMPACT STORAGE");

                    stmt.comparator = CFDefinition.definitionType;
                }
                else
                {
                    List<AbstractType<?>> types = new ArrayList<AbstractType<?>>(definedCollections == null ? 1 : 2);
                    types.add(CFDefinition.definitionType);
                    if (definedCollections != null)
                        types.add(ColumnToCollectionType.getInstance(definedCollections));
                    stmt.comparator = CompositeType.getInstance(types);
                }
            }
            else
            {
                // If we use compact storage and have only one alias, it is a
                // standard "dynamic" CF, otherwise it's a composite
                if (useCompactStorage && columnAliases.size() == 1)
                {
                    if (definedCollections != null)
                        throw new InvalidRequestException("Collection types are not supported with COMPACT STORAGE");
                    stmt.columnAliases.add(columnAliases.get(0).key);
                    stmt.comparator = getTypeAndRemove(stmt.columns, columnAliases.get(0));
                    if (stmt.comparator instanceof CounterColumnType)
                        throw new InvalidRequestException(String.format("counter type is not supported for PRIMARY KEY part %s", stmt.columnAliases.get(0)));
                }
                else
                {
                    List<AbstractType<?>> types = new ArrayList<AbstractType<?>>(columnAliases.size() + 1);
                    for (ColumnIdentifier t : columnAliases)
                    {
                        stmt.columnAliases.add(t.key);

                        AbstractType<?> type = getTypeAndRemove(stmt.columns, t);
                        if (type instanceof CounterColumnType)
                            throw new InvalidRequestException(String.format("counter type is not supported for PRIMARY KEY part %s", t.key));
                        types.add(type);
                    }

                    if (useCompactStorage)
                    {
                        if (definedCollections != null)
                            throw new InvalidRequestException("Collection types are not supported with COMPACT STORAGE");
                    }
                    else
                    {
                        // For sparse, we must add the last UTF8 component
                        // and the collection type if there is one
                        types.add(CFDefinition.definitionType);
                        if (definedCollections != null)
                            types.add(ColumnToCollectionType.getInstance(definedCollections));
                    }

                    if (types.isEmpty())
                        throw new IllegalStateException("Nonsensical empty parameter list for CompositeType");
                    stmt.comparator = CompositeType.getInstance(types);
                }
            }

            if (useCompactStorage && !stmt.columnAliases.isEmpty())
            {
                if (stmt.columns.isEmpty())
                {
                    // The only value we'll insert will be the empty one, so the default validator don't matter
                    stmt.defaultValidator = BytesType.instance;
                    // We need to distinguish between
                    //   * I'm upgrading from thrift so the valueAlias is null
                    //   * I've define my table with only a PK (and the column value will be empty)
                    // So, we use an empty valueAlias (rather than null) for the second case
                    stmt.valueAlias = ByteBufferUtil.EMPTY_BYTE_BUFFER;
                }
                else
                {
                    if (stmt.columns.size() > 1)
                        throw new InvalidRequestException(String.format("COMPACT STORAGE with composite PRIMARY KEY allows no more than one column not part of the PRIMARY KEY (got: %s)", StringUtils.join(stmt.columns.keySet(), ", ")));

                    Map.Entry<ColumnIdentifier, AbstractType> lastEntry = stmt.columns.entrySet().iterator().next();
                    stmt.defaultValidator = lastEntry.getValue();
                    stmt.valueAlias = lastEntry.getKey().key;
                    stmt.columns.remove(lastEntry.getKey());
                }
            }
            else
            {
                // For compact, we are in the "static" case, so we need at least one column defined. For non-compact however, having
                // just the PK is fine since we have CQL3 row marker.
                if (useCompactStorage && stmt.columns.isEmpty())
                    throw new InvalidRequestException("COMPACT STORAGE with non-composite PRIMARY KEY require one column not part of the PRIMARY KEY, none given");

                // There is no way to insert/access a column that is not defined for non-compact storage, so
                // the actual validator don't matter much (except that we want to recognize counter CF as limitation apply to them).
                stmt.defaultValidator = !stmt.columns.isEmpty() && (stmt.columns.values().iterator().next() instanceof CounterColumnType)
                    ? CounterColumnType.instance
                    : BytesType.instance;
            }


            // If we give a clustering order, we must explicitely do so for all aliases and in the order of the PK
            if (!definedOrdering.isEmpty())
            {
                if (definedOrdering.size() > columnAliases.size())
                    throw new InvalidRequestException("Too much columns provided for CLUSTERING ORDER");

                int i = 0;
                for (ColumnIdentifier id : definedOrdering.keySet())
                {
                    ColumnIdentifier c = columnAliases.get(i);
                    if (!id.equals(c))
                    {
                        if (definedOrdering.containsKey(c))
                            throw new InvalidRequestException(String.format("The order of columns in the CLUSTERING ORDER directive must be the one of the clustering key (%s must appear before %s)", c, id));
                        else
                            throw new InvalidRequestException(String.format("Missing CLUSTERING ORDER for column %s", c));
                    }
                    ++i;
                }
            }

            return new ParsedStatement.Prepared(stmt);
        }

        private AbstractType<?> getTypeAndRemove(Map<ColumnIdentifier, AbstractType> columns, ColumnIdentifier t) throws InvalidRequestException, ConfigurationException
        {
            AbstractType type = columns.get(t);
            if (type == null)
<<<<<<< HEAD
                throw new InvalidRequestException(String.format("Unkown definition %s referenced in PRIMARY KEY", t));
            if (type instanceof CollectionType)
                throw new InvalidRequestException(String.format("Invalid collection type for PRIMARY KEY component %s", t));
=======
                throw new InvalidRequestException(String.format("Unknown definition %s referenced in PRIMARY KEY", t));
>>>>>>> 6db8ac38
            columns.remove(t);
            Boolean isReversed = definedOrdering.get(t);
            return isReversed != null && isReversed ? ReversedType.getInstance(type) : type;
        }

        public void addDefinition(ColumnIdentifier def, CQL3Type type)
        {
            definedNames.add(def);
            definitions.put(def, type);
        }

        public void addKeyAliases(List<ColumnIdentifier> aliases)
        {
            keyAliases.add(aliases);
        }

        public void addColumnAlias(ColumnIdentifier alias)
        {
            columnAliases.add(alias);
        }

        public void setOrdering(ColumnIdentifier alias, boolean reversed)
        {
            definedOrdering.put(alias, reversed);
        }

        public void setCompactStorage()
        {
            useCompactStorage = true;
        }

        public void checkAccess(ClientState state)
        {
            throw new UnsupportedOperationException();
        }

        public CqlResult execute(ClientState state, List<ByteBuffer> variables)
        {
            throw new UnsupportedOperationException();
        }
    }
}<|MERGE_RESOLUTION|>--- conflicted
+++ resolved
@@ -342,13 +342,10 @@
         {
             AbstractType type = columns.get(t);
             if (type == null)
-<<<<<<< HEAD
-                throw new InvalidRequestException(String.format("Unkown definition %s referenced in PRIMARY KEY", t));
+                throw new InvalidRequestException(String.format("Unknown definition %s referenced in PRIMARY KEY", t));
             if (type instanceof CollectionType)
                 throw new InvalidRequestException(String.format("Invalid collection type for PRIMARY KEY component %s", t));
-=======
-                throw new InvalidRequestException(String.format("Unknown definition %s referenced in PRIMARY KEY", t));
->>>>>>> 6db8ac38
+
             columns.remove(t);
             Boolean isReversed = definedOrdering.get(t);
             return isReversed != null && isReversed ? ReversedType.getInstance(type) : type;
