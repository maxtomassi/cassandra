/*
 * Licensed to the Apache Software Foundation (ASF) under one
 * or more contributor license agreements.  See the NOTICE file
 * distributed with this work for additional information
 * regarding copyright ownership.  The ASF licenses this file
 * to you under the Apache License, Version 2.0 (the
 * "License"); you may not use this file except in compliance
 * with the License.  You may obtain a copy of the License at
 *
 *     http://www.apache.org/licenses/LICENSE-2.0
 *
 * Unless required by applicable law or agreed to in writing, software
 * distributed under the License is distributed on an "AS IS" BASIS,
 * WITHOUT WARRANTIES OR CONDITIONS OF ANY KIND, either express or implied.
 * See the License for the specific language governing permissions and
 * limitations under the License.
 */
package org.apache.cassandra.db.commitlog;

import java.io.*;
import java.lang.management.ManagementFactory;
import java.nio.ByteBuffer;
import java.util.*;
import java.util.zip.CRC32;

import javax.management.MBeanServer;
import javax.management.ObjectName;

import com.google.common.annotations.VisibleForTesting;

import org.slf4j.Logger;
import org.slf4j.LoggerFactory;

import org.apache.commons.lang3.StringUtils;

import org.apache.cassandra.config.Config;
import org.apache.cassandra.config.DatabaseDescriptor;
import org.apache.cassandra.config.ParameterizedClass;
import org.apache.cassandra.db.*;
import org.apache.cassandra.io.FSWriteError;
import org.apache.cassandra.schema.CompressionParams;
import org.apache.cassandra.io.compress.ICompressor;
import org.apache.cassandra.io.util.BufferedDataOutputStreamPlus;
import org.apache.cassandra.io.util.DataOutputBufferFixed;
import org.apache.cassandra.metrics.CommitLogMetrics;
import org.apache.cassandra.net.MessagingService;
import org.apache.cassandra.security.EncryptionContext;
import org.apache.cassandra.service.StorageService;
import org.apache.cassandra.utils.FBUtilities;
import org.apache.cassandra.utils.JVMStabilityInspector;

import static org.apache.cassandra.db.commitlog.CommitLogSegment.*;
import static org.apache.cassandra.utils.FBUtilities.updateChecksum;
import static org.apache.cassandra.utils.FBUtilities.updateChecksumInt;

/*
 * Commit Log tracks every write operation into the system. The aim of the commit log is to be able to
 * successfully recover data that was not stored to disk via the Memtable.
 */
public class CommitLog implements CommitLogMBean
{
    private static final Logger logger = LoggerFactory.getLogger(CommitLog.class);

    public static final CommitLog instance = CommitLog.construct();

    // we only permit records HALF the size of a commit log, to ensure we don't spin allocating many mostly
    // empty segments when writing large records
    private final long MAX_MUTATION_SIZE = DatabaseDescriptor.getMaxMutationSize();

    public final CommitLogSegmentManager allocator;
    public final CommitLogArchiver archiver;
    final CommitLogMetrics metrics;
    final AbstractCommitLogService executor;

<<<<<<< HEAD
    final ICompressor compressor;
    public ParameterizedClass compressorClass;
    public EncryptionContext encryptionContext;
=======
    volatile Configuration configuration;
>>>>>>> 1e826951
    final public String location;

    private static CommitLog construct()
    {
        CommitLog log = new CommitLog(DatabaseDescriptor.getCommitLogLocation(), CommitLogArchiver.construct());

        MBeanServer mbs = ManagementFactory.getPlatformMBeanServer();
        try
        {
            mbs.registerMBean(log, new ObjectName("org.apache.cassandra.db:type=Commitlog"));
        }
        catch (Exception e)
        {
            throw new RuntimeException(e);
        }
        return log.start();
    }

    @VisibleForTesting
    CommitLog(String location, CommitLogArchiver archiver)
    {
        this.location = location;
        this.configuration = new Configuration(DatabaseDescriptor.getCommitLogCompression());
        DatabaseDescriptor.createAllDirectories();
        encryptionContext = DatabaseDescriptor.getEncryptionContext();

        this.archiver = archiver;
        metrics = new CommitLogMetrics();

        executor = DatabaseDescriptor.getCommitLogSync() == Config.CommitLogSync.batch
                ? new BatchCommitLogService(this)
                : new PeriodicCommitLogService(this);

        allocator = new CommitLogSegmentManager(this);

        // register metrics
        metrics.attach(executor, allocator);
    }

    CommitLog start()
    {
        executor.start();
        allocator.start();
        return this;
    }

    /**
     * Perform recovery on commit logs located in the directory specified by the config file.
     *
     * @return the number of mutations replayed
     */
    public int recover() throws IOException
    {
        // If createReserveSegments is already flipped, the CLSM is running and recovery has already taken place.
        if (allocator.createReserveSegments)
            return 0;

        FilenameFilter unmanagedFilesFilter = new FilenameFilter()
        {
            public boolean accept(File dir, String name)
            {
                // we used to try to avoid instantiating commitlog (thus creating an empty segment ready for writes)
                // until after recover was finished.  this turns out to be fragile; it is less error-prone to go
                // ahead and allow writes before recover(), and just skip active segments when we do.
                return CommitLogDescriptor.isValid(name) && CommitLogSegment.shouldReplay(name);
            }
        };

        // submit all existing files in the commit log dir for archiving prior to recovery - CASSANDRA-6904
        for (File file : new File(DatabaseDescriptor.getCommitLogLocation()).listFiles(unmanagedFilesFilter))
        {
            archiver.maybeArchive(file.getPath(), file.getName());
            archiver.maybeWaitForArchiving(file.getName());
        }

        assert archiver.archivePending.isEmpty() : "Not all commit log archive tasks were completed before restore";
        archiver.maybeRestoreArchive();

        File[] files = new File(DatabaseDescriptor.getCommitLogLocation()).listFiles(unmanagedFilesFilter);
        int replayed = 0;
        if (files.length == 0)
        {
            logger.info("No commitlog files found; skipping replay");
        }
        else
        {
            Arrays.sort(files, new CommitLogSegmentFileComparator());
            logger.info("Replaying {}", StringUtils.join(files, ", "));
            replayed = recover(files);
            logger.info("Log replay complete, {} replayed mutations", replayed);

            for (File f : files)
                allocator.recycleSegment(f);
        }

        allocator.enableReserveSegmentCreation();
        return replayed;
    }

    /**
     * Perform recovery on a list of commit log files.
     *
     * @param clogs   the list of commit log files to replay
     * @return the number of mutations replayed
     */
    public int recover(File... clogs) throws IOException
    {
        CommitLogReplayer recovery = CommitLogReplayer.construct(this);
        recovery.recover(clogs);
        return recovery.blockForWrites();
    }

    /**
     * Perform recovery on a single commit log.
     */
    public void recover(String path) throws IOException
    {
        CommitLogReplayer recovery = CommitLogReplayer.construct(this);
        recovery.recover(new File(path), false);
        recovery.blockForWrites();
    }

    /**
     * @return a ReplayPosition which, if {@code >= one} returned from add(), implies add() was started
     * (but not necessarily finished) prior to this call
     */
    public ReplayPosition getContext()
    {
        return allocator.allocatingFrom().getContext();
    }

    /**
     * Flushes all dirty CFs, waiting for them to free and recycle any segments they were retaining
     */
    public void forceRecycleAllSegments(Iterable<UUID> droppedCfs)
    {
        allocator.forceRecycleAll(droppedCfs);
    }

    /**
     * Flushes all dirty CFs, waiting for them to free and recycle any segments they were retaining
     */
    public void forceRecycleAllSegments()
    {
        allocator.forceRecycleAll(Collections.<UUID>emptyList());
    }

    /**
     * Forces a disk flush on the commit log files that need it.  Blocking.
     */
    public void sync(boolean syncAllSegments)
    {
        CommitLogSegment current = allocator.allocatingFrom();
        for (CommitLogSegment segment : allocator.getActiveSegments())
        {
            if (!syncAllSegments && segment.id > current.id)
                return;
            segment.sync();
        }
    }

    /**
     * Preempts the CLExecutor, telling to to sync immediately
     */
    public void requestExtraSync()
    {
        executor.requestExtraSync();
    }

    /**
     * Add a Mutation to the commit log.
     *
     * @param mutation the Mutation to add to the log
     */
    public ReplayPosition add(Mutation mutation)
    {
        assert mutation != null;

        int size = (int) Mutation.serializer.serializedSize(mutation, MessagingService.current_version);

        int totalSize = size + ENTRY_OVERHEAD_SIZE;
        if (totalSize > MAX_MUTATION_SIZE)
        {
            throw new IllegalArgumentException(String.format("Mutation of %s is too large for the maximum size of %s",
                                                             FBUtilities.prettyPrintMemory(totalSize),
                                                             FBUtilities.prettyPrintMemory(MAX_MUTATION_SIZE)));
        }

        Allocation alloc = allocator.allocate(mutation, (int) totalSize);
        CRC32 checksum = new CRC32();
        final ByteBuffer buffer = alloc.getBuffer();
        try (BufferedDataOutputStreamPlus dos = new DataOutputBufferFixed(buffer))
        {
            // checksummed length
            dos.writeInt(size);
            updateChecksumInt(checksum, size);
            buffer.putInt((int) checksum.getValue());

            // checksummed mutation
            Mutation.serializer.serialize(mutation, dos, MessagingService.current_version);
            updateChecksum(checksum, buffer, buffer.position() - size, size);
            buffer.putInt((int) checksum.getValue());
        }
        catch (IOException e)
        {
            throw new FSWriteError(e, alloc.getSegment().getPath());
        }
        finally
        {
            alloc.markWritten();
        }

        executor.finishWriteFor(alloc);
        return alloc.getReplayPosition();
    }

    /**
     * Modifies the per-CF dirty cursors of any commit log segments for the column family according to the position
     * given. Discards any commit log segments that are no longer used.
     *
     * @param cfId    the column family ID that was flushed
     * @param context the replay position of the flush
     */
    public void discardCompletedSegments(final UUID cfId, final ReplayPosition context)
    {
        logger.trace("discard completed log segments for {}, table {}", context, cfId);

        // Go thru the active segment files, which are ordered oldest to newest, marking the
        // flushed CF as clean, until we reach the segment file containing the ReplayPosition passed
        // in the arguments. Any segments that become unused after they are marked clean will be
        // recycled or discarded.
        for (Iterator<CommitLogSegment> iter = allocator.getActiveSegments().iterator(); iter.hasNext();)
        {
            CommitLogSegment segment = iter.next();
            segment.markClean(cfId, context);

            if (segment.isUnused())
            {
                logger.trace("Commit log segment {} is unused", segment);
                allocator.recycleSegment(segment);
            }
            else
            {
                logger.trace("Not safe to delete{} commit log segment {}; dirty is {}",
                        (iter.hasNext() ? "" : " active"), segment, segment.dirtyString());
            }

            // Don't mark or try to delete any newer segments once we've reached the one containing the
            // position of the flush.
            if (segment.contains(context))
                break;
        }
    }

    @Override
    public String getArchiveCommand()
    {
        return archiver.archiveCommand;
    }

    @Override
    public String getRestoreCommand()
    {
        return archiver.restoreCommand;
    }

    @Override
    public String getRestoreDirectories()
    {
        return archiver.restoreDirectories;
    }

    @Override
    public long getRestorePointInTime()
    {
        return archiver.restorePointInTime;
    }

    @Override
    public String getRestorePrecision()
    {
        return archiver.precision.toString();
    }

    public List<String> getActiveSegmentNames()
    {
        List<String> segmentNames = new ArrayList<>();
        for (CommitLogSegment segment : allocator.getActiveSegments())
            segmentNames.add(segment.getName());
        return segmentNames;
    }

    public List<String> getArchivingSegmentNames()
    {
        return new ArrayList<>(archiver.archivePending.keySet());
    }

    @Override
    public long getActiveContentSize()
    {
        long size = 0;
        for (CommitLogSegment segment : allocator.getActiveSegments())
            size += segment.contentSize();
        return size;
    }

    @Override
    public long getActiveOnDiskSize()
    {
        return allocator.onDiskSize();
    }

    @Override
    public Map<String, Double> getActiveSegmentCompressionRatios()
    {
        Map<String, Double> segmentRatios = new TreeMap<>();
        for (CommitLogSegment segment : allocator.getActiveSegments())
            segmentRatios.put(segment.getName(), 1.0 * segment.onDiskSize() / segment.contentSize());
        return segmentRatios;
    }

    /**
     * Shuts down the threads used by the commit log, blocking until completion.
     */
    public void shutdownBlocking() throws InterruptedException
    {
        executor.shutdown();
        executor.awaitTermination();
        allocator.shutdown();
        allocator.awaitTermination();
    }

    /**
     * FOR TESTING PURPOSES. See CommitLogAllocator.
     * @return the number of files recovered
     */
    public int resetUnsafe(boolean deleteSegments) throws IOException
    {
        stopUnsafe(deleteSegments);
        resetConfiguration();
        return restartUnsafe();
    }

    /**
     * FOR TESTING PURPOSES. See CommitLogAllocator.
     */
    public void stopUnsafe(boolean deleteSegments)
    {
        executor.shutdown();
        try
        {
            executor.awaitTermination();
        }
        catch (InterruptedException e)
        {
            throw new RuntimeException(e);
        }
        allocator.stopUnsafe(deleteSegments);
        CommitLogSegment.resetReplayLimit();
    }

    /**
     * FOR TESTING PURPOSES.
     */
    public void resetConfiguration()
    {
        configuration = new Configuration(DatabaseDescriptor.getCommitLogCompression());
    }

    /**
     * FOR TESTING PURPOSES.  See CommitLogAllocator
     */
    public int restartUnsafe() throws IOException
    {
        allocator.start();
        executor.restartUnsafe();
        try
        {
            return recover();
        }
        catch (FSWriteError e)
        {
            // Workaround for a class of races that keeps showing up on Windows tests.
            // stop/start/reset path on Windows with segment deletion is very touchy/brittle
            // and the timing keeps getting screwed up. Rather than chasing our tail further
            // or rewriting the CLSM, just report that we didn't recover anything back up
            // the chain. This will silence most intermittent test failures on Windows
            // and appropriately fail tests that expected segments to be recovered that
            // were not.
            return 0;
        }
    }

    /**
     * Used by tests.
     *
     * @return the number of active segments (segments with unflushed data in them)
     */
    public int activeSegments()
    {
        return allocator.getActiveSegments().size();
    }

    @VisibleForTesting
    public static boolean handleCommitError(String message, Throwable t)
    {
        JVMStabilityInspector.inspectCommitLogThrowable(t);
        switch (DatabaseDescriptor.getCommitFailurePolicy())
        {
            // Needed here for unit tests to not fail on default assertion
            case die:
            case stop:
                StorageService.instance.stopTransports();
                //$FALL-THROUGH$
            case stop_commit:
                logger.error(String.format("%s. Commit disk failure policy is %s; terminating thread", message, DatabaseDescriptor.getCommitFailurePolicy()), t);
                return false;
            case ignore:
                logger.error(message, t);
                return true;
            default:
                throw new AssertionError(DatabaseDescriptor.getCommitFailurePolicy());
        }
    }

    public static final class Configuration
    {
        /**
         * The compressor class.
         */
        private final ParameterizedClass compressorClass;

        /**
         * The compressor used to compress the segments.
         */
        private final ICompressor compressor;

        public Configuration(ParameterizedClass compressorClass)
        {
            this.compressorClass = compressorClass;
            this.compressor = compressorClass != null ? CompressionParams.createCompressor(compressorClass) : null;
        }

        /**
         * Checks if the segments must be compressed.
         * @return <code>true</code> if the segments must be compressed, <code>false</code> otherwise.
         */
        public boolean useCompression()
        {
            return compressor != null;
        }

        /**
         * Returns the compressor used to compress the segments.
         * @return the compressor used to compress the segments
         */
        public ICompressor getCompressor()
        {
            return compressor;
        }

        /**
         * Returns the compressor class.
         * @return the compressor class
         */
        public ParameterizedClass getCompressorClass()
        {
            return compressorClass;
        }

        /**
         * Returns the compressor name.
         * @return the compressor name.
         */
        public String getCompressorName()
        {
            return useCompression() ? compressor.getClass().getSimpleName() : "none";
        }
    }
}<|MERGE_RESOLUTION|>--- conflicted
+++ resolved
@@ -72,13 +72,7 @@
     final CommitLogMetrics metrics;
     final AbstractCommitLogService executor;
 
-<<<<<<< HEAD
-    final ICompressor compressor;
-    public ParameterizedClass compressorClass;
-    public EncryptionContext encryptionContext;
-=======
     volatile Configuration configuration;
->>>>>>> 1e826951
     final public String location;
 
     private static CommitLog construct()
@@ -101,9 +95,9 @@
     CommitLog(String location, CommitLogArchiver archiver)
     {
         this.location = location;
-        this.configuration = new Configuration(DatabaseDescriptor.getCommitLogCompression());
+        this.configuration = new Configuration(DatabaseDescriptor.getCommitLogCompression(),
+                                               DatabaseDescriptor.getEncryptionContext());
         DatabaseDescriptor.createAllDirectories();
-        encryptionContext = DatabaseDescriptor.getEncryptionContext();
 
         this.archiver = archiver;
         metrics = new CommitLogMetrics();
@@ -148,7 +142,8 @@
         };
 
         // submit all existing files in the commit log dir for archiving prior to recovery - CASSANDRA-6904
-        for (File file : new File(DatabaseDescriptor.getCommitLogLocation()).listFiles(unmanagedFilesFilter))
+        File[] listFiles = new File(DatabaseDescriptor.getCommitLogLocation()).listFiles(unmanagedFilesFilter);
+        for (File file : listFiles)
         {
             archiver.maybeArchive(file.getPath(), file.getName());
             archiver.maybeWaitForArchiving(file.getName());
@@ -423,6 +418,15 @@
     }
 
     /**
+     * FOR TESTING PURPOSES.
+     */
+    public void resetConfiguration()
+    {
+        configuration = new Configuration(DatabaseDescriptor.getCommitLogCompression(),
+                                          DatabaseDescriptor.getEncryptionContext());
+    }
+
+    /**
      * FOR TESTING PURPOSES. See CommitLogAllocator.
      */
     public void stopUnsafe(boolean deleteSegments)
@@ -438,14 +442,6 @@
         }
         allocator.stopUnsafe(deleteSegments);
         CommitLogSegment.resetReplayLimit();
-    }
-
-    /**
-     * FOR TESTING PURPOSES.
-     */
-    public void resetConfiguration()
-    {
-        configuration = new Configuration(DatabaseDescriptor.getCommitLogCompression());
     }
 
     /**
@@ -516,10 +512,16 @@
          */
         private final ICompressor compressor;
 
-        public Configuration(ParameterizedClass compressorClass)
+        /**
+         * The encryption context used to encrypt the segments.
+         */
+        private EncryptionContext encryptionContext;
+
+        public Configuration(ParameterizedClass compressorClass, EncryptionContext encryptionContext)
         {
             this.compressorClass = compressorClass;
             this.compressor = compressorClass != null ? CompressionParams.createCompressor(compressorClass) : null;
+            this.encryptionContext = encryptionContext;
         }
 
         /**
@@ -532,6 +534,15 @@
         }
 
         /**
+         * Checks if the segments must be encrypted.
+         * @return <code>true</code> if the segments must be encrypted, <code>false</code> otherwise.
+         */
+        public boolean useEncryption()
+        {
+            return encryptionContext.isEnabled();
+        }
+
+        /**
          * Returns the compressor used to compress the segments.
          * @return the compressor used to compress the segments
          */
@@ -557,5 +568,14 @@
         {
             return useCompression() ? compressor.getClass().getSimpleName() : "none";
         }
+
+        /**
+         * Returns the encryption context used to encrypt the segments.
+         * @return the encryption context used to encrypt the segments
+         */
+        public EncryptionContext getEncryptionContext()
+        {
+            return encryptionContext;
+        }
     }
 }