--- conflicted
+++ resolved
@@ -84,21 +84,8 @@
         ratios = Arrays.copyOfRange(potentialRatios, 0, noPointIndex);
         long currentPartitionsToWrite = Math.round(estimatedTotalKeys * ratios[currentRatioIndex]);
         currentBytesToWrite = Math.round(totalSize * ratios[currentRatioIndex]);
-<<<<<<< HEAD
         switchCompactionLocation(getWriteDirectory(currentBytesToWrite));
-        logger.debug("Ratios={}, expectedKeys = {}, totalSize = {}, currentPartitionsToWrite = {}, currentBytesToWrite = {}", ratios, estimatedTotalKeys, totalSize, currentPartitionsToWrite, currentBytesToWrite);
-=======
-        @SuppressWarnings("resource")
-        SSTableWriter writer = SSTableWriter.create(Descriptor.fromFilename(cfs.getTempSSTablePath(sstableDirectory)),
-                                                                            currentPartitionsToWrite,
-                                                                            minRepairedAt,
-                                                                            cfs.metadata,
-                                                                            cfs.partitioner,
-                                                                            new MetadataCollector(allSSTables, cfs.metadata.comparator, 0));
-
-        sstableWriter.switchWriter(writer);
         logger.trace("Ratios={}, expectedKeys = {}, totalSize = {}, currentPartitionsToWrite = {}, currentBytesToWrite = {}", ratios, estimatedTotalKeys, totalSize, currentPartitionsToWrite, currentBytesToWrite);
->>>>>>> 4a849efe
     }
 
     @Override
@@ -109,21 +96,7 @@
         {
             currentRatioIndex++;
             currentBytesToWrite = Math.round(totalSize * ratios[currentRatioIndex]);
-<<<<<<< HEAD
             switchCompactionLocation(getWriteDirectory(Math.round(totalSize * ratios[currentRatioIndex])));
-=======
-            long currentPartitionsToWrite = Math.round(ratios[currentRatioIndex] * estimatedTotalKeys);
-            File sstableDirectory = cfs.directories.getLocationForDisk(getWriteDirectory(Math.round(totalSize * ratios[currentRatioIndex])));
-            @SuppressWarnings("resource")
-            SSTableWriter writer = SSTableWriter.create(Descriptor.fromFilename(cfs.getTempSSTablePath(sstableDirectory)),
-                                                                                currentPartitionsToWrite,
-                                                                                minRepairedAt,
-                                                                                cfs.metadata,
-                                                                                cfs.partitioner,
-                                                                                new MetadataCollector(allSSTables, cfs.metadata.comparator, 0));
-            sstableWriter.switchWriter(writer);
-            logger.trace("Switching writer, currentPartitionsToWrite = {}", currentPartitionsToWrite);
->>>>>>> 4a849efe
         }
         return rie != null;
     }
@@ -139,7 +112,7 @@
                                                     new MetadataCollector(allSSTables, cfs.metadata.comparator, 0),
                                                     SerializationHeader.make(cfs.metadata, nonExpiredSSTables),
                                                     txn);
-        logger.debug("Switching writer, currentPartitionsToWrite = {}", currentPartitionsToWrite);
+        logger.trace("Switching writer, currentPartitionsToWrite = {}", currentPartitionsToWrite);
         sstableWriter.switchWriter(writer);
 
     }
