/*
 * Licensed to the Apache Software Foundation (ASF) under one
 * or more contributor license agreements.  See the NOTICE file
 * distributed with this work for additional information
 * regarding copyright ownership.  The ASF licenses this file
 * to you under the Apache License, Version 2.0 (the
 * "License"); you may not use this file except in compliance
 * with the License.  You may obtain a copy of the License at
 *
 *     http://www.apache.org/licenses/LICENSE-2.0
 *
 * Unless required by applicable law or agreed to in writing, software
 * distributed under the License is distributed on an "AS IS" BASIS,
 * WITHOUT WARRANTIES OR CONDITIONS OF ANY KIND, either express or implied.
 * See the License for the specific language governing permissions and
 * limitations under the License.
 */
package org.apache.cassandra.db.compaction;

import java.io.File;
import java.io.IOException;
import java.lang.management.ManagementFactory;
import java.util.*;
import java.util.concurrent.*;
import javax.management.MBeanServer;
import javax.management.ObjectName;

import com.google.common.base.Throwables;
<<<<<<< HEAD
import com.google.common.collect.*;
=======
import com.google.common.collect.ConcurrentHashMultiset;
import com.google.common.collect.Multiset;
>>>>>>> 56f35dbf
import com.google.common.primitives.Longs;
import org.slf4j.Logger;
import org.slf4j.LoggerFactory;

import org.apache.cassandra.cache.AutoSavingCache;
import org.apache.cassandra.concurrent.DebuggableThreadPoolExecutor;
import org.apache.cassandra.concurrent.NamedThreadFactory;
import org.apache.cassandra.config.CFMetaData;
import org.apache.cassandra.config.DatabaseDescriptor;
import org.apache.cassandra.config.Schema;
import org.apache.cassandra.db.*;
import org.apache.cassandra.db.Table;
import org.apache.cassandra.db.compaction.CompactionInfo.Holder;
import org.apache.cassandra.db.index.SecondaryIndexBuilder;
import org.apache.cassandra.dht.Bounds;
import org.apache.cassandra.dht.Range;
import org.apache.cassandra.dht.Token;
import org.apache.cassandra.io.sstable.*;
import org.apache.cassandra.io.util.FileUtils;
import org.apache.cassandra.metrics.CompactionMetrics;
<<<<<<< HEAD
import org.apache.cassandra.service.ActiveRepairService;
=======
import org.apache.cassandra.service.AntiEntropyService;
import org.apache.cassandra.service.CacheService;
>>>>>>> 56f35dbf
import org.apache.cassandra.service.StorageService;
import org.apache.cassandra.utils.CloseableIterator;
import org.apache.cassandra.utils.CounterId;
import org.apache.cassandra.utils.Pair;
import org.apache.cassandra.utils.WrappedRunnable;

/**
 * A singleton which manages a private executor of ongoing compactions.
 * <p/>
 * Scheduling for compaction is accomplished by swapping sstables to be compacted into
 * a set via DataTracker. New scheduling attempts will ignore currently compacting
 * sstables.
 */
public class CompactionManager implements CompactionManagerMBean
{
    public static final String MBEAN_OBJECT_NAME = "org.apache.cassandra.db:type=CompactionManager";
    private static final Logger logger = LoggerFactory.getLogger(CompactionManager.class);
    public static final CompactionManager instance;

    public static final int NO_GC = Integer.MIN_VALUE;
    public static final int GC_ALL = Integer.MAX_VALUE;

    // A thread local that tells us if the current thread is owned by the compaction manager. Used
    // by CounterContext to figure out if it should log a warning for invalid counter shards.
    public static final ThreadLocal<Boolean> isCompactionManager = new ThreadLocal<Boolean>()
    {
        @Override
        protected Boolean initialValue()
        {
            return false;
        }
    };

    static
    {
        instance = new CompactionManager();
        MBeanServer mbs = ManagementFactory.getPlatformMBeanServer();
        try
        {
            mbs.registerMBean(instance, new ObjectName(MBEAN_OBJECT_NAME));
        }
        catch (Exception e)
        {
            throw new RuntimeException(e);
        }
    }

    private final CompactionExecutor executor = new CompactionExecutor();
    private final CompactionExecutor validationExecutor = new ValidationExecutor();
    private final CompactionMetrics metrics = new CompactionMetrics(executor, validationExecutor);
    private final Multiset<ColumnFamilyStore> compactingCF = ConcurrentHashMultiset.create();

    /**
     * Call this whenever a compaction might be needed on the given columnfamily.
     * It's okay to over-call (within reason) since the compactions are single-threaded,
     * and if a call is unnecessary, it will just be no-oped in the bucketing phase.
     */
    public List<Future<?>> submitBackground(final ColumnFamilyStore cfs)
    {
        int count = compactingCF.count(cfs);
        if (count > 0 && executor.getActiveCount() >= executor.getMaximumPoolSize())
        {
            logger.debug("Background compaction is still running for {}.{} ({} remaining). Skipping",
                         cfs.table.getName(), cfs.name, count);
            return Collections.emptyList();
        }

        logger.debug("Scheduling a background task check for {}.{} with {}",
                     cfs.table.getName(),
                     cfs.name,
                     cfs.getCompactionStrategy().getClass().getSimpleName());
        List<Future<?>> futures = new ArrayList<Future<?>>();
        // if we have room for more compactions, then fill up executor
        while (executor.getActiveCount() + futures.size() < executor.getMaximumPoolSize())
        {
            futures.add(executor.submit(new BackgroundCompactionTask(cfs)));
            compactingCF.add(cfs);
        }
        return futures;
    }

    public boolean isCompacting(Iterable<ColumnFamilyStore> cfses)
    {
        for (ColumnFamilyStore cfs : cfses)
            if (!cfs.getDataTracker().getCompacting().isEmpty())
                return true;
        return false;
    }

    // the actual sstables to compact are not determined until we run the BCT; that way, if new sstables
    // are created between task submission and execution, we execute against the most up-to-date information
    class BackgroundCompactionTask implements Runnable
    {
        private final ColumnFamilyStore cfs;

        BackgroundCompactionTask(ColumnFamilyStore cfs)
        {
            this.cfs = cfs;
        }

        public void run()
        {
            try
            {
                logger.debug("Checking {}.{}", cfs.table.getName(), cfs.name);
                if (!cfs.isValid())
                {
                    logger.debug("Aborting compaction for dropped CF");
                    return;
                }

                AbstractCompactionStrategy strategy = cfs.getCompactionStrategy();
                AbstractCompactionTask task = strategy.getNextBackgroundTask(getDefaultGcBefore(cfs));
                if (task == null)
                {
                    logger.debug("No tasks available");
                    return;
                }
                task.execute(metrics);
            }
            finally
            {
                compactingCF.remove(cfs);
            }
            submitBackground(cfs);
        }
    }

    private static interface AllSSTablesOperation
    {
        public void perform(ColumnFamilyStore store, Collection<SSTableReader> sstables) throws IOException;
    }

    private void performAllSSTableOperation(final ColumnFamilyStore cfs, final AllSSTablesOperation operation) throws InterruptedException, ExecutionException
    {
        final Collection<SSTableReader> sstables = cfs.markAllCompacting();
        if (sstables == null)
            return;

        Callable<Object> runnable = new Callable<Object>()
        {
            public Object call() throws IOException
            {
                operation.perform(cfs, sstables);
                cfs.getDataTracker().unmarkCompacting(sstables);
                return this;
            }
        };
        executor.submit(runnable).get();
    }

    public void performScrub(ColumnFamilyStore cfStore) throws InterruptedException, ExecutionException
    {
        performAllSSTableOperation(cfStore, new AllSSTablesOperation()
        {
            public void perform(ColumnFamilyStore store, Collection<SSTableReader> sstables) throws IOException
            {
                doScrub(store, sstables);
            }
        });
    }

    public void performSSTableRewrite(ColumnFamilyStore cfStore, final boolean excludeCurrentVersion) throws InterruptedException, ExecutionException
    {
        performAllSSTableOperation(cfStore, new AllSSTablesOperation()
        {
            public void perform(ColumnFamilyStore cfs, Collection<SSTableReader> sstables)
            {
                for (final SSTableReader sstable : sstables)
                {
                    if (excludeCurrentVersion && sstable.descriptor.version.equals(Descriptor.Version.CURRENT))
                        continue;

                    // SSTables are marked by the caller
                    // NOTE: it is important that the task create one and only one sstable, even for Leveled compaction (see LeveledManifest.replace())
                    CompactionTask task = new CompactionTask(cfs, Collections.singletonList(sstable), NO_GC);
                    task.setUserDefined(true);
                    task.setCompactionType(OperationType.UPGRADE_SSTABLES);
                    task.execute(metrics);
                }
            }
        });
    }

    public void performCleanup(ColumnFamilyStore cfStore, final CounterId.OneShotRenewer renewer) throws InterruptedException, ExecutionException
    {
        performAllSSTableOperation(cfStore, new AllSSTablesOperation()
        {
            public void perform(ColumnFamilyStore store, Collection<SSTableReader> sstables) throws IOException
            {
                // Sort the column families in order of SSTable size, so cleanup of smaller CFs
                // can free up space for larger ones
                List<SSTableReader> sortedSSTables = new ArrayList<SSTableReader>(sstables);
                Collections.sort(sortedSSTables, new Comparator<SSTableReader>()
                {
                    public int compare(SSTableReader o1, SSTableReader o2)
                    {
                        return Longs.compare(o1.onDiskLength(), o2.onDiskLength());
                    }
                });

                doCleanupCompaction(store, sortedSSTables, renewer);
            }
        });
    }

    public void performMaximal(final ColumnFamilyStore cfStore) throws InterruptedException, ExecutionException
    {
        submitMaximal(cfStore, getDefaultGcBefore(cfStore)).get();
    }

    public Future<?> submitMaximal(final ColumnFamilyStore cfStore, final int gcBefore)
    {
        // here we compute the task off the compaction executor, so having that present doesn't
        // confuse runWithCompactionsDisabled -- i.e., we don't want to deadlock ourselves, waiting
        // for ourselves to finish/acknowledge cancellation before continuing.
        final AbstractCompactionTask task = cfStore.getCompactionStrategy().getMaximalTask(gcBefore);
        Runnable runnable = new WrappedRunnable()
        {
            protected void runMayThrow() throws IOException
            {
                if (task == null)
                    return;
                task.execute(metrics);
            }
        };
        return executor.submit(runnable);
    }

    public void forceUserDefinedCompaction(String dataFiles)
    {
        String[] filenames = dataFiles.split(",");
        Multimap<Pair<String, String>, Descriptor> descriptors = ArrayListMultimap.create();

        for (String filename : filenames)
        {
            // extract keyspace and columnfamily name from filename
            Descriptor desc = Descriptor.fromFilename(filename.trim());
            if (Schema.instance.getCFMetaData(desc) == null)
            {
                logger.warn("Schema does not exist for file {}. Skipping.", filename);
                continue;
            }
            File directory = new File(desc.ksname + File.separator + desc.cfname);
            // group by keyspace/columnfamily
            Pair<Descriptor, String> p = Descriptor.fromFilename(directory, filename.trim());
            Pair<String, String> key = Pair.create(p.left.ksname, p.left.cfname);
            descriptors.put(key, p.left);
        }

        for (Pair<String, String> key : descriptors.keySet())
        {
            ColumnFamilyStore cfs = Table.open(key.left).getColumnFamilyStore(key.right);
            submitUserDefined(cfs, descriptors.get(key), getDefaultGcBefore(cfs));
        }
    }

    public Future<?> submitUserDefined(final ColumnFamilyStore cfs, final Collection<Descriptor> dataFiles, final int gcBefore)
    {
        Runnable runnable = new WrappedRunnable()
        {
            protected void runMayThrow() throws IOException
            {
                // look up the sstables now that we're on the compaction executor, so we don't try to re-compact
                // something that was already being compacted earlier.
                Collection<SSTableReader> sstables = new ArrayList<SSTableReader>(dataFiles.size());
                for (Descriptor desc : dataFiles)
                {
                    // inefficient but not in a performance sensitive path
                    SSTableReader sstable = lookupSSTable(cfs, desc);
                    if (sstable == null)
                    {
                        logger.info("Will not compact {}: it is not an active sstable", desc);
                    }
                    else
                    {
                        sstables.add(sstable);
                    }
                }

                if (sstables.isEmpty())
                {
                    logger.info("No files to compact for user defined compaction");
                }
                else
                {
                    AbstractCompactionTask task = cfs.getCompactionStrategy().getUserDefinedTask(sstables, gcBefore);
                    if (task != null)
                        task.execute(metrics);
                }
            }
        };
        return executor.submit(runnable);
    }

    // This acquire a reference on the sstable
    // This is not efficent, do not use in any critical path
    private SSTableReader lookupSSTable(final ColumnFamilyStore cfs, Descriptor descriptor)
    {
        for (SSTableReader sstable : cfs.getSSTables())
        {
            // .equals() with no other changes won't work because in sstable.descriptor, the directory is an absolute path.
            // We could construct descriptor with an absolute path too but I haven't found any satisfying way to do that
            // (DB.getDataFileLocationForTable() may not return the right path if you have multiple volumes). Hence the
            // endsWith.
            if (sstable.descriptor.toString().endsWith(descriptor.toString()))
                return sstable;
        }
        return null;
    }

    /**
     * Does not mutate data, so is not scheduled.
     */
    public Future<Object> submitValidation(final ColumnFamilyStore cfStore, final ActiveRepairService.Validator validator)
    {
        Callable<Object> callable = new Callable<Object>()
        {
            public Object call() throws IOException
            {
                doValidationCompaction(cfStore, validator);
                return this;
            }
        };
        return validationExecutor.submit(callable);
    }

    /* Used in tests. */
    public void disableAutoCompaction()
    {
        for (String ksname : Schema.instance.getNonSystemTables())
        {
            for (ColumnFamilyStore cfs : Table.open(ksname).getColumnFamilyStores())
                cfs.disableAutoCompaction();
        }
    }

    /**
     * Deserialize everything in the CFS and re-serialize w/ the newest version.  Also attempts to recover
     * from bogus row keys / sizes using data from the index, and skips rows with garbage columns that resulted
     * from early ByteBuffer bugs.
     *
     * @throws IOException
     */
    private void doScrub(ColumnFamilyStore cfs, Collection<SSTableReader> sstables) throws IOException
    {
        assert !cfs.isIndex();
        for (final SSTableReader sstable : sstables)
            scrubOne(cfs, sstable);
    }

    private void scrubOne(ColumnFamilyStore cfs, SSTableReader sstable) throws IOException
    {
        Scrubber scrubber = new Scrubber(cfs, sstable);

        CompactionInfo.Holder scrubInfo = scrubber.getScrubInfo();
        metrics.beginCompaction(scrubInfo);
        try
        {
            scrubber.scrub();
        }
        finally
        {
            scrubber.close();
            metrics.finishCompaction(scrubInfo);
        }

        if (scrubber.getNewInOrderSSTable() != null)
            cfs.addSSTable(scrubber.getNewInOrderSSTable());

        if (scrubber.getNewSSTable() == null)
            cfs.markCompacted(Collections.singletonList(sstable), OperationType.SCRUB);
        else
            cfs.replaceCompactedSSTables(Collections.singletonList(sstable), Collections.singletonList(scrubber.getNewSSTable()), OperationType.SCRUB);
    }

    /**
     * This function goes over each file and removes the keys that the node is not responsible for
     * and only keeps keys that this node is responsible for.
     *
     * @throws IOException
     */
    private void doCleanupCompaction(ColumnFamilyStore cfs, Collection<SSTableReader> sstables, CounterId.OneShotRenewer renewer) throws IOException
    {
        assert !cfs.isIndex();
        Table table = cfs.table;
        Collection<Range<Token>> ranges = StorageService.instance.getLocalRanges(table.getName());
        if (ranges.isEmpty())
        {
            logger.info("Cleanup cannot run before a node has joined the ring");
            return;
        }

        boolean isCommutative = cfs.metadata.getDefaultValidator().isCommutative();
        boolean hasIndexes = !cfs.indexManager.getIndexes().isEmpty();

        for (SSTableReader sstable : sstables)
        {
            if (!hasIndexes && !new Bounds<Token>(sstable.first.token, sstable.last.token).intersects(ranges))
            {
                cfs.replaceCompactedSSTables(Arrays.asList(sstable), Collections.<SSTableReader>emptyList(), OperationType.CLEANUP);
                continue;
            }

            CompactionController controller = new CompactionController(cfs, Collections.singleton(sstable), getDefaultGcBefore(cfs));
            long startTime = System.currentTimeMillis();

            long totalkeysWritten = 0;

            int expectedBloomFilterSize = Math.max(cfs.metadata.getIndexInterval(),
                                                   (int) (SSTableReader.getApproximateKeyCount(Arrays.asList(sstable), cfs.metadata)));
            if (logger.isDebugEnabled())
                logger.debug("Expected bloom filter size : " + expectedBloomFilterSize);

            SSTableWriter writer = null;
            SSTableReader newSstable = null;

            logger.info("Cleaning up " + sstable);
            // Calculate the expected compacted filesize
            long expectedRangeFileSize = cfs.getExpectedCompactedFileSize(Arrays.asList(sstable), OperationType.CLEANUP);
            File compactionFileLocation = cfs.directories.getDirectoryForNewSSTables(expectedRangeFileSize);
            if (compactionFileLocation == null)
                throw new IOException("disk full");

            SSTableScanner scanner = sstable.getScanner();
            long rowsRead = 0;
            List<Column> indexedColumnsInRow = null;

            CleanupInfo ci = new CleanupInfo(sstable, scanner);
            metrics.beginCompaction(ci);
            try
            {
                while (scanner.hasNext())
                {
                    if (ci.isStopRequested())
                        throw new CompactionInterruptedException(ci.getCompactionInfo());
                    SSTableIdentityIterator row = (SSTableIdentityIterator) scanner.next();
                    if (Range.isInRanges(row.getKey().token, ranges))
                    {
                        AbstractCompactedRow compactedRow = controller.getCompactedRow(row);
                        if (compactedRow.isEmpty())
                            continue;
                        writer = maybeCreateWriter(cfs, OperationType.CLEANUP, compactionFileLocation, expectedBloomFilterSize, writer, Collections.singletonList(sstable));
                        writer.append(compactedRow);
                        totalkeysWritten++;
                    }
                    else
                    {
                        cfs.invalidateCachedRow(row.getKey());

                        if (hasIndexes || isCommutative)
                        {
                            if (indexedColumnsInRow != null)
                                indexedColumnsInRow.clear();

                            while (row.hasNext())
                            {
                                OnDiskAtom column = row.next();
                                if (column instanceof CounterColumn)
                                    renewer.maybeRenew((CounterColumn) column);
                                if (column instanceof Column && cfs.indexManager.indexes((Column) column))
                                {
                                    if (indexedColumnsInRow == null)
                                        indexedColumnsInRow = new ArrayList<Column>();

                                    indexedColumnsInRow.add((Column) column);
                                }
                            }

                            if (indexedColumnsInRow != null && !indexedColumnsInRow.isEmpty())
                            {
                                // acquire memtable lock here because secondary index deletion may cause a race. See CASSANDRA-3712
                                Table.switchLock.readLock().lock();
                                try
                                {
                                    cfs.indexManager.deleteFromIndexes(row.getKey(), indexedColumnsInRow);
                                }
                                finally
                                {
                                    Table.switchLock.readLock().unlock();
                                }
                            }
                        }
                    }
                    if ((rowsRead++ % 1000) == 0)
                        controller.mayThrottle(scanner.getCurrentPosition());
                }
                if (writer != null)
                    newSstable = writer.closeAndOpenReader(sstable.maxDataAge);
            }
            catch (Throwable e)
            {
                if (writer != null)
                    writer.abort();
                throw Throwables.propagate(e);
            }
            finally
            {
                controller.close();
                scanner.close();
                metrics.finishCompaction(ci);
            }

            List<SSTableReader> results = new ArrayList<SSTableReader>(1);
            if (newSstable != null)
            {
                results.add(newSstable);

                String format = "Cleaned up to %s.  %,d to %,d (~%d%% of original) bytes for %,d keys.  Time: %,dms.";
                long dTime = System.currentTimeMillis() - startTime;
                long startsize = sstable.onDiskLength();
                long endsize = newSstable.onDiskLength();
                double ratio = (double) endsize / (double) startsize;
                logger.info(String.format(format, writer.getFilename(), startsize, endsize, (int) (ratio * 100), totalkeysWritten, dTime));
            }

            // flush to ensure we don't lose the tombstones on a restart, since they are not commitlog'd
            cfs.indexManager.flushIndexesBlocking();

            cfs.replaceCompactedSSTables(Arrays.asList(sstable), results, OperationType.CLEANUP);
        }
    }

    public static SSTableWriter maybeCreateWriter(ColumnFamilyStore cfs,
                                                  OperationType compactionType,
                                                  File compactionFileLocation,
                                                  int expectedBloomFilterSize,
                                                  SSTableWriter writer,
                                                  Collection<SSTableReader> sstables)
    {
        if (writer == null)
        {
            FileUtils.createDirectory(compactionFileLocation);
            writer = cfs.createCompactionWriter(compactionType, expectedBloomFilterSize, compactionFileLocation, sstables);
        }
        return writer;
    }

    /**
     * Performs a readonly "compaction" of all sstables in order to validate complete rows,
     * but without writing the merge result
     */
    private void doValidationCompaction(ColumnFamilyStore cfs, ActiveRepairService.Validator validator) throws IOException
    {
        // this isn't meant to be race-proof, because it's not -- it won't cause bugs for a CFS to be dropped
        // mid-validation, or to attempt to validate a droped CFS.  this is just a best effort to avoid useless work,
        // particularly in the scenario where a validation is submitted before the drop, and there are compactions
        // started prior to the drop keeping some sstables alive.  Since validationCompaction can run
        // concurrently with other compactions, it would otherwise go ahead and scan those again.
        if (!cfs.isValid())
            return;

        Collection<SSTableReader> sstables;
        int gcBefore;
        if (cfs.snapshotExists(validator.request.sessionid))
        {
            // If there is a snapshot created for the session then read from there.
            sstables = cfs.getSnapshotSSTableReader(validator.request.sessionid);

            // Computing gcbefore based on the current time wouldn't be very good because we know each replica will execute
            // this at a different time (that's the whole purpose of repair with snaphsot). So instead we take the creation
            // time of the snapshot, which should give us roughtly the same time on each replica (roughtly being in that case
            // 'as good as in the non-snapshot' case)
            gcBefore = (int) (cfs.getSnapshotCreationTime(validator.request.sessionid) / 1000) - cfs.metadata.getGcGraceSeconds();
        }
        else
        {
            // flush first so everyone is validating data that is as similar as possible
            StorageService.instance.forceTableFlush(cfs.table.getName(), cfs.name);

            // we don't mark validating sstables as compacting in DataTracker, so we have to mark them referenced
            // instead so they won't be cleaned up if they do get compacted during the validation
            sstables = cfs.markCurrentSSTablesReferenced();
            gcBefore = getDefaultGcBefore(cfs);
        }

        CompactionIterable ci = new ValidationCompactionIterable(cfs, sstables, validator.request.range, gcBefore);
        CloseableIterator<AbstractCompactedRow> iter = ci.iterator();
        metrics.beginCompaction(ci);
        try
        {
            // validate the CF as we iterate over it
            validator.prepare(cfs);
            while (iter.hasNext())
            {
                if (ci.isStopRequested())
                    throw new CompactionInterruptedException(ci.getCompactionInfo());
                AbstractCompactedRow row = iter.next();
                if (row.isEmpty())
                    row.close();
                else
                    validator.add(row);
            }
            validator.complete();
        }
        finally
        {
            SSTableReader.releaseReferences(sstables);
            iter.close();
            if (cfs.table.snapshotExists(validator.request.sessionid))
                cfs.table.clearSnapshot(validator.request.sessionid);

            metrics.finishCompaction(ci);
        }
    }

    /**
     * Is not scheduled, because it is performing disjoint work from sstable compaction.
     */
    public Future<?> submitIndexBuild(final SecondaryIndexBuilder builder)
    {
        Runnable runnable = new Runnable()
        {
            public void run()
            {
                metrics.beginCompaction(builder);
                try
                {
                    builder.build();
                }
                finally
                {
                    metrics.finishCompaction(builder);
                }
            }
        };

        return executor.submit(runnable);
    }

    public Future<?> submitCacheWrite(final AutoSavingCache.Writer writer)
    {
        Runnable runnable = new Runnable()
        {
            public void run()
            {
                if (!AutoSavingCache.flushInProgress.add(writer.cacheType()))
                {
                    logger.debug("Cache flushing was already in progress: skipping {}", writer.getCompactionInfo());
                    return;
                }
                try
                {
                    metrics.beginCompaction(writer);
                    try
                    {
                        writer.saveCache();
                    }
                    finally
                    {
                        metrics.finishCompaction(writer);
                    }
                }
                finally
                {
                    AutoSavingCache.flushInProgress.remove(writer.cacheType());
                }
            }
        };
        return executor.submit(runnable);
    }

    static int getDefaultGcBefore(ColumnFamilyStore cfs)
    {
        // 2ndary indexes have ExpiringColumns too, so we need to purge tombstones deleted before now. We do not need to
        // add any GcGrace however since 2ndary indexes are local to a node.
        return cfs.isIndex()
               ? (int) (System.currentTimeMillis() / 1000)
               : (int) (System.currentTimeMillis() / 1000) - cfs.metadata.getGcGraceSeconds();
    }

    private static class ValidationCompactionIterable extends CompactionIterable
    {
        public ValidationCompactionIterable(ColumnFamilyStore cfs, Collection<SSTableReader> sstables, Range<Token> range, int gcBefore)
        {
            super(OperationType.VALIDATION,
                  cfs.getCompactionStrategy().getScanners(sstables, range),
                  new ValidationCompactionController(cfs, gcBefore));
        }
    }

    /*
     * Controller for validation compaction that always purges.
     * Note that we should not call cfs.getOverlappingSSTables on the provided
     * sstables because those sstables are not guaranteed to be active sstables
     * (since we can run repair on a snapshot).
     */
    private static class ValidationCompactionController extends CompactionController
    {
        public ValidationCompactionController(ColumnFamilyStore cfs, int gcBefore)
        {
            super(cfs, gcBefore);
        }

        @Override
        public boolean shouldPurge(DecoratedKey key, long delTimestamp)
        {
            /*
             * The main reason we always purge is that including gcable tombstone would mean that the
             * repair digest will depends on the scheduling of compaction on the different nodes. This
             * is still not perfect because gcbefore is currently dependend on the current time at which
             * the validation compaction start, which while not too bad for normal repair is broken for
             * repair on snapshots. A better solution would be to agree on a gcbefore that all node would
             * use, and we'll do that with CASSANDRA-4932.
             * Note validation compaction includes all sstables, so we don't have the problem of purging
             * a tombstone that could shadow a column in another sstable, but this is doubly not a concern
             * since validation compaction is read-only.
             */
            return true;
        }
    }

    public int getActiveCompactions()
    {
        return CompactionMetrics.getCompactions().size();
    }

    private static class CompactionExecutor extends ThreadPoolExecutor
    {
        protected CompactionExecutor(int minThreads, int maxThreads, String name, BlockingQueue<Runnable> queue)
        {
            super(minThreads, maxThreads, 60, TimeUnit.SECONDS, queue, new NamedThreadFactory(name, Thread.MIN_PRIORITY));
            allowCoreThreadTimeOut(true);
        }

        private CompactionExecutor(int threadCount, String name)
        {
            this(threadCount, threadCount, name, new LinkedBlockingQueue<Runnable>());
        }

        public CompactionExecutor()
        {
            this(Math.max(1, DatabaseDescriptor.getConcurrentCompactors()), "CompactionExecutor");
        }

        protected void beforeExecute(Thread t, Runnable r)
        {
            // can't set this in Thread factory, so we do it redundantly here
            isCompactionManager.set(true);
            super.beforeExecute(t, r);
        }

        // modified from DebuggableThreadPoolExecutor so that CompactionInterruptedExceptions are not logged
        @Override
        public void afterExecute(Runnable r, Throwable t)
        {
            super.afterExecute(r, t);

            if (t == null)
                t = DebuggableThreadPoolExecutor.extractThrowable(r);

            if (t != null)
            {
                if (t instanceof CompactionInterruptedException)
                {
                    logger.info(t.getMessage());
                    logger.debug("Full interruption stack trace:", t);
                }
                else
                {
                    DebuggableThreadPoolExecutor.handleOrLog(t);
                }
            }
        }
    }

    private static class ValidationExecutor extends CompactionExecutor
    {
        public ValidationExecutor()
        {
            super(1, Integer.MAX_VALUE, "ValidationExecutor", new SynchronousQueue<Runnable>());
        }
    }

    public interface CompactionExecutorStatsCollector
    {
        void beginCompaction(CompactionInfo.Holder ci);

        void finishCompaction(CompactionInfo.Holder ci);
    }

    public List<Map<String, String>> getCompactions()
    {
        List<Holder> compactionHolders = CompactionMetrics.getCompactions();
        List<Map<String, String>> out = new ArrayList<Map<String, String>>(compactionHolders.size());
        for (CompactionInfo.Holder ci : compactionHolders)
            out.add(ci.getCompactionInfo().asMap());
        return out;
    }

    public List<String> getCompactionSummary()
    {
        List<Holder> compactionHolders = CompactionMetrics.getCompactions();
        List<String> out = new ArrayList<String>(compactionHolders.size());
        for (CompactionInfo.Holder ci : compactionHolders)
            out.add(ci.getCompactionInfo().toString());
        return out;
    }

    public long getTotalBytesCompacted()
    {
        return metrics.bytesCompacted.count();
    }

    public long getTotalCompactionsCompleted()
    {
        return metrics.totalCompactionsCompleted.count();
    }

    public int getPendingTasks()
    {
        return metrics.pendingTasks.value();
    }

    public long getCompletedTasks()
    {
        return metrics.completedTasks.value();
    }

    private static class SimpleFuture implements Future
    {
        private Runnable runnable;

        private SimpleFuture(Runnable r)
        {
            runnable = r;
        }

        public boolean cancel(boolean mayInterruptIfRunning)
        {
            throw new IllegalStateException("May not call SimpleFuture.cancel()");
        }

        public boolean isCancelled()
        {
            return false;
        }

        public boolean isDone()
        {
            return runnable == null;
        }

        public Object get() throws InterruptedException, ExecutionException
        {
            runnable.run();
            runnable = null;
            return runnable;
        }

        public Object get(long timeout, TimeUnit unit) throws InterruptedException, ExecutionException, TimeoutException
        {
            throw new IllegalStateException("May not call SimpleFuture.get(long, TimeUnit)");
        }
    }

    private static class CleanupInfo extends CompactionInfo.Holder
    {
        private final SSTableReader sstable;
        private final SSTableScanner scanner;

        public CleanupInfo(SSTableReader sstable, SSTableScanner scanner)
        {
            this.sstable = sstable;
            this.scanner = scanner;
        }

        public CompactionInfo getCompactionInfo()
        {
            try
            {
                return new CompactionInfo(sstable.metadata,
                                          OperationType.CLEANUP,
                                          scanner.getCurrentPosition(),
                                          scanner.getLengthInBytes());
            }
            catch (Exception e)
            {
                throw new RuntimeException();
            }
        }
    }

    public void stopCompaction(String type)
    {
        OperationType operation = OperationType.valueOf(type);
        for (Holder holder : CompactionMetrics.getCompactions())
        {
            if (holder.getCompactionInfo().getTaskType() == operation)
                holder.stop();
        }
    }

    public int getCoreCompactorThreads()
    {
        return executor.getCorePoolSize();
    }

    public void setCoreCompactorThreads(int number)
    {
        executor.setCorePoolSize(number);
    }

    public int getMaximumCompactorThreads()
    {
        return executor.getMaximumPoolSize();
    }

    public void setMaximumCompactorThreads(int number)
    {
        executor.setMaximumPoolSize(number);
    }

    public int getCoreValidationThreads()
    {
        return validationExecutor.getCorePoolSize();
    }

    public void setCoreValidationThreads(int number)
    {
        validationExecutor.setCorePoolSize(number);
    }

    public int getMaximumValidatorThreads()
    {
        return validationExecutor.getMaximumPoolSize();
    }

    public void setMaximumValidatorThreads(int number)
    {
        validationExecutor.setMaximumPoolSize(number);
    }

    /**
     * Try to stop all of the compactions for given ColumnFamilies.
     * 
     * Note that this method does not wait for all compactions to finish; you'll need to loop against
     * isCompacting if you want that behavior.
     *
     * @param columnFamilies The ColumnFamilies to try to stop compaction upon.
     * @param interruptValidation true if validation operations for repair should also be interrupted
     *
     */
    public void interruptCompactionFor(Iterable<CFMetaData> columnFamilies, boolean interruptValidation)
    {
        assert columnFamilies != null;

        // interrupt in-progress compactions
        for (Holder compactionHolder : CompactionMetrics.getCompactions())
        {
            CompactionInfo info = compactionHolder.getCompactionInfo();
            if ((info.getTaskType() == OperationType.VALIDATION) && !interruptValidation)
                continue;

            if (Iterables.contains(columnFamilies, info.getCFMetaData()))
                compactionHolder.stop(); // signal compaction to stop
        }
    }
}<|MERGE_RESOLUTION|>--- conflicted
+++ resolved
@@ -26,12 +26,11 @@
 import javax.management.ObjectName;
 
 import com.google.common.base.Throwables;
-<<<<<<< HEAD
-import com.google.common.collect.*;
-=======
+import com.google.common.collect.ArrayListMultimap;
 import com.google.common.collect.ConcurrentHashMultiset;
+import com.google.common.collect.Iterables;
+import com.google.common.collect.Multimap;
 import com.google.common.collect.Multiset;
->>>>>>> 56f35dbf
 import com.google.common.primitives.Longs;
 import org.slf4j.Logger;
 import org.slf4j.LoggerFactory;
@@ -52,12 +51,8 @@
 import org.apache.cassandra.io.sstable.*;
 import org.apache.cassandra.io.util.FileUtils;
 import org.apache.cassandra.metrics.CompactionMetrics;
-<<<<<<< HEAD
 import org.apache.cassandra.service.ActiveRepairService;
-=======
-import org.apache.cassandra.service.AntiEntropyService;
 import org.apache.cassandra.service.CacheService;
->>>>>>> 56f35dbf
 import org.apache.cassandra.service.StorageService;
 import org.apache.cassandra.utils.CloseableIterator;
 import org.apache.cassandra.utils.CounterId;
@@ -993,7 +988,7 @@
 
     /**
      * Try to stop all of the compactions for given ColumnFamilies.
-     * 
+     *
      * Note that this method does not wait for all compactions to finish; you'll need to loop against
      * isCompacting if you want that behavior.
      *
