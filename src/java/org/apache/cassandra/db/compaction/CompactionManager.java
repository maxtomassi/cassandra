--- conflicted
+++ resolved
@@ -490,152 +490,7 @@
         executor.beginCompaction(scrubInfo);
         try
         {
-<<<<<<< HEAD
-            ByteBuffer nextIndexKey = ByteBufferUtil.readWithShortLength(indexFile);
-            {
-                // throw away variable so we don't have a side effect in the assert
-                long firstRowPositionFromIndex = RowIndexEntry.serializer.deserialize(indexFile, sstable.descriptor.version).position;
-                assert firstRowPositionFromIndex == 0 : firstRowPositionFromIndex;
-            }
-
-            // TODO errors when creating the writer may leave empty temp files.
-            writer = maybeCreateWriter(cfs, compactionFileLocation, expectedBloomFilterSize, null, Collections.singletonList(sstable));
-
-            while (!dataFile.isEOF())
-            {
-                if (scrubInfo.isStopRequested())
-                    throw new CompactionInterruptedException(scrubInfo.getCompactionInfo());
-                long rowStart = dataFile.getFilePointer();
-                if (logger.isDebugEnabled())
-                    logger.debug("Reading row at " + rowStart);
-
-                DecoratedKey key = null;
-                long dataSize = -1;
-                try
-                {
-                    key = SSTableReader.decodeKey(sstable.partitioner, sstable.descriptor, ByteBufferUtil.readWithShortLength(dataFile));
-                    dataSize = sstable.descriptor.version.hasIntRowSize ? dataFile.readInt() : dataFile.readLong();
-                    if (logger.isDebugEnabled())
-                        logger.debug(String.format("row %s is %s bytes", ByteBufferUtil.bytesToHex(key.key), dataSize));
-                }
-                catch (Throwable th)
-                {
-                    throwIfFatal(th);
-                    // check for null key below
-                }
-
-                ByteBuffer currentIndexKey = nextIndexKey;
-                long nextRowPositionFromIndex;
-                try
-                {
-                    nextIndexKey = indexFile.isEOF() ? null : ByteBufferUtil.readWithShortLength(indexFile);
-                    nextRowPositionFromIndex = indexFile.isEOF()
-                                             ? dataFile.length()
-                                             : RowIndexEntry.serializer.deserialize(indexFile, sstable.descriptor.version).position;
-                }
-                catch (Throwable th)
-                {
-                    logger.warn("Error reading index file", th);
-                    nextIndexKey = null;
-                    nextRowPositionFromIndex = dataFile.length();
-                }
-
-                long dataStart = dataFile.getFilePointer();
-                long dataStartFromIndex = currentIndexKey == null
-                                        ? -1
-                                        : rowStart + 2 + currentIndexKey.remaining() + (sstable.descriptor.version.hasIntRowSize ? 4 : 8);
-                long dataSizeFromIndex = nextRowPositionFromIndex - dataStartFromIndex;
-                assert currentIndexKey != null || indexFile.isEOF();
-                if (logger.isDebugEnabled() && currentIndexKey != null)
-                    logger.debug(String.format("Index doublecheck: row %s is %s bytes", ByteBufferUtil.bytesToHex(currentIndexKey),  dataSizeFromIndex));
-
-                writer.mark();
-                try
-                {
-                    if (key == null)
-                        throw new IOError(new IOException("Unable to read row key from data file"));
-                    if (dataSize > dataFile.length())
-                        throw new IOError(new IOException("Impossible row size " + dataSize));
-                    SSTableIdentityIterator row = new SSTableIdentityIterator(sstable, dataFile, key, dataStart, dataSize, true);
-                    AbstractCompactedRow compactedRow = controller.getCompactedRow(row);
-                    if (compactedRow.isEmpty())
-                    {
-                        emptyRows++;
-                    }
-                    else
-                    {
-                        writer.append(compactedRow);
-                        goodRows++;
-                    }
-                    if (!key.key.equals(currentIndexKey) || dataStart != dataStartFromIndex)
-                        logger.warn("Index file contained a different key or row size; using key from data file");
-                }
-                catch (Throwable th)
-                {
-                    throwIfFatal(th);
-                    logger.warn("Non-fatal error reading row (stacktrace follows)", th);
-                    writer.resetAndTruncate();
-
-                    if (currentIndexKey != null
-                        && (key == null || !key.key.equals(currentIndexKey) || dataStart != dataStartFromIndex || dataSize != dataSizeFromIndex))
-                    {
-                        logger.info(String.format("Retrying from row index; data is %s bytes starting at %s",
-                                                  dataSizeFromIndex, dataStartFromIndex));
-                        key = SSTableReader.decodeKey(sstable.partitioner, sstable.descriptor, currentIndexKey);
-                        try
-                        {
-                            SSTableIdentityIterator row = new SSTableIdentityIterator(sstable, dataFile, key, dataStartFromIndex, dataSizeFromIndex, true);
-                            AbstractCompactedRow compactedRow = controller.getCompactedRow(row);
-                            if (compactedRow.isEmpty())
-                            {
-                                emptyRows++;
-                            }
-                            else
-                            {
-                                writer.append(compactedRow);
-                                goodRows++;
-                            }
-                        }
-                        catch (Throwable th2)
-                        {
-                            throwIfFatal(th2);
-                            // Skipping rows is dangerous for counters (see CASSANDRA-2759)
-                            if (isCommutative)
-                                throw new IOError(th2);
-
-                            logger.warn("Retry failed too.  Skipping to next row (retry's stacktrace follows)", th2);
-                            writer.resetAndTruncate();
-                            dataFile.seek(nextRowPositionFromIndex);
-                            badRows++;
-                        }
-                    }
-                    else
-                    {
-                        // Skipping rows is dangerous for counters (see CASSANDRA-2759)
-                        if (isCommutative)
-                            throw new IOError(th);
-
-                        logger.warn("Row at " + dataStart + " is unreadable; skipping to next");
-                        if (currentIndexKey != null)
-                            dataFile.seek(nextRowPositionFromIndex);
-                        badRows++;
-                    }
-                }
-                if ((rowsRead++ % 1000) == 0)
-                    controller.mayThrottle(dataFile.getFilePointer());
-            }
-
-            if (writer.getFilePointer() > 0)
-                newSstable = writer.closeAndOpenReader(sstable.maxDataAge);
-        }
-        catch (Exception e)
-        {
-            if (writer != null)
-                writer.abort();
-            throw FBUtilities.unchecked(e);
-=======
             scrubber.scrub();
->>>>>>> 09e54430
         }
         finally
         {
