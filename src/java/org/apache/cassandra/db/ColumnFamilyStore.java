--- conflicted
+++ resolved
@@ -249,16 +249,14 @@
 
     private volatile boolean compactionSpaceCheck = true;
 
-<<<<<<< HEAD
     @VisibleForTesting
     final DiskBoundaryManager diskBoundaryManager = new DiskBoundaryManager();
-=======
+
     public static void shutdownFlushExecutor() throws InterruptedException
     {
         flushExecutor.shutdown();
         flushExecutor.awaitTermination(60, TimeUnit.SECONDS);
     }
->>>>>>> 459945bc
 
     public static void shutdownPostFlushExecutor() throws InterruptedException
     {
@@ -270,6 +268,14 @@
     {
         reclaimExecutor.shutdown();
         reclaimExecutor.awaitTermination(60, TimeUnit.SECONDS);
+    }
+
+    public static void shutdownPerDiskFlushExecutors() throws InterruptedException
+    {
+        for (ExecutorService executorService : perDiskflushExecutors)
+            executorService.shutdown();
+        for (ExecutorService executorService : perDiskflushExecutors)
+            executorService.awaitTermination(60, TimeUnit.SECONDS);
     }
 
     public void reload()
