--- conflicted
+++ resolved
@@ -541,14 +541,8 @@
             }
             catch (IOException e)
             {
-<<<<<<< HEAD
-                socket = null;
+                disconnect();
                 logger.debug("Unable to connect to {}", poolReference.endPoint(), e);
-=======
-                disconnect();
-                if (logger.isTraceEnabled())
-                    logger.trace("unable to connect to " + poolReference.endPoint(), e);
->>>>>>> 51bf5181
                 Uninterruptibles.sleepUninterruptibly(OPEN_RETRY_DELAY, TimeUnit.MILLISECONDS);
             }
         }
