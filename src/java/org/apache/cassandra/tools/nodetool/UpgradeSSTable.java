/*
 * Licensed to the Apache Software Foundation (ASF) under one
 * or more contributor license agreements.  See the NOTICE file
 * distributed with this work for additional information
 * regarding copyright ownership.  The ASF licenses this file
 * to you under the Apache License, Version 2.0 (the
 * "License"); you may not use this file except in compliance
 * with the License.  You may obtain a copy of the License at
 *
 *     http://www.apache.org/licenses/LICENSE-2.0
 *
 * Unless required by applicable law or agreed to in writing, software
 * distributed under the License is distributed on an "AS IS" BASIS,
 * WITHOUT WARRANTIES OR CONDITIONS OF ANY KIND, either express or implied.
 * See the License for the specific language governing permissions and
 * limitations under the License.
 */
package org.apache.cassandra.tools.nodetool;

import io.airlift.command.Arguments;
import io.airlift.command.Command;
import io.airlift.command.Option;

import java.util.ArrayList;
import java.util.List;

import org.apache.cassandra.tools.NodeProbe;
import org.apache.cassandra.tools.NodeTool.NodeToolCmd;

@Command(name = "upgradesstables", description = "Rewrite sstables (for the requested tables) that are not on the current version (thus upgrading them to said current version)")
public class UpgradeSSTable extends NodeToolCmd
{
    @Arguments(usage = "[<keyspace> <tables>...]", description = "The keyspace followed by one or many tables")
    private List<String> args = new ArrayList<>();

    @Option(title = "include_all", name = {"-a", "--include-all-sstables"}, description = "Use -a to include all sstables, even those already on the current version")
    private boolean includeAll = false;

    @Option(title = "jobs",
            name = {"-j", "--jobs"},
            description = "Number of sstables to upgrade simultanously, set to 0 to use all available compaction threads")
    private int jobs = 2;

    @Override
    public void execute(NodeProbe probe)
    {
        List<String> keyspaces = parseOptionalKeyspace(args, probe);
        String[] tableNames = parseOptionalTables(args);

        for (String keyspace : keyspaces)
        {
            try
            {
<<<<<<< HEAD
                probe.upgradeSSTables(System.out, keyspace, !includeAll, tableNames);
=======
                probe.upgradeSSTables(System.out, keyspace, !includeAll, jobs, cfnames);
>>>>>>> 897ffe87
            } catch (Exception e)
            {
                throw new RuntimeException("Error occurred during enabling auto-compaction", e);
            }
        }
    }
}<|MERGE_RESOLUTION|>--- conflicted
+++ resolved
@@ -51,12 +51,9 @@
         {
             try
             {
-<<<<<<< HEAD
-                probe.upgradeSSTables(System.out, keyspace, !includeAll, tableNames);
-=======
-                probe.upgradeSSTables(System.out, keyspace, !includeAll, jobs, cfnames);
->>>>>>> 897ffe87
-            } catch (Exception e)
+                probe.upgradeSSTables(System.out, keyspace, !includeAll, jobs, tableNames);
+            }
+            catch (Exception e)
             {
                 throw new RuntimeException("Error occurred during enabling auto-compaction", e);
             }
