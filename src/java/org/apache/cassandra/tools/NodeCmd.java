--- conflicted
+++ resolved
@@ -77,14 +77,6 @@
 
     private enum NodeCommand
     {
-<<<<<<< HEAD
-        RING, INFO, CFSTATS, SNAPSHOT, CLEARSNAPSHOT, VERSION, TPSTATS, FLUSH, DRAIN,
-        DECOMMISSION, MOVE, REMOVETOKEN, REPAIR, CLEANUP, COMPACT, SCRUB,
-        SETCACHECAPACITY, GETCOMPACTIONTHRESHOLD, SETCOMPACTIONTHRESHOLD, NETSTATS, CFHISTOGRAMS,
-        COMPACTIONSTATS, DISABLEGOSSIP, ENABLEGOSSIP, INVALIDATEKEYCACHE, INVALIDATEROWCACHE,
-        DISABLETHRIFT, ENABLETHRIFT, STATUSTHRIFT, JOIN, SETCOMPACTIONTHROUGHPUT, GETENDPOINTS,
-        REFRESH, GOSSIPINFO, UPGRADESSTABLES, STOP
-=======
         CFHISTOGRAMS,
         CFSTATS,
         CLEANUP,
@@ -121,7 +113,6 @@
         TPSTATS,
         UPGRADESSTABLES,
         VERSION,
->>>>>>> 0d805c74
     }
 
     
