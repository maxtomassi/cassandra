/*
 * Licensed to the Apache Software Foundation (ASF) under one
 * or more contributor license agreements.  See the NOTICE file
 * distributed with this work for additional information
 * regarding copyright ownership.  The ASF licenses this file
 * to you under the Apache License, Version 2.0 (the
 * "License"); you may not use this file except in compliance
 * with the License.  You may obtain a copy of the License at
 *
 *     http://www.apache.org/licenses/LICENSE-2.0
 *
 * Unless required by applicable law or agreed to in writing, software
 * distributed under the License is distributed on an "AS IS" BASIS,
 * WITHOUT WARRANTIES OR CONDITIONS OF ANY KIND, either express or implied.
 * See the License for the specific language governing permissions and
 * limitations under the License.
 */
package org.apache.cassandra.gms;

import java.lang.management.ManagementFactory;
import java.net.InetAddress;
import java.net.UnknownHostException;
import java.util.*;
import java.util.Map.Entry;
import java.util.concurrent.*;
import java.util.concurrent.locks.ReentrantLock;

import javax.management.MBeanServer;
import javax.management.ObjectName;

import com.google.common.annotations.VisibleForTesting;
import com.google.common.collect.ImmutableList;
import com.google.common.util.concurrent.Uninterruptibles;

import org.apache.cassandra.utils.Pair;
import org.slf4j.Logger;
import org.slf4j.LoggerFactory;

import org.apache.cassandra.concurrent.DebuggableScheduledThreadPoolExecutor;
import org.apache.cassandra.concurrent.JMXEnabledThreadPoolExecutor;
import org.apache.cassandra.concurrent.Stage;
import org.apache.cassandra.concurrent.StageManager;
import org.apache.cassandra.config.DatabaseDescriptor;
import org.apache.cassandra.dht.Token;
import org.apache.cassandra.net.IAsyncCallback;
import org.apache.cassandra.net.MessageIn;
import org.apache.cassandra.net.MessageOut;
import org.apache.cassandra.net.MessagingService;
import org.apache.cassandra.service.StorageService;
import org.apache.cassandra.utils.FBUtilities;
import org.apache.cassandra.utils.JVMStabilityInspector;

/**
 * This module is responsible for Gossiping information for the local endpoint. This abstraction
 * maintains the list of live and dead endpoints. Periodically i.e. every 1 second this module
 * chooses a random node and initiates a round of Gossip with it. A round of Gossip involves 3
 * rounds of messaging. For instance if node A wants to initiate a round of Gossip with node B
 * it starts off by sending node B a GossipDigestSynMessage. Node B on receipt of this message
 * sends node A a GossipDigestAckMessage. On receipt of this message node A sends node B a
 * GossipDigestAck2Message which completes a round of Gossip. This module as and when it hears one
 * of the three above mentioned messages updates the Failure Detector with the liveness information.
 * Upon hearing a GossipShutdownMessage, this module will instantly mark the remote node as down in
 * the Failure Detector.
 */

public class Gossiper implements IFailureDetectionEventListener, GossiperMBean
{
    public static final String MBEAN_NAME = "org.apache.cassandra.net:type=Gossiper";

    private static final DebuggableScheduledThreadPoolExecutor executor = new DebuggableScheduledThreadPoolExecutor("GossipTasks");

    static final ApplicationState[] STATES = ApplicationState.values();
    static final List<String> DEAD_STATES = Arrays.asList(VersionedValue.REMOVING_TOKEN, VersionedValue.REMOVED_TOKEN,
                                                          VersionedValue.STATUS_LEFT, VersionedValue.HIBERNATE);
    static ArrayList<String> SILENT_SHUTDOWN_STATES = new ArrayList<>();
    static {
        SILENT_SHUTDOWN_STATES.addAll(DEAD_STATES);
        SILENT_SHUTDOWN_STATES.add(VersionedValue.STATUS_BOOTSTRAPPING);
    }

    private ScheduledFuture<?> scheduledGossipTask;
    private static final ReentrantLock taskLock = new ReentrantLock();
    public final static int intervalInMillis = 1000;
    public final static int QUARANTINE_DELAY = StorageService.RING_DELAY * 2;
    private static final Logger logger = LoggerFactory.getLogger(Gossiper.class);
    public static final Gossiper instance = new Gossiper();

    public static final long aVeryLongTime = 259200 * 1000; // 3 days

<<<<<<< HEAD
    /** Maximum difference in generation and version values we are willing to accept about a peer */
    private static final long MAX_GENERATION_DIFFERENCE = 86400 * 365;
    private long fatClientTimeout;
=======
    // Maximimum difference between generation value and local time we are willing to accept about a peer
    static final int MAX_GENERATION_DIFFERENCE = 86400 * 365;
    private long FatClientTimeout;
>>>>>>> 3c55732f
    private final Random random = new Random();
    private final Comparator<InetAddress> inetcomparator = new Comparator<InetAddress>()
    {
        public int compare(InetAddress addr1, InetAddress addr2)
        {
            return addr1.getHostAddress().compareTo(addr2.getHostAddress());
        }
    };

    /* subscribers for interest in EndpointState change */
    private final List<IEndpointStateChangeSubscriber> subscribers = new CopyOnWriteArrayList<IEndpointStateChangeSubscriber>();

    /* live member set */
    private final Set<InetAddress> liveEndpoints = new ConcurrentSkipListSet<InetAddress>(inetcomparator);

    /* unreachable member set */
    private final Map<InetAddress, Long> unreachableEndpoints = new ConcurrentHashMap<InetAddress, Long>();

    /* initial seeds for joining the cluster */
    private final Set<InetAddress> seeds = new ConcurrentSkipListSet<InetAddress>(inetcomparator);

    /* map where key is the endpoint and value is the state associated with the endpoint */
    final ConcurrentMap<InetAddress, EndpointState> endpointStateMap = new ConcurrentHashMap<InetAddress, EndpointState>();

    /* map where key is endpoint and value is timestamp when this endpoint was removed from
     * gossip. We will ignore any gossip regarding these endpoints for QUARANTINE_DELAY time
     * after removal to prevent nodes from falsely reincarnating during the time when removal
     * gossip gets propagated to all nodes */
    private final Map<InetAddress, Long> justRemovedEndpoints = new ConcurrentHashMap<InetAddress, Long>();

    private final Map<InetAddress, Long> expireTimeEndpointMap = new ConcurrentHashMap<InetAddress, Long>();

    private volatile boolean inShadowRound = false;

    private volatile long lastProcessedMessageAt = System.currentTimeMillis();

    private class GossipTask implements Runnable
    {
        public void run()
        {
            try
            {
                //wait on messaging service to start listening
                MessagingService.instance().waitUntilListening();

                taskLock.lock();

                /* Update the local heartbeat counter. */
                endpointStateMap.get(FBUtilities.getBroadcastAddress()).getHeartBeatState().updateHeartBeat();
                if (logger.isTraceEnabled())
                    logger.trace("My heartbeat is now {}", endpointStateMap.get(FBUtilities.getBroadcastAddress()).getHeartBeatState().getHeartBeatVersion());
                final List<GossipDigest> gDigests = new ArrayList<GossipDigest>();
                Gossiper.instance.makeRandomGossipDigest(gDigests);

                if (gDigests.size() > 0)
                {
                    GossipDigestSyn digestSynMessage = new GossipDigestSyn(DatabaseDescriptor.getClusterName(),
                                                                           DatabaseDescriptor.getPartitionerName(),
                                                                           gDigests);
                    MessageOut<GossipDigestSyn> message = new MessageOut<GossipDigestSyn>(MessagingService.Verb.GOSSIP_DIGEST_SYN,
                                                                                          digestSynMessage,
                                                                                          GossipDigestSyn.serializer);
                    /* Gossip to some random live member */
                    boolean gossipedToSeed = doGossipToLiveMember(message);

                    /* Gossip to some unreachable member with some probability to check if he is back up */
                    maybeGossipToUnreachableMember(message);

                    /* Gossip to a seed if we did not do so above, or we have seen less nodes
                       than there are seeds.  This prevents partitions where each group of nodes
                       is only gossiping to a subset of the seeds.

                       The most straightforward check would be to check that all the seeds have been
                       verified either as live or unreachable.  To avoid that computation each round,
                       we reason that:

                       either all the live nodes are seeds, in which case non-seeds that come online
                       will introduce themselves to a member of the ring by definition,

                       or there is at least one non-seed node in the list, in which case eventually
                       someone will gossip to it, and then do a gossip to a random seed from the
                       gossipedToSeed check.

                       See CASSANDRA-150 for more exposition. */
                    if (!gossipedToSeed || liveEndpoints.size() < seeds.size())
                        maybeGossipToSeed(message);

                    doStatusCheck();
                }
            }
            catch (Exception e)
            {
                JVMStabilityInspector.inspectThrowable(e);
                logger.error("Gossip error", e);
            }
            finally
            {
                taskLock.unlock();
            }
        }
    }

    private Gossiper()
    {
        // half of QUARATINE_DELAY, to ensure justRemovedEndpoints has enough leeway to prevent re-gossip
        fatClientTimeout = (QUARANTINE_DELAY / 2);
        /* register with the Failure Detector for receiving Failure detector events */
        FailureDetector.instance.registerFailureDetectionEventListener(this);

        // Register this instance with JMX
        try
        {
            MBeanServer mbs = ManagementFactory.getPlatformMBeanServer();
            mbs.registerMBean(this, new ObjectName(MBEAN_NAME));
        }
        catch (Exception e)
        {
            throw new RuntimeException(e);
        }
    }

    public void setLastProcessedMessageAt(long timeInMillis)
    {
        this.lastProcessedMessageAt = timeInMillis;
    }

    public boolean seenAnySeed()
    {
        for (Map.Entry<InetAddress, EndpointState> entry : endpointStateMap.entrySet())
        {
            if (seeds.contains(entry.getKey()))
                return true;
            try
            {
                VersionedValue internalIp = entry.getValue().getApplicationState(ApplicationState.INTERNAL_IP);
                if (internalIp != null && seeds.contains(InetAddress.getByName(internalIp.value)))
                    return true;
            }
            catch (UnknownHostException e)
            {
                throw new RuntimeException(e);
            }
        }
        return false;
    }

    /**
     * Register for interesting state changes.
     *
     * @param subscriber module which implements the IEndpointStateChangeSubscriber
     */
    public void register(IEndpointStateChangeSubscriber subscriber)
    {
        subscribers.add(subscriber);
    }

    /**
     * Unregister interest for state changes.
     *
     * @param subscriber module which implements the IEndpointStateChangeSubscriber
     */
    public void unregister(IEndpointStateChangeSubscriber subscriber)
    {
        subscribers.remove(subscriber);
    }

    /**
     * @return a list of live gossip participants, including fat clients
     */
    public Set<InetAddress> getLiveMembers()
    {
        Set<InetAddress> liveMembers = new HashSet<>(liveEndpoints);
        if (!liveMembers.contains(FBUtilities.getBroadcastAddress()))
            liveMembers.add(FBUtilities.getBroadcastAddress());
        return liveMembers;
    }

    /**
     * @return a list of live ring members.
     */
    public Set<InetAddress> getLiveTokenOwners()
    {
        return StorageService.instance.getLiveRingMembers(true);
    }

    /**
     * @return a list of unreachable gossip participants, including fat clients
     */
    public Set<InetAddress> getUnreachableMembers()
    {
        return unreachableEndpoints.keySet();
    }

    /**
     * @return a list of unreachable token owners
     */
    public Set<InetAddress> getUnreachableTokenOwners()
    {
        Set<InetAddress> tokenOwners = new HashSet<>();
        for (InetAddress endpoint : unreachableEndpoints.keySet())
        {
            if (StorageService.instance.getTokenMetadata().isMember(endpoint))
                tokenOwners.add(endpoint);
        }

        return tokenOwners;
    }

    public long getEndpointDowntime(InetAddress ep)
    {
        Long downtime = unreachableEndpoints.get(ep);
        if (downtime != null)
            return TimeUnit.NANOSECONDS.toMillis(System.nanoTime() - downtime);
        else
            return 0L;
    }

    private boolean isShutdown(InetAddress endpoint)
    {
        EndpointState epState = endpointStateMap.get(endpoint);
        if (epState == null)
            return false;
        if (epState.getApplicationState(ApplicationState.STATUS) == null)
            return false;
        String value = epState.getApplicationState(ApplicationState.STATUS).value;
        String[] pieces = value.split(VersionedValue.DELIMITER_STR, -1);
        assert (pieces.length > 0);
        String state = pieces[0];
        return state.equals(VersionedValue.SHUTDOWN);
    }

    /**
     * This method is part of IFailureDetectionEventListener interface. This is invoked
     * by the Failure Detector when it convicts an end point.
     *
     * @param endpoint end point that is convicted.
     */
    public void convict(InetAddress endpoint, double phi)
    {
        EndpointState epState = endpointStateMap.get(endpoint);
        if (epState == null)
            return;

        logger.debug("Convicting {} with status {} - alive {}", endpoint, getGossipStatus(epState), epState.isAlive());
        if (!epState.isAlive())
            return;

        if (isShutdown(endpoint))
        {
            markAsShutdown(endpoint);
        }
        else
        {
            markDead(endpoint, epState);
        }
    }

    /**
     * This method is used to mark a node as shutdown; that is it gracefully exited on its own and told us about it
     * @param endpoint endpoint that has shut itself down
     */
    protected void markAsShutdown(InetAddress endpoint)
    {
        EndpointState epState = endpointStateMap.get(endpoint);
        if (epState == null)
            return;
        epState.addApplicationState(ApplicationState.STATUS, StorageService.instance.valueFactory.shutdown(true));
        epState.getHeartBeatState().forceHighestPossibleVersionUnsafe();
        markDead(endpoint, epState);
        FailureDetector.instance.forceConviction(endpoint);
    }

    /**
     * Return either: the greatest heartbeat or application state
     *
     * @param epState
     * @return
     */
    int getMaxEndpointStateVersion(EndpointState epState)
    {
        int maxVersion = epState.getHeartBeatState().getHeartBeatVersion();
        for (Map.Entry<ApplicationState, VersionedValue> state : epState.states())
            maxVersion = Math.max(maxVersion, state.getValue().version);
        return maxVersion;
    }

    /**
     * Removes the endpoint from gossip completely
     *
     * @param endpoint endpoint to be removed from the current membership.
     */
    private void evictFromMembership(InetAddress endpoint)
    {
        unreachableEndpoints.remove(endpoint);
        endpointStateMap.remove(endpoint);
        expireTimeEndpointMap.remove(endpoint);
        quarantineEndpoint(endpoint);
        if (logger.isDebugEnabled())
            logger.debug("evicting {} from gossip", endpoint);
    }

    /**
     * Removes the endpoint from Gossip but retains endpoint state
     */
    public void removeEndpoint(InetAddress endpoint)
    {
        // do subscribers first so anything in the subscriber that depends on gossiper state won't get confused
        for (IEndpointStateChangeSubscriber subscriber : subscribers)
            subscriber.onRemove(endpoint);

        if(seeds.contains(endpoint))
        {
            buildSeedsList();
            seeds.remove(endpoint);
            logger.info("removed {} from seeds, updated seeds list = {}", endpoint, seeds);
        }

        liveEndpoints.remove(endpoint);
        unreachableEndpoints.remove(endpoint);
        // do not remove endpointState until the quarantine expires
        FailureDetector.instance.remove(endpoint);
        MessagingService.instance().resetVersion(endpoint);
        quarantineEndpoint(endpoint);
        MessagingService.instance().destroyConnectionPool(endpoint);
        if (logger.isDebugEnabled())
            logger.debug("removing endpoint {}", endpoint);
    }

    /**
     * Quarantines the endpoint for QUARANTINE_DELAY
     *
     * @param endpoint
     */
    private void quarantineEndpoint(InetAddress endpoint)
    {
        quarantineEndpoint(endpoint, System.currentTimeMillis());
    }

    /**
     * Quarantines the endpoint until quarantineExpiration + QUARANTINE_DELAY
     *
     * @param endpoint
     * @param quarantineExpiration
     */
    private void quarantineEndpoint(InetAddress endpoint, long quarantineExpiration)
    {
        justRemovedEndpoints.put(endpoint, quarantineExpiration);
    }

    /**
     * Quarantine endpoint specifically for replacement purposes.
     * @param endpoint
     */
    public void replacementQuarantine(InetAddress endpoint)
    {
        // remember, quarantineEndpoint will effectively already add QUARANTINE_DELAY, so this is 2x
        logger.debug("");
        quarantineEndpoint(endpoint, System.currentTimeMillis() + QUARANTINE_DELAY);
    }

    /**
     * Remove the Endpoint and evict immediately, to avoid gossiping about this node.
     * This should only be called when a token is taken over by a new IP address.
     *
     * @param endpoint The endpoint that has been replaced
     */
    public void replacedEndpoint(InetAddress endpoint)
    {
        removeEndpoint(endpoint);
        evictFromMembership(endpoint);
        replacementQuarantine(endpoint);
    }

    /**
     * The gossip digest is built based on randomization
     * rather than just looping through the collection of live endpoints.
     *
     * @param gDigests list of Gossip Digests.
     */
    private void makeRandomGossipDigest(List<GossipDigest> gDigests)
    {
        EndpointState epState;
        int generation = 0;
        int maxVersion = 0;

        // local epstate will be part of endpointStateMap
        List<InetAddress> endpoints = new ArrayList<InetAddress>(endpointStateMap.keySet());
        Collections.shuffle(endpoints, random);
        for (InetAddress endpoint : endpoints)
        {
            epState = endpointStateMap.get(endpoint);
            if (epState != null)
            {
                generation = epState.getHeartBeatState().getGeneration();
                maxVersion = getMaxEndpointStateVersion(epState);
            }
            gDigests.add(new GossipDigest(endpoint, generation, maxVersion));
        }

        if (logger.isTraceEnabled())
        {
            StringBuilder sb = new StringBuilder();
            for (GossipDigest gDigest : gDigests)
            {
                sb.append(gDigest);
                sb.append(" ");
            }
            logger.trace("Gossip Digests are : {}", sb);
        }
    }

    /**
     * This method will begin removing an existing endpoint from the cluster by spoofing its state
     * This should never be called unless this coordinator has had 'removenode' invoked
     *
     * @param endpoint    - the endpoint being removed
     * @param hostId      - the ID of the host being removed
     * @param localHostId - my own host ID for replication coordination
     */
    public void advertiseRemoving(InetAddress endpoint, UUID hostId, UUID localHostId)
    {
        EndpointState epState = endpointStateMap.get(endpoint);
        // remember this node's generation
        int generation = epState.getHeartBeatState().getGeneration();
        logger.info("Removing host: {}", hostId);
        logger.info("Sleeping for {}ms to ensure {} does not change", StorageService.RING_DELAY, endpoint);
        Uninterruptibles.sleepUninterruptibly(StorageService.RING_DELAY, TimeUnit.MILLISECONDS);
        // make sure it did not change
        epState = endpointStateMap.get(endpoint);
        if (epState.getHeartBeatState().getGeneration() != generation)
            throw new RuntimeException("Endpoint " + endpoint + " generation changed while trying to remove it");
        // update the other node's generation to mimic it as if it had changed it itself
        logger.info("Advertising removal for {}", endpoint);
        epState.updateTimestamp(); // make sure we don't evict it too soon
        epState.getHeartBeatState().forceNewerGenerationUnsafe();
        Map<ApplicationState, VersionedValue> states = new EnumMap<>(ApplicationState.class);
        states.put(ApplicationState.STATUS, StorageService.instance.valueFactory.removingNonlocal(hostId));
        states.put(ApplicationState.REMOVAL_COORDINATOR, StorageService.instance.valueFactory.removalCoordinator(localHostId));
        epState.addApplicationStates(states);
        endpointStateMap.put(endpoint, epState);
    }

    /**
     * Handles switching the endpoint's state from REMOVING_TOKEN to REMOVED_TOKEN
     * This should only be called after advertiseRemoving
     *
     * @param endpoint
     * @param hostId
     */
    public void advertiseTokenRemoved(InetAddress endpoint, UUID hostId)
    {
        EndpointState epState = endpointStateMap.get(endpoint);
        epState.updateTimestamp(); // make sure we don't evict it too soon
        epState.getHeartBeatState().forceNewerGenerationUnsafe();
        long expireTime = computeExpireTime();
        epState.addApplicationState(ApplicationState.STATUS, StorageService.instance.valueFactory.removedNonlocal(hostId, expireTime));
        logger.info("Completing removal of {}", endpoint);
        addExpireTimeForEndpoint(endpoint, expireTime);
        endpointStateMap.put(endpoint, epState);
        // ensure at least one gossip round occurs before returning
        Uninterruptibles.sleepUninterruptibly(intervalInMillis * 2, TimeUnit.MILLISECONDS);
    }

    public void unsafeAssassinateEndpoint(String address) throws UnknownHostException
    {
        logger.warn("Gossiper.unsafeAssassinateEndpoint is deprecated and will be removed in the next release; use assassinateEndpoint instead");
        assassinateEndpoint(address);
    }

    /**
     * Do not call this method unless you know what you are doing.
     * It will try extremely hard to obliterate any endpoint from the ring,
     * even if it does not know about it.
     *
     * @param address
     * @throws UnknownHostException
     */
    public void assassinateEndpoint(String address) throws UnknownHostException
    {
        InetAddress endpoint = InetAddress.getByName(address);
        EndpointState epState = endpointStateMap.get(endpoint);
        Collection<Token> tokens = null;
        logger.warn("Assassinating {} via gossip", endpoint);

        if (epState == null)
        {
            epState = new EndpointState(new HeartBeatState((int) ((System.currentTimeMillis() + 60000) / 1000), 9999));
        }
        else
        {
            try
            {
                tokens = StorageService.instance.getTokenMetadata().getTokens(endpoint);
            }
            catch (Throwable th)
            {
                JVMStabilityInspector.inspectThrowable(th);
                // TODO this is broken
                logger.warn("Unable to calculate tokens for {}.  Will use a random one", address);
                tokens = Collections.singletonList(StorageService.getPartitioner().getRandomToken());
            }
            int generation = epState.getHeartBeatState().getGeneration();
            int heartbeat = epState.getHeartBeatState().getHeartBeatVersion();
            logger.info("Sleeping for {}ms to ensure {} does not change", StorageService.RING_DELAY, endpoint);
            Uninterruptibles.sleepUninterruptibly(StorageService.RING_DELAY, TimeUnit.MILLISECONDS);
            // make sure it did not change
            EndpointState newState = endpointStateMap.get(endpoint);
            if (newState == null)
                logger.warn("Endpoint {} disappeared while trying to assassinate, continuing anyway", endpoint);
            else if (newState.getHeartBeatState().getGeneration() != generation)
                throw new RuntimeException("Endpoint still alive: " + endpoint + " generation changed while trying to assassinate it");
            else if (newState.getHeartBeatState().getHeartBeatVersion() != heartbeat)
                throw new RuntimeException("Endpoint still alive: " + endpoint + " heartbeat changed while trying to assassinate it");
            epState.updateTimestamp(); // make sure we don't evict it too soon
            epState.getHeartBeatState().forceNewerGenerationUnsafe();
        }

        // do not pass go, do not collect 200 dollars, just gtfo
        epState.addApplicationState(ApplicationState.STATUS, StorageService.instance.valueFactory.left(tokens, computeExpireTime()));
        handleMajorStateChange(endpoint, epState);
        Uninterruptibles.sleepUninterruptibly(intervalInMillis * 4, TimeUnit.MILLISECONDS);
        logger.warn("Finished assassinating {}", endpoint);
    }

    public boolean isKnownEndpoint(InetAddress endpoint)
    {
        return endpointStateMap.containsKey(endpoint);
    }

    public int getCurrentGenerationNumber(InetAddress endpoint)
    {
        return endpointStateMap.get(endpoint).getHeartBeatState().getGeneration();
    }

    /**
     * Returns true if the chosen target was also a seed. False otherwise
     *
     * @param message
     * @param epSet   a set of endpoint from which a random endpoint is chosen.
     * @return true if the chosen endpoint is also a seed.
     */
    private boolean sendGossip(MessageOut<GossipDigestSyn> message, Set<InetAddress> epSet)
    {
        List<InetAddress> liveEndpoints = ImmutableList.copyOf(epSet);
        
        int size = liveEndpoints.size();
        if (size < 1)
            return false;
        /* Generate a random number from 0 -> size */
        int index = (size == 1) ? 0 : random.nextInt(size);
        InetAddress to = liveEndpoints.get(index);
        if (logger.isTraceEnabled())
            logger.trace("Sending a GossipDigestSyn to {} ...", to);
        MessagingService.instance().sendOneWay(message, to);
        return seeds.contains(to);
    }

    /* Sends a Gossip message to a live member and returns true if the recipient was a seed */
    private boolean doGossipToLiveMember(MessageOut<GossipDigestSyn> message)
    {
        int size = liveEndpoints.size();
        if (size == 0)
            return false;
        return sendGossip(message, liveEndpoints);
    }

    /* Sends a Gossip message to an unreachable member */
    private void maybeGossipToUnreachableMember(MessageOut<GossipDigestSyn> message)
    {
        double liveEndpointCount = liveEndpoints.size();
        double unreachableEndpointCount = unreachableEndpoints.size();
        if (unreachableEndpointCount > 0)
        {
            /* based on some probability */
            double prob = unreachableEndpointCount / (liveEndpointCount + 1);
            double randDbl = random.nextDouble();
            if (randDbl < prob)
                sendGossip(message, unreachableEndpoints.keySet());
        }
    }

    /* Possibly gossip to a seed for facilitating partition healing */
    private void maybeGossipToSeed(MessageOut<GossipDigestSyn> prod)
    {
        int size = seeds.size();
        if (size > 0)
        {
            if (size == 1 && seeds.contains(FBUtilities.getBroadcastAddress()))
            {
                return;
            }

            if (liveEndpoints.size() == 0)
            {
                sendGossip(prod, seeds);
            }
            else
            {
                /* Gossip with the seed with some probability. */
                double probability = seeds.size() / (double) (liveEndpoints.size() + unreachableEndpoints.size());
                double randDbl = random.nextDouble();
                if (randDbl <= probability)
                    sendGossip(prod, seeds);
            }
        }
    }

    public boolean isGossipOnlyMember(InetAddress endpoint)
    {
        EndpointState epState = endpointStateMap.get(endpoint);
        if (epState == null)
        {
            return false;
        }
        return !isDeadState(epState) && !StorageService.instance.getTokenMetadata().isMember(endpoint);
    }

    /**
     * Check if this endpoint can safely bootstrap into the cluster.
     *
     * @param endpoint - the endpoint to check
     * @return true if the endpoint can join the cluster
     */
    public boolean isSafeForBootstrap(InetAddress endpoint)
    {
        EndpointState epState = endpointStateMap.get(endpoint);

        // if there's no previous state, or the node was previously removed from the cluster, we're good
        if (epState == null || isDeadState(epState))
            return true;

        String status = getGossipStatus(epState);

        // these states are not allowed to join the cluster as it would not be safe
        final List<String> unsafeStatuses = new ArrayList<String>() {{
            add(""); // failed bootstrap but we did start gossiping
            add(VersionedValue.STATUS_NORMAL); // node is legit in the cluster or it was stopped with kill -9
            add(VersionedValue.SHUTDOWN); }}; // node was shutdown
        return !unsafeStatuses.contains(status);
    }

    private void doStatusCheck()
    {
        if (logger.isTraceEnabled())
            logger.trace("Performing status check ...");

        long now = System.currentTimeMillis();
        long nowNano = System.nanoTime();

        long pending = ((JMXEnabledThreadPoolExecutor) StageManager.getStage(Stage.GOSSIP)).metrics.pendingTasks.getValue();
        if (pending > 0 && lastProcessedMessageAt < now - 1000)
        {
            // if some new messages just arrived, give the executor some time to work on them
            Uninterruptibles.sleepUninterruptibly(100, TimeUnit.MILLISECONDS);

            // still behind?  something's broke
            if (lastProcessedMessageAt < now - 1000)
            {
                logger.warn("Gossip stage has {} pending tasks; skipping status check (no nodes will be marked down)", pending);
                return;
            }
        }

        Set<InetAddress> eps = endpointStateMap.keySet();
        for (InetAddress endpoint : eps)
        {
            if (endpoint.equals(FBUtilities.getBroadcastAddress()))
                continue;

            FailureDetector.instance.interpret(endpoint);
            EndpointState epState = endpointStateMap.get(endpoint);
            if (epState != null)
            {
                // check if this is a fat client. fat clients are removed automatically from
                // gossip after FatClientTimeout.  Do not remove dead states here.
                if (isGossipOnlyMember(endpoint)
                    && !justRemovedEndpoints.containsKey(endpoint)
                    && TimeUnit.NANOSECONDS.toMillis(nowNano - epState.getUpdateTimestamp()) > fatClientTimeout)
                {
                    logger.info("FatClient {} has been silent for {}ms, removing from gossip", endpoint, fatClientTimeout);
                    removeEndpoint(endpoint); // will put it in justRemovedEndpoints to respect quarantine delay
                    evictFromMembership(endpoint); // can get rid of the state immediately
                }

                // check for dead state removal
                long expireTime = getExpireTimeForEndpoint(endpoint);
                if (!epState.isAlive() && (now > expireTime)
                    && (!StorageService.instance.getTokenMetadata().isMember(endpoint)))
                {
                    if (logger.isDebugEnabled())
                    {
                        logger.debug("time is expiring for endpoint : {} ({})", endpoint, expireTime);
                    }
                    evictFromMembership(endpoint);
                }
            }
        }

        if (!justRemovedEndpoints.isEmpty())
        {
            for (Entry<InetAddress, Long> entry : justRemovedEndpoints.entrySet())
            {
                if ((now - entry.getValue()) > QUARANTINE_DELAY)
                {
                    if (logger.isDebugEnabled())
                        logger.debug("{} elapsed, {} gossip quarantine over", QUARANTINE_DELAY, entry.getKey());
                    justRemovedEndpoints.remove(entry.getKey());
                }
            }
        }
    }

    protected long getExpireTimeForEndpoint(InetAddress endpoint)
    {
        /* default expireTime is aVeryLongTime */
        Long storedTime = expireTimeEndpointMap.get(endpoint);
        return storedTime == null ? computeExpireTime() : storedTime;
    }

    public EndpointState getEndpointStateForEndpoint(InetAddress ep)
    {
        return endpointStateMap.get(ep);
    }

    // removes ALL endpoint states; should only be called after shadow gossip
    public void resetEndpointStateMap()
    {
        endpointStateMap.clear();
        unreachableEndpoints.clear();
        liveEndpoints.clear();
    }

    public Set<Entry<InetAddress, EndpointState>> getEndpointStates()
    {
        return endpointStateMap.entrySet();
    }

    public UUID getHostId(InetAddress endpoint)
    {
        return UUID.fromString(getEndpointStateForEndpoint(endpoint).getApplicationState(ApplicationState.HOST_ID).value);
    }

    EndpointState getStateForVersionBiggerThan(InetAddress forEndpoint, int version)
    {
        EndpointState epState = endpointStateMap.get(forEndpoint);
        EndpointState reqdEndpointState = null;

        if (epState != null)
        {
            /*
             * Here we try to include the Heart Beat state only if it is
             * greater than the version passed in. It might happen that
             * the heart beat version maybe lesser than the version passed
             * in and some application state has a version that is greater
             * than the version passed in. In this case we also send the old
             * heart beat and throw it away on the receiver if it is redundant.
            */
            int localHbVersion = epState.getHeartBeatState().getHeartBeatVersion();
            if (localHbVersion > version)
            {
                reqdEndpointState = new EndpointState(epState.getHeartBeatState());
                if (logger.isTraceEnabled())
                    logger.trace("local heartbeat version {} greater than {} for {}", localHbVersion, version, forEndpoint);
            }
            /* Accumulate all application states whose versions are greater than "version" variable */
            Map<ApplicationState, VersionedValue> states = new EnumMap<>(ApplicationState.class);
            for (Entry<ApplicationState, VersionedValue> entry : epState.states())
            {
                VersionedValue value = entry.getValue();
                if (value.version > version)
                {
                    if (reqdEndpointState == null)
                    {
                        reqdEndpointState = new EndpointState(epState.getHeartBeatState());
                    }
                    final ApplicationState key = entry.getKey();
                    if (logger.isTraceEnabled())
                        logger.trace("Adding state {}: {}" , key, value.value);

                    states.put(key, value);
                }
            }
            if (reqdEndpointState != null)
                reqdEndpointState.addApplicationStates(states);
        }
        return reqdEndpointState;
    }

    /**
     * determine which endpoint started up earlier
     */
    public int compareEndpointStartup(InetAddress addr1, InetAddress addr2)
    {
        EndpointState ep1 = getEndpointStateForEndpoint(addr1);
        EndpointState ep2 = getEndpointStateForEndpoint(addr2);
        assert ep1 != null && ep2 != null;
        return ep1.getHeartBeatState().getGeneration() - ep2.getHeartBeatState().getGeneration();
    }

    void notifyFailureDetector(Map<InetAddress, EndpointState> remoteEpStateMap)
    {
        for (Entry<InetAddress, EndpointState> entry : remoteEpStateMap.entrySet())
        {
            notifyFailureDetector(entry.getKey(), entry.getValue());
        }
    }

    void notifyFailureDetector(InetAddress endpoint, EndpointState remoteEndpointState)
    {
        EndpointState localEndpointState = endpointStateMap.get(endpoint);
        /*
         * If the local endpoint state exists then report to the FD only
         * if the versions workout.
        */
        if (localEndpointState != null)
        {
            IFailureDetector fd = FailureDetector.instance;
            int localGeneration = localEndpointState.getHeartBeatState().getGeneration();
            int remoteGeneration = remoteEndpointState.getHeartBeatState().getGeneration();
            if (remoteGeneration > localGeneration)
            {
                localEndpointState.updateTimestamp();
                // this node was dead and the generation changed, this indicates a reboot, or possibly a takeover
                // we will clean the fd intervals for it and relearn them
                if (!localEndpointState.isAlive())
                {
                    logger.debug("Clearing interval times for {} due to generation change", endpoint);
                    fd.remove(endpoint);
                }
                fd.report(endpoint);
                return;
            }

            if (remoteGeneration == localGeneration)
            {
                int localVersion = getMaxEndpointStateVersion(localEndpointState);
                int remoteVersion = remoteEndpointState.getHeartBeatState().getHeartBeatVersion();
                if (remoteVersion > localVersion)
                {
                    localEndpointState.updateTimestamp();
                    // just a version change, report to the fd
                    fd.report(endpoint);
                }
            }
        }

    }

    private void markAlive(final InetAddress addr, final EndpointState localState)
    {
        if (MessagingService.instance().getVersion(addr) < MessagingService.VERSION_20)
        {
            realMarkAlive(addr, localState);
            return;
        }

        localState.markDead();

        MessageOut<EchoMessage> echoMessage = new MessageOut<EchoMessage>(MessagingService.Verb.ECHO, EchoMessage.instance, EchoMessage.serializer);
        logger.trace("Sending a EchoMessage to {}", addr);
        IAsyncCallback echoHandler = new IAsyncCallback()
        {
            public boolean isLatencyForSnitch()
            {
                return false;
            }

            public void response(MessageIn msg)
            {
                realMarkAlive(addr, localState);
            }
        };

        MessagingService.instance().sendRR(echoMessage, addr, echoHandler);
    }

    @VisibleForTesting
    public void realMarkAlive(final InetAddress addr, final EndpointState localState)
    {
        if (logger.isTraceEnabled())
            logger.trace("marking as alive {}", addr);
        localState.markAlive();
        localState.updateTimestamp(); // prevents doStatusCheck from racing us and evicting if it was down > aVeryLongTime
        liveEndpoints.add(addr);
        unreachableEndpoints.remove(addr);
        expireTimeEndpointMap.remove(addr);
        logger.debug("removing expire time for endpoint : {}", addr);
        logger.info("InetAddress {} is now UP", addr);
        for (IEndpointStateChangeSubscriber subscriber : subscribers)
            subscriber.onAlive(addr, localState);
        if (logger.isTraceEnabled())
            logger.trace("Notified {}", subscribers);
    }

    @VisibleForTesting
    public void markDead(InetAddress addr, EndpointState localState)
    {
        if (logger.isTraceEnabled())
            logger.trace("marking as down {}", addr);
        localState.markDead();
        liveEndpoints.remove(addr);
        unreachableEndpoints.put(addr, System.nanoTime());
        logger.info("InetAddress {} is now DOWN", addr);
        for (IEndpointStateChangeSubscriber subscriber : subscribers)
            subscriber.onDead(addr, localState);
        if (logger.isTraceEnabled())
            logger.trace("Notified {}", subscribers);
    }

    /**
     * This method is called whenever there is a "big" change in ep state (a generation change for a known node).
     *
     * @param ep      endpoint
     * @param epState EndpointState for the endpoint
     */
    private void handleMajorStateChange(InetAddress ep, EndpointState epState)
    {
        EndpointState localEpState = endpointStateMap.get(ep);
        if (!isDeadState(epState))
        {
            if (localEpState != null)
                logger.info("Node {} has restarted, now UP", ep);
            else
                logger.info("Node {} is now part of the cluster", ep);
        }
        if (logger.isTraceEnabled())
            logger.trace("Adding endpoint state for {}", ep);
        endpointStateMap.put(ep, epState);

        if (localEpState != null)
        {   // the node restarted: it is up to the subscriber to take whatever action is necessary
            for (IEndpointStateChangeSubscriber subscriber : subscribers)
                subscriber.onRestart(ep, localEpState);
        }

        if (!isDeadState(epState))
            markAlive(ep, epState);
        else
        {
            logger.debug("Not marking {} alive due to dead state", ep);
            markDead(ep, epState);
        }
        for (IEndpointStateChangeSubscriber subscriber : subscribers)
            subscriber.onJoin(ep, epState);
        // check this at the end so nodes will learn about the endpoint
        if (isShutdown(ep))
            markAsShutdown(ep);
    }

    public boolean isAlive(InetAddress endpoint)
    {
        EndpointState epState = getEndpointStateForEndpoint(endpoint);
        if (epState == null)
            return false;
        return epState.isAlive() && !isDeadState(epState);
    }

    public boolean isDeadState(EndpointState epState)
    {
        String status = getGossipStatus(epState);
        if (status.isEmpty())
            return false;

        return DEAD_STATES.contains(status);
    }

    public boolean isSilentShutdownState(EndpointState epState)
    {
        String status = getGossipStatus(epState);
        if (status.isEmpty())
            return false;

        return SILENT_SHUTDOWN_STATES.contains(status);
    }

    private static String getGossipStatus(EndpointState epState)
    {
        if (epState == null || epState.getApplicationState(ApplicationState.STATUS) == null)
            return "";

        String value = epState.getApplicationState(ApplicationState.STATUS).value;
        String[] pieces = value.split(VersionedValue.DELIMITER_STR, -1);
        assert (pieces.length > 0);
        return pieces[0];
    }

    void applyStateLocally(Map<InetAddress, EndpointState> epStateMap)
    {
        for (Entry<InetAddress, EndpointState> entry : epStateMap.entrySet())
        {
            InetAddress ep = entry.getKey();
            if ( ep.equals(FBUtilities.getBroadcastAddress()) && !isInShadowRound())
                continue;
            if (justRemovedEndpoints.containsKey(ep))
            {
                if (logger.isTraceEnabled())
                    logger.trace("Ignoring gossip for {} because it is quarantined", ep);
                continue;
            }

            EndpointState localEpStatePtr = endpointStateMap.get(ep);
            EndpointState remoteState = entry.getValue();

            /*
                If state does not exist just add it. If it does then add it if the remote generation is greater.
                If there is a generation tie, attempt to break it by heartbeat version.
            */
            if (localEpStatePtr != null)
            {
                int localGeneration = localEpStatePtr.getHeartBeatState().getGeneration();
                int remoteGeneration = remoteState.getHeartBeatState().getGeneration();
                long localTime = System.currentTimeMillis()/1000;
                if (logger.isTraceEnabled())
                    logger.trace("{} local generation {}, remote generation {}", ep, localGeneration, remoteGeneration);

                // We measure generation drift against local time, based on the fact that generation is initialized by time
                if (remoteGeneration > localTime + MAX_GENERATION_DIFFERENCE)
                {
                    // assume some peer has corrupted memory and is broadcasting an unbelievable generation about another peer (or itself)
                    logger.warn("received an invalid gossip generation for peer {}; local time = {}, received generation = {}", ep, localTime, remoteGeneration);
                }
                else if (remoteGeneration > localGeneration)
                {
                    if (logger.isTraceEnabled())
                        logger.trace("Updating heartbeat state generation to {} from {} for {}", remoteGeneration, localGeneration, ep);
                    // major state change will handle the update by inserting the remote state directly
                    handleMajorStateChange(ep, remoteState);
                }
                else if (remoteGeneration == localGeneration) // generation has not changed, apply new states
                {
                    /* find maximum state */
                    int localMaxVersion = getMaxEndpointStateVersion(localEpStatePtr);
                    int remoteMaxVersion = getMaxEndpointStateVersion(remoteState);
                    if (remoteMaxVersion > localMaxVersion)
                    {
                        // apply states, but do not notify since there is no major change
                        applyNewStates(ep, localEpStatePtr, remoteState);
                    }
                    else if (logger.isTraceEnabled())
                            logger.trace("Ignoring remote version {} <= {} for {}", remoteMaxVersion, localMaxVersion, ep);

                    if (!localEpStatePtr.isAlive() && !isDeadState(localEpStatePtr)) // unless of course, it was dead
                        markAlive(ep, localEpStatePtr);
                }
                else
                {
                    if (logger.isTraceEnabled())
                        logger.trace("Ignoring remote generation {} < {}", remoteGeneration, localGeneration);
                }
            }
            else
            {
                // this is a new node, report it to the FD in case it is the first time we are seeing it AND it's not alive
                FailureDetector.instance.report(ep);
                handleMajorStateChange(ep, remoteState);
            }
        }
    }

    private void applyNewStates(InetAddress addr, EndpointState localState, EndpointState remoteState)
    {
        // don't assert here, since if the node restarts the version will go back to zero
        int oldVersion = localState.getHeartBeatState().getHeartBeatVersion();

        localState.setHeartBeatState(remoteState.getHeartBeatState());
        if (logger.isTraceEnabled())
            logger.trace("Updating heartbeat state version to {} from {} for {} ...", localState.getHeartBeatState().getHeartBeatVersion(), oldVersion, addr);

        Set<Entry<ApplicationState, VersionedValue>> remoteStates = remoteState.states();
        assert remoteState.getHeartBeatState().getGeneration() == localState.getHeartBeatState().getGeneration();
        localState.addApplicationStates(remoteStates);

        for (Entry<ApplicationState, VersionedValue> remoteEntry : remoteStates)
            doOnChangeNotifications(addr, remoteEntry.getKey(), remoteEntry.getValue());
    }
    
    // notify that a local application state is going to change (doesn't get triggered for remote changes)
    private void doBeforeChangeNotifications(InetAddress addr, EndpointState epState, ApplicationState apState, VersionedValue newValue)
    {
        for (IEndpointStateChangeSubscriber subscriber : subscribers)
        {
            subscriber.beforeChange(addr, epState, apState, newValue);
        }
    }

    // notify that an application state has changed
    private void doOnChangeNotifications(InetAddress addr, ApplicationState state, VersionedValue value)
    {
        for (IEndpointStateChangeSubscriber subscriber : subscribers)
        {
            subscriber.onChange(addr, state, value);
        }
    }

    /* Request all the state for the endpoint in the gDigest */
    private void requestAll(GossipDigest gDigest, List<GossipDigest> deltaGossipDigestList, int remoteGeneration)
    {
        /* We are here since we have no data for this endpoint locally so request everthing. */
        deltaGossipDigestList.add(new GossipDigest(gDigest.getEndpoint(), remoteGeneration, 0));
        if (logger.isTraceEnabled())
            logger.trace("requestAll for {}", gDigest.getEndpoint());
    }

    /* Send all the data with version greater than maxRemoteVersion */
    private void sendAll(GossipDigest gDigest, Map<InetAddress, EndpointState> deltaEpStateMap, int maxRemoteVersion)
    {
        EndpointState localEpStatePtr = getStateForVersionBiggerThan(gDigest.getEndpoint(), maxRemoteVersion);
        if (localEpStatePtr != null)
            deltaEpStateMap.put(gDigest.getEndpoint(), localEpStatePtr);
    }

    /*
        This method is used to figure the state that the Gossiper has but Gossipee doesn't. The delta digests
        and the delta state are built up.
    */
    void examineGossiper(List<GossipDigest> gDigestList, List<GossipDigest> deltaGossipDigestList, Map<InetAddress, EndpointState> deltaEpStateMap)
    {
        if (gDigestList.size() == 0)
        {
           /* we've been sent a *completely* empty syn, which should normally never happen since an endpoint will at least send a syn with itself.
              If this is happening then the node is attempting shadow gossip, and we should reply with everything we know.
            */
            logger.debug("Shadow request received, adding all states");
            for (Map.Entry<InetAddress, EndpointState> entry : endpointStateMap.entrySet())
            {
                gDigestList.add(new GossipDigest(entry.getKey(), 0, 0));
            }
        }
        for ( GossipDigest gDigest : gDigestList )
        {
            int remoteGeneration = gDigest.getGeneration();
            int maxRemoteVersion = gDigest.getMaxVersion();
            /* Get state associated with the end point in digest */
            EndpointState epStatePtr = endpointStateMap.get(gDigest.getEndpoint());
            /*
                Here we need to fire a GossipDigestAckMessage. If we have some data associated with this endpoint locally
                then we follow the "if" path of the logic. If we have absolutely nothing for this endpoint we need to
                request all the data for this endpoint.
            */
            if (epStatePtr != null)
            {
                int localGeneration = epStatePtr.getHeartBeatState().getGeneration();
                /* get the max version of all keys in the state associated with this endpoint */
                int maxLocalVersion = getMaxEndpointStateVersion(epStatePtr);
                if (remoteGeneration == localGeneration && maxRemoteVersion == maxLocalVersion)
                    continue;

                if (remoteGeneration > localGeneration)
                {
                    /* we request everything from the gossiper */
                    requestAll(gDigest, deltaGossipDigestList, remoteGeneration);
                }
                else if (remoteGeneration < localGeneration)
                {
                    /* send all data with generation = localgeneration and version > 0 */
                    sendAll(gDigest, deltaEpStateMap, 0);
                }
                else if (remoteGeneration == localGeneration)
                {
                    /*
                        If the max remote version is greater then we request the remote endpoint send us all the data
                        for this endpoint with version greater than the max version number we have locally for this
                        endpoint.
                        If the max remote version is lesser, then we send all the data we have locally for this endpoint
                        with version greater than the max remote version.
                    */
                    if (maxRemoteVersion > maxLocalVersion)
                    {
                        deltaGossipDigestList.add(new GossipDigest(gDigest.getEndpoint(), remoteGeneration, maxLocalVersion));
                    }
                    else if (maxRemoteVersion < maxLocalVersion)
                    {
                        /* send all data with generation = localgeneration and version > maxRemoteVersion */
                        sendAll(gDigest, deltaEpStateMap, maxRemoteVersion);
                    }
                }
            }
            else
            {
                /* We are here since we have no data for this endpoint locally so request everything. */
                requestAll(gDigest, deltaGossipDigestList, remoteGeneration);
            }
        }
    }

    public void start(int generationNumber)
    {
        start(generationNumber, new EnumMap<ApplicationState, VersionedValue>(ApplicationState.class));
    }

    /**
     * Start the gossiper with the generation number, preloading the map of application states before starting
     */
    public void start(int generationNbr, Map<ApplicationState, VersionedValue> preloadLocalStates)
    {
        buildSeedsList();
        /* initialize the heartbeat state for this localEndpoint */
        maybeInitializeLocalState(generationNbr);
        EndpointState localState = endpointStateMap.get(FBUtilities.getBroadcastAddress());
        localState.addApplicationStates(preloadLocalStates);

        //notify snitches that Gossiper is about to start
        DatabaseDescriptor.getEndpointSnitch().gossiperStarting();
        if (logger.isTraceEnabled())
            logger.trace("gossip started with generation {}", localState.getHeartBeatState().getGeneration());

        scheduledGossipTask = executor.scheduleWithFixedDelay(new GossipTask(),
                                                              Gossiper.intervalInMillis,
                                                              Gossiper.intervalInMillis,
                                                              TimeUnit.MILLISECONDS);
    }

    /**
     *  Do a single 'shadow' round of gossip, where we do not modify any state
     *  Only used when replacing a node, to get and assume its states
     */
    public void doShadowRound()
    {
        buildSeedsList();
        // send a completely empty syn
        List<GossipDigest> gDigests = new ArrayList<GossipDigest>();
        GossipDigestSyn digestSynMessage = new GossipDigestSyn(DatabaseDescriptor.getClusterName(),
                DatabaseDescriptor.getPartitionerName(),
                gDigests);
        MessageOut<GossipDigestSyn> message = new MessageOut<GossipDigestSyn>(MessagingService.Verb.GOSSIP_DIGEST_SYN,
                digestSynMessage,
                GossipDigestSyn.serializer);

        inShadowRound = true;
        int slept = 0;
        try
        {
            while (true)
            {
                if (slept % 5000 == 0)
                { // CASSANDRA-8072, retry at the beginning and every 5 seconds
                    logger.trace("Sending shadow round GOSSIP DIGEST SYN to seeds {}", seeds);
                    for (InetAddress seed : seeds)
                        MessagingService.instance().sendOneWay(message, seed);
                }

                Thread.sleep(1000);
                if (!inShadowRound)
                    break;

                slept += 1000;
                if (slept > StorageService.RING_DELAY)
                    throw new RuntimeException("Unable to gossip with any seeds");
            }
        }
        catch (InterruptedException wtf)
        {
            throw new RuntimeException(wtf);
        }
    }

    private void buildSeedsList()
    {
        for (InetAddress seed : DatabaseDescriptor.getSeeds())
        {
            if (seed.equals(FBUtilities.getBroadcastAddress()))
                continue;
            seeds.add(seed);
        }
    }

    // initialize local HB state if needed, i.e., if gossiper has never been started before.
    public void maybeInitializeLocalState(int generationNbr)
    {
        HeartBeatState hbState = new HeartBeatState(generationNbr);
        EndpointState localState = new EndpointState(hbState);
        localState.markAlive();
        endpointStateMap.putIfAbsent(FBUtilities.getBroadcastAddress(), localState);
    }

    public void forceNewerGeneration()
    {
        EndpointState epstate = endpointStateMap.get(FBUtilities.getBroadcastAddress());
        epstate.getHeartBeatState().forceNewerGenerationUnsafe();
    }


    /**
     * Add an endpoint we knew about previously, but whose state is unknown
     */
    public void addSavedEndpoint(InetAddress ep)
    {
        if (ep.equals(FBUtilities.getBroadcastAddress()))
        {
            logger.debug("Attempt to add self as saved endpoint");
            return;
        }

        //preserve any previously known, in-memory data about the endpoint (such as DC, RACK, and so on)
        EndpointState epState = endpointStateMap.get(ep);
        if (epState != null)
        {
            logger.debug("not replacing a previous epState for {}, but reusing it: {}", ep, epState);
            epState.setHeartBeatState(new HeartBeatState(0));
        }
        else
        {
            epState = new EndpointState(new HeartBeatState(0));
        }

        epState.markDead();
        endpointStateMap.put(ep, epState);
        unreachableEndpoints.put(ep, System.nanoTime());
        if (logger.isTraceEnabled())
            logger.trace("Adding saved endpoint {} {}", ep, epState.getHeartBeatState().getGeneration());
    }

    private void addLocalApplicationStateInternal(ApplicationState state, VersionedValue value)
    {
        assert taskLock.isHeldByCurrentThread();
        EndpointState epState = endpointStateMap.get(FBUtilities.getBroadcastAddress());
        InetAddress epAddr = FBUtilities.getBroadcastAddress();
        assert epState != null;
        // Fire "before change" notifications:
        doBeforeChangeNotifications(epAddr, epState, state, value);
        // Notifications may have taken some time, so preventively raise the version
        // of the new value, otherwise it could be ignored by the remote node
        // if another value with a newer version was received in the meantime:
        value = StorageService.instance.valueFactory.cloneWithHigherVersion(value);
        // Add to local application state and fire "on change" notifications:
        epState.addApplicationState(state, value);
        doOnChangeNotifications(epAddr, state, value);
    }

    public void addLocalApplicationState(ApplicationState applicationState, VersionedValue value)
    {
        addLocalApplicationStates(Arrays.asList(Pair.create(applicationState, value)));
    }

    public void addLocalApplicationStates(List<Pair<ApplicationState, VersionedValue>> states)
    {
        taskLock.lock();
        try
        {
            for (Pair<ApplicationState, VersionedValue> pair : states)
            {
               addLocalApplicationStateInternal(pair.left, pair.right);
            }
        }
        finally
        {
            taskLock.unlock();
        }

    }

    public void stop()
    {
        EndpointState mystate = endpointStateMap.get(FBUtilities.getBroadcastAddress());
        if (mystate != null && !isSilentShutdownState(mystate))
        {
            logger.info("Announcing shutdown");
            addLocalApplicationState(ApplicationState.STATUS, StorageService.instance.valueFactory.shutdown(true));
            MessageOut message = new MessageOut(MessagingService.Verb.GOSSIP_SHUTDOWN);
            for (InetAddress ep : liveEndpoints)
                MessagingService.instance().sendOneWay(message, ep);
            Uninterruptibles.sleepUninterruptibly(Integer.getInteger("cassandra.shutdown_announce_in_ms", 2000), TimeUnit.MILLISECONDS);
        }
        else
            logger.warn("No local state or state is in silent shutdown, not announcing shutdown");
        if (scheduledGossipTask != null)
            scheduledGossipTask.cancel(false);
    }

    public boolean isEnabled()
    {
        return (scheduledGossipTask != null) && (!scheduledGossipTask.isCancelled());
    }

    protected void finishShadowRound()
    {
        if (inShadowRound)
            inShadowRound = false;
    }

    protected boolean isInShadowRound()
    {
        return inShadowRound;
    }

    @VisibleForTesting
    public void initializeNodeUnsafe(InetAddress addr, UUID uuid, int generationNbr)
    {
        HeartBeatState hbState = new HeartBeatState(generationNbr);
        EndpointState newState = new EndpointState(hbState);
        newState.markAlive();
        EndpointState oldState = endpointStateMap.putIfAbsent(addr, newState);
        EndpointState localState = oldState == null ? newState : oldState;

        // always add the version state
        Map<ApplicationState, VersionedValue> states = new EnumMap<>(ApplicationState.class);
        states.put(ApplicationState.NET_VERSION, StorageService.instance.valueFactory.networkVersion());
        states.put(ApplicationState.HOST_ID, StorageService.instance.valueFactory.hostId(uuid));
        localState.addApplicationStates(states);
    }

    @VisibleForTesting
    public void injectApplicationState(InetAddress endpoint, ApplicationState state, VersionedValue value)
    {
        EndpointState localState = endpointStateMap.get(endpoint);
        localState.addApplicationState(state, value);
    }

    public long getEndpointDowntime(String address) throws UnknownHostException
    {
        return getEndpointDowntime(InetAddress.getByName(address));
    }

    public int getCurrentGenerationNumber(String address) throws UnknownHostException
    {
        return getCurrentGenerationNumber(InetAddress.getByName(address));
    }

    public void addExpireTimeForEndpoint(InetAddress endpoint, long expireTime)
    {
        if (logger.isDebugEnabled())
        {
            logger.debug("adding expire time for endpoint : {} ({})", endpoint, expireTime);
        }
        expireTimeEndpointMap.put(endpoint, expireTime);
    }

    public static long computeExpireTime()
    {
        return System.currentTimeMillis() + Gossiper.aVeryLongTime;
    }

}<|MERGE_RESOLUTION|>--- conflicted
+++ resolved
@@ -87,15 +87,9 @@
 
     public static final long aVeryLongTime = 259200 * 1000; // 3 days
 
-<<<<<<< HEAD
-    /** Maximum difference in generation and version values we are willing to accept about a peer */
-    private static final long MAX_GENERATION_DIFFERENCE = 86400 * 365;
-    private long fatClientTimeout;
-=======
     // Maximimum difference between generation value and local time we are willing to accept about a peer
     static final int MAX_GENERATION_DIFFERENCE = 86400 * 365;
-    private long FatClientTimeout;
->>>>>>> 3c55732f
+    private long fatClientTimeout;
     private final Random random = new Random();
     private final Comparator<InetAddress> inetcomparator = new Comparator<InetAddress>()
     {
