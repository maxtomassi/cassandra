--- conflicted
+++ resolved
@@ -45,7 +45,6 @@
 import org.apache.cassandra.db.*;
 import org.apache.cassandra.db.compaction.AbstractCompactionStrategy;
 import org.apache.cassandra.db.marshal.*;
-<<<<<<< HEAD
 import org.apache.cassandra.dht.IPartitioner;
 import org.apache.cassandra.exceptions.ConfigurationException;
 import org.apache.cassandra.exceptions.InvalidRequestException;
@@ -53,18 +52,9 @@
 import org.apache.cassandra.io.util.DataOutputPlus;
 import org.apache.cassandra.schema.*;
 import org.apache.cassandra.utils.*;
-=======
-import org.apache.cassandra.exceptions.*;
-import org.apache.cassandra.io.compress.CompressionParameters;
-import org.apache.cassandra.io.compress.LZ4Compressor;
-import org.apache.cassandra.io.sstable.format.Version;
-import org.apache.cassandra.io.util.FileDataInput;
-import org.apache.cassandra.schema.LegacySchemaTables;
-import org.apache.cassandra.utils.ByteBufferUtil;
 import org.apache.cassandra.utils.FBUtilities;
 import org.apache.cassandra.utils.Pair;
 import org.apache.cassandra.utils.UUIDGen;
->>>>>>> e63dacf7
 import org.github.jamm.Unmetered;
 
 /**
@@ -86,6 +76,8 @@
     public final UUID cfId;                           // internal id, never exposed to user
     public final String ksName;                       // name of keyspace
     public final String cfName;                       // name of this column family
+    public final Pair<String, String> ksAndCFName;
+    public final byte[] ksAndCFBytes;
 
     private final ImmutableSet<Flag> flags;
     private final boolean isDense;
@@ -104,24 +96,6 @@
     // non-final, for now
     public volatile TableParams params = TableParams.DEFAULT;
 
-<<<<<<< HEAD
-=======
-    //REQUIRED
-    public final UUID cfId;                           // internal id, never exposed to user
-    public final String ksName;                       // name of keyspace
-    public final String cfName;                       // name of this column family
-    public final Pair<String, String> ksAndCFName;
-    public final byte[] ksAndCFBytes;
-    public final ColumnFamilyType cfType;             // standard, super
-    public volatile CellNameType comparator;          // bytes, long, timeuuid, utf8, etc.
-
-    //OPTIONAL
-    private volatile String comment = "";
-    private volatile double readRepairChance = DEFAULT_READ_REPAIR_CHANCE;
-    private volatile double dcLocalReadRepairChance = DEFAULT_DCLOCAL_READ_REPAIR_CHANCE;
-    private volatile int gcGraceSeconds = DEFAULT_GC_GRACE_SECONDS;
-    private volatile AbstractType<?> defaultValidator = BytesType.instance;
->>>>>>> e63dacf7
     private volatile AbstractType<?> keyValidator = BytesType.instance;
     private volatile Map<ByteBuffer, DroppedColumn> droppedColumns = new HashMap<>();
     private volatile Triggers triggers = Triggers.none();
@@ -271,6 +245,11 @@
         this.cfId = cfId;
         this.ksName = keyspace;
         this.cfName = name;
+        ksAndCFName = Pair.create(keyspace, name);
+        byte[] ksBytes = FBUtilities.toWriteUTFBytes(ksName);
+        byte[] cfBytes = FBUtilities.toWriteUTFBytes(cfName);
+        ksAndCFBytes = Arrays.copyOf(ksBytes, ksBytes.length + cfBytes.length);
+        System.arraycopy(cfBytes, 0, ksAndCFBytes, ksBytes.length, cfBytes.length);
 
         this.isDense = isDense;
         this.isCompound = isCompound;
@@ -331,21 +310,7 @@
 
     public Indexes getIndexes()
     {
-<<<<<<< HEAD
         return indexes;
-=======
-        cfId = id;
-        ksName = keyspace;
-        cfName = name;
-        ksAndCFName = Pair.create(keyspace, name);
-        byte[] ksBytes = FBUtilities.toWriteUTFBytes(ksName);
-        byte[] cfBytes = FBUtilities.toWriteUTFBytes(cfName);
-        ksAndCFBytes = Arrays.copyOf(ksBytes, ksBytes.length + cfBytes.length);
-        System.arraycopy(cfBytes, 0, ksAndCFBytes, ksBytes.length, cfBytes.length);
-
-        cfType = type;
-        comparator = comp;
->>>>>>> e63dacf7
     }
 
     public static CFMetaData create(String ksName,
