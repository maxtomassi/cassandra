--- conflicted
+++ resolved
@@ -49,15 +49,9 @@
         return metadata.parameters.getCrcCheckChance();
     }
 
-<<<<<<< HEAD
     boolean shouldCheckCrc()
     {
         return metadata.parameters.shouldCheckCrc();
-=======
-    protected final boolean shouldCheckCrc()
-    {
-        return getCrcCheckChance() >= 1d || getCrcCheckChance() > ThreadLocalRandom.current().nextDouble();
->>>>>>> c1020d62
     }
 
     @Override
@@ -102,8 +96,12 @@
 
         public ByteBuffer allocateBuffer()
         {
-            return allocateBuffer(Math.min(maxCompressedLength,
-                                           metadata.compressor().initialCompressedBufferLength(metadata.chunkLength())));
+            int compressedLength = Math.min(maxCompressedLength,
+                                            metadata.compressor().initialCompressedBufferLength(metadata.chunkLength()));
+
+            int checksumLength = Integer.BYTES;
+
+            return allocateBuffer(compressedLength + checksumLength);
         }
 
         public ByteBuffer allocateBuffer(int size)
@@ -121,18 +119,34 @@
                 assert position <= fileLength;
 
                 CompressionMetadata.Chunk chunk = metadata.chunkFor(position);
-<<<<<<< HEAD
+                boolean shouldCheckCrc = shouldCheckCrc();
+                int length = shouldCheckCrc ? chunk.length + Integer.BYTES // compressed length + checksum length
+                                            : chunk.length;
+
                 if (chunk.length < maxCompressedLength)
                 {
                     ByteBuffer compressed = compressedHolder.get();
-                    assert compressed.capacity() >= chunk.length;
-                    compressed.clear().limit(chunk.length);
-                    if (channel.read(compressed, chunk.offset) != chunk.length)
+
+                    assert compressed.capacity() >= length;
+                    compressed.clear().limit(length);
+                    if (channel.read(compressed, chunk.offset) != length)
                         throw new CorruptBlockException(channel.filePath(), chunk);
 
                     compressed.flip();
+                    compressed.limit(chunk.length);
                     uncompressed.clear();
 
+                    if (shouldCheckCrc)
+                    {
+                        int checksum = (int) ChecksumType.CRC32.of(compressed);
+
+                        compressed.limit(length);
+                        if (compressed.getInt() != checksum)
+                            throw new CorruptBlockException(channel.filePath(), chunk);
+
+                        compressed.position(0).limit(chunk.length);
+                    }
+
                     try
                     {
                         metadata.compressor().uncompress(compressed, uncompressed);
@@ -141,87 +155,33 @@
                     {
                         throw new CorruptBlockException(channel.filePath(), chunk, e);
                     }
-                    maybeCheckCrc(chunk, compressed);
                 }
                 else
                 {
                     uncompressed.position(0).limit(chunk.length);
                     if (channel.read(uncompressed, chunk.offset) != chunk.length)
                         throw new CorruptBlockException(channel.filePath(), chunk);
-                    maybeCheckCrc(chunk, uncompressed);
+
+                    if (shouldCheckCrc)
+                    {
+                        uncompressed.flip();
+                        int checksum = (int) ChecksumType.CRC32.of(uncompressed);
+
+                        ByteBuffer scratch = compressedHolder.get();
+                        scratch.clear().limit(Integer.BYTES);
+
+                        if (channel.read(scratch, chunk.offset + chunk.length) != Integer.BYTES
+                                || scratch.getInt(0) != checksum)
+                            throw new CorruptBlockException(channel.filePath(), chunk);
+                    }
                 }
                 uncompressed.flip();
-=======
-                ByteBuffer compressed = compressedHolder.get();
-
-                boolean shouldCheckCrc = shouldCheckCrc();
-
-                int length = shouldCheckCrc ? chunk.length + Integer.BYTES : chunk.length;
-
-                if (compressed.capacity() < length)
-                {
-                    compressed = allocateBuffer(length);
-                    compressedHolder.set(compressed);
-                }
-                else
-                {
-                    compressed.clear();
-                }
-
-                compressed.limit(length);
-                if (channel.read(compressed, chunk.offset) != length)
-                    throw new CorruptBlockException(channel.filePath(), chunk);
-
-                compressed.flip();
-                uncompressed.clear();
-
-                compressed.position(0).limit(chunk.length);
-
-                if (shouldCheckCrc)
-                {
-                    int checksum = (int) metadata.checksumType.of(compressed);
-
-                    compressed.limit(length);
-                    if (compressed.getInt() != checksum)
-                        throw new CorruptBlockException(channel.filePath(), chunk);
-
-                    compressed.position(0).limit(chunk.length);
-                }
-
-                try
-                {
-                    metadata.compressor().uncompress(compressed, uncompressed);
-                }
-                catch (IOException e)
-                {
-                    throw new CorruptBlockException(channel.filePath(), chunk, e);
-                }
-                finally
-                {
-                    uncompressed.flip();
-                }
->>>>>>> c1020d62
             }
             catch (CorruptBlockException e)
             {
                 // Make sure reader does not see stale data.
                 uncompressed.position(0).limit(0);
                 throw new CorruptSSTableException(e, channel.filePath());
-            }
-        }
-
-        void maybeCheckCrc(CompressionMetadata.Chunk chunk, ByteBuffer content) throws CorruptBlockException
-        {
-            if (shouldCheckCrc())
-            {
-                content.flip();
-                int checksum = (int) ChecksumType.CRC32.of(content);
-
-                ByteBuffer scratch = compressedHolder.get(); // This may match content. That's ok, we no longer need it.
-                scratch.clear().limit(Integer.BYTES);
-                if (channel.read(scratch, chunk.offset + chunk.length) != Integer.BYTES
-                            || scratch.getInt(0) != checksum)
-                    throw new CorruptBlockException(channel.filePath(), chunk);
             }
         }
     }
@@ -256,19 +216,19 @@
 
                 uncompressed.clear();
 
-                if (shouldCheckCrc())
-                {
-                    int checksum = (int) metadata.checksumType.of(compressedChunk);
-
-                    compressedChunk.limit(compressedChunk.capacity());
-                    if (compressedChunk.getInt() != checksum)
-                        throw new CorruptBlockException(channel.filePath(), chunk);
-
-                    compressedChunk.position(chunkOffset).limit(chunkOffset + chunk.length);
-                }
-
                 try
                 {
+                    if (shouldCheckCrc())
+                    {
+                        int checksum = (int) ChecksumType.CRC32.of(compressedChunk);
+
+                        compressedChunk.limit(compressedChunk.capacity());
+                        if (compressedChunk.getInt() != checksum)
+                            throw new CorruptBlockException(channel.filePath(), chunk);
+
+                        compressedChunk.position(chunkOffset).limit(chunkOffset + chunk.length);
+                    }
+
                     if (chunk.length < maxCompressedLength)
                         metadata.compressor().uncompress(compressedChunk, uncompressed);
                     else
@@ -278,24 +238,7 @@
                 {
                     throw new CorruptBlockException(channel.filePath(), chunk, e);
                 }
-<<<<<<< HEAD
                 uncompressed.flip();
-
-                if (shouldCheckCrc())
-                {
-                    compressedChunk.position(chunkOffset).limit(chunkOffset + chunk.length);
-
-                    int checksum = (int) ChecksumType.CRC32.of(compressedChunk);
-
-                    compressedChunk.limit(compressedChunk.capacity());
-                    if (compressedChunk.getInt() != checksum)
-                        throw new CorruptBlockException(channel.filePath(), chunk);
-=======
-                finally
-                {
-                    uncompressed.flip();
->>>>>>> c1020d62
-                }
             }
             catch (CorruptBlockException e)
             {
