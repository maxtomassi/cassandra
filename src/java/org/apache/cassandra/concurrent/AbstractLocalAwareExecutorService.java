--- conflicted
+++ resolved
@@ -29,14 +29,6 @@
 import org.slf4j.Logger;
 import org.slf4j.LoggerFactory;
 
-<<<<<<< HEAD
-import org.apache.cassandra.io.FSError;
-import org.apache.cassandra.io.sstable.CorruptSSTableException;
-import org.apache.cassandra.io.util.FileUtils;
-=======
-import org.apache.cassandra.tracing.TraceState;
-import org.apache.cassandra.tracing.Tracing;
->>>>>>> aa2a5c69
 import org.apache.cassandra.utils.concurrent.SimpleCondition;
 import org.apache.cassandra.utils.JVMStabilityInspector;
 
@@ -172,7 +164,7 @@
             catch (Throwable t)
             {
                 JVMStabilityInspector.inspectThrowable(t);
-                logger.warn("Uncaught exception on thread {}", Thread.currentThread(), t);
+                logger.warn("Uncaught exception on thread {}: {}", Thread.currentThread(), t);
                 result = t;
                 failure = true;
             }
