--- conflicted
+++ resolved
@@ -39,10 +39,7 @@
 
 
 2.1.3
-<<<<<<< HEAD
-=======
  * Reduce maxHintsInProgress (CASSANDRA-8415)
->>>>>>> 773a38f7
  * BTree updates may call provided update function twice (CASSANDRA-8018)
  * Release sstable references after anticompaction (CASSANDRA-8386)
  * Handle abort() in SSTableRewriter properly (CASSANDRA-8320)
