--- conflicted
+++ resolved
@@ -1,13 +1,9 @@
-<<<<<<< HEAD
 3.7
  * Support multiple folders for user defined compaction tasks (CASSANDRA-11765)
  * Fix race in CompactionStrategyManager's pause/resume (CASSANDRA-11922)
 Merged from 3.0:
-=======
-3.0.7
  * Fix legacy serialization of Thrift-generated non-compound range tombstones
    when communicating with 2.x nodes (CASSANDRA-11930)
->>>>>>> c98b6484
  * Fix Directories instantiations where CFS.initialDirectories should be used (CASSANDRA-11849)
  * Avoid referencing DatabaseDescriptor in AbstractType (CASSANDRA-11912)
  * Don't use static dataDirectories field in Directories instances (CASSANDRA-11647)
