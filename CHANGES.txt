4.0
 * Upgrade SLF4J from 1.7.7 to 1.7.25
 * Default for start_native_transport now true if not set in config (CASSANDRA-13656)
 * Don't add localhost to the graph when calculating where to stream from (CASSANDRA-13583)
 * Allow skipping equality-restricted clustering columns in ORDER BY clause (CASSANDRA-10271)
 * Use common nowInSec for validation compactions (CASSANDRA-13671)
 * Improve handling of IR prepare failures (CASSANDRA-13672)
 * Send IR coordinator messages synchronously (CASSANDRA-13673)
 * Flush system.repair table before IR finalize promise (CASSANDRA-13660)
 * Fix column filter creation for wildcard queries (CASSANDRA-13650)
 * Add 'nodetool getbatchlogreplaythrottle' and 'nodetool setbatchlogreplaythrottle' (CASSANDRA-13614)
 * fix race condition in PendingRepairManager (CASSANDRA-13659)
 * Allow noop incremental repair state transitions (CASSANDRA-13658)
 * Run repair with down replicas (CASSANDRA-10446)
 * Added started & completed repair metrics (CASSANDRA-13598)
 * Added started & completed repair metrics (CASSANDRA-13598)
 * Improve secondary index (re)build failure and concurrency handling (CASSANDRA-10130)
 * Improve calculation of available disk space for compaction (CASSANDRA-13068)
 * Change the accessibility of RowCacheSerializer for third party row cache plugins (CASSANDRA-13579)
 * Allow sub-range repairs for a preview of repaired data (CASSANDRA-13570)
 * NPE in IR cleanup when columnfamily has no sstables (CASSANDRA-13585)
 * Fix Randomness of stress values (CASSANDRA-12744)
 * Allow selecting Map values and Set elements (CASSANDRA-7396)
 * Fast and garbage-free Streaming Histogram (CASSANDRA-13444)
 * Update repairTime for keyspaces on completion (CASSANDRA-13539)
 * Add configurable upper bound for validation executor threads (CASSANDRA-13521)
 * Bring back maxHintTTL propery (CASSANDRA-12982)
 * Add testing guidelines (CASSANDRA-13497)
 * Add more repair metrics (CASSANDRA-13531)
 * RangeStreamer should be smarter when picking endpoints for streaming (CASSANDRA-4650)
 * Avoid rewrapping an exception thrown for cache load functions (CASSANDRA-13367)
 * Log time elapsed for each incremental repair phase (CASSANDRA-13498)
 * Add multiple table operation support to cassandra-stress (CASSANDRA-8780)
 * Fix incorrect cqlsh results when selecting same columns multiple times (CASSANDRA-13262)
 * Fix WriteResponseHandlerTest is sensitive to test execution order (CASSANDRA-13421)
 * Improve incremental repair logging (CASSANDRA-13468)
 * Start compaction when incremental repair finishes (CASSANDRA-13454)
 * Add repair streaming preview (CASSANDRA-13257)
 * Cleanup isIncremental/repairedAt usage (CASSANDRA-13430)
 * Change protocol to allow sending key space independent of query string (CASSANDRA-10145)
 * Make gc_log and gc_warn settable at runtime (CASSANDRA-12661)
 * Take number of files in L0 in account when estimating remaining compaction tasks (CASSANDRA-13354)
 * Skip building views during base table streams on range movements (CASSANDRA-13065)
 * Improve error messages for +/- operations on maps and tuples (CASSANDRA-13197)
 * Remove deprecated repair JMX APIs (CASSANDRA-11530)
 * Fix version check to enable streaming keep-alive (CASSANDRA-12929)
 * Make it possible to monitor an ideal consistency level separate from actual consistency level (CASSANDRA-13289)
 * Outbound TCP connections ignore internode authenticator (CASSANDRA-13324)
 * Upgrade junit from 4.6 to 4.12 (CASSANDRA-13360)
 * Cleanup ParentRepairSession after repairs (CASSANDRA-13359)
 * Upgrade snappy-java to 1.1.2.6 (CASSANDRA-13336)
 * Incremental repair not streaming correct sstables (CASSANDRA-13328)
 * Upgrade the jna version to 4.3.0 (CASSANDRA-13300)
 * Add the currentTimestamp, currentDate, currentTime and currentTimeUUID functions (CASSANDRA-13132)
 * Remove config option index_interval (CASSANDRA-10671)
 * Reduce lock contention for collection types and serializers (CASSANDRA-13271)
 * Make it possible to override MessagingService.Verb ids (CASSANDRA-13283)
 * Avoid synchronized on prepareForRepair in ActiveRepairService (CASSANDRA-9292)
 * Adds the ability to use uncompressed chunks in compressed files (CASSANDRA-10520)
 * Don't flush sstables when streaming for incremental repair (CASSANDRA-13226)
 * Remove unused method (CASSANDRA-13227)
 * Fix minor bugs related to #9143 (CASSANDRA-13217)
 * Output warning if user increases RF (CASSANDRA-13079)
 * Remove pre-3.0 streaming compatibility code for 4.0 (CASSANDRA-13081)
 * Add support for + and - operations on dates (CASSANDRA-11936)
 * Fix consistency of incrementally repaired data (CASSANDRA-9143)
 * Increase commitlog version (CASSANDRA-13161)
 * Make TableMetadata immutable, optimize Schema (CASSANDRA-9425)
 * Refactor ColumnCondition (CASSANDRA-12981)
 * Parallelize streaming of different keyspaces (CASSANDRA-4663)
 * Improved compactions metrics (CASSANDRA-13015)
 * Speed-up start-up sequence by avoiding un-needed flushes (CASSANDRA-13031)
 * Use Caffeine (W-TinyLFU) for on-heap caches (CASSANDRA-10855)
 * Thrift removal (CASSANDRA-11115)
 * Remove pre-3.0 compatibility code for 4.0 (CASSANDRA-12716)
 * Add column definition kind to dropped columns in schema (CASSANDRA-12705)
 * Add (automate) Nodetool Documentation (CASSANDRA-12672)
 * Update bundled cqlsh python driver to 3.7.0 (CASSANDRA-12736)
 * Reject invalid replication settings when creating or altering a keyspace (CASSANDRA-12681)
 * Clean up the SSTableReader#getScanner API wrt removal of RateLimiter (CASSANDRA-12422)
 * Use new token allocation for non bootstrap case as well (CASSANDRA-13080)
 * Avoid byte-array copy when key cache is disabled (CASSANDRA-13084)
 * Require forceful decommission if number of nodes is less than replication factor (CASSANDRA-12510)
 * Allow IN restrictions on column families with collections (CASSANDRA-12654)
 * Log message size in trace message in OutboundTcpConnection (CASSANDRA-13028)
 * Add timeUnit Days for cassandra-stress (CASSANDRA-13029)
 * Add mutation size and batch metrics (CASSANDRA-12649)
 * Add method to get size of endpoints to TokenMetadata (CASSANDRA-12999)
 * Expose time spent waiting in thread pool queue (CASSANDRA-8398)
 * Conditionally update index built status to avoid unnecessary flushes (CASSANDRA-12969)
 * cqlsh auto completion: refactor definition of compaction strategy options (CASSANDRA-12946)
 * Add support for arithmetic operators (CASSANDRA-11935)
 * Add histogram for delay to deliver hints (CASSANDRA-13234)
 * Fix cqlsh automatic protocol downgrade regression (CASSANDRA-13307)
 * Changing `max_hint_window_in_ms` at runtime (CASSANDRA-11720)
 * Trivial format error in StorageProxy (CASSANDRA-13551)
 * Nodetool repair can hang forever if we lose the notification for the repair completing/failing (CASSANDRA-13480)
 * Anticompaction can cause noisy log messages (CASSANDRA-13684)


3.11.1
 * "ignore" option is ignored in sstableloader (CASSANDRA-13721)
 * Deadlock in AbstractCommitLogSegmentManager (CASSANDRA-13652)
 * Duplicate the buffer before passing it to analyser in SASI operation (CASSANDRA-13512)
 * Properly evict pstmts from prepared statements cache (CASSANDRA-13641)
Merged from 3.0:
<<<<<<< HEAD
=======
3.0.15
 * Fixed ambiguous output of nodetool tablestats command (CASSANDRA-13722)
>>>>>>> 613ddc0a
 * Purge tombstones created by expired cells (CASSANDRA-13643)
 * Make concat work with iterators that have different subsets of columns (CASSANDRA-13482)
 * Set test.runners based on cores and memory size (CASSANDRA-13078)
 * Allow different NUMACTL_ARGS to be passed in (CASSANDRA-13557)
 * Fix secondary index queries on COMPACT tables (CASSANDRA-13627)
 * Nodetool listsnapshots output is missing a newline, if there are no snapshots (CASSANDRA-13568)
Merged from 2.2:
 * Fix queries with LIMIT and filtering on clustering columns (CASSANDRA-11223)
 * Fix potential NPE when resume bootstrap fails (CASSANDRA-13272)
 * Fix toJSONString for the UDT, tuple and collection types (CASSANDRA-13592)
 * Fix nested Tuples/UDTs validation (CASSANDRA-13646)

3.11.0
 * Allow native function calls in CQLSSTableWriter (CASSANDRA-12606)
 * Replace string comparison with regex/number checks in MessagingService test (CASSANDRA-13216)
 * Fix formatting of duration columns in CQLSH (CASSANDRA-13549)
 * Fix the problem with duplicated rows when using paging with SASI (CASSANDRA-13302)
 * Allow CONTAINS statements filtering on the partition key and it’s parts (CASSANDRA-13275)
 * Fall back to even ranges calculation in clusters with vnodes when tokens are distributed unevenly (CASSANDRA-13229)
 * Fix duration type validation to prevent overflow (CASSANDRA-13218)
 * Forbid unsupported creation of SASI indexes over partition key columns (CASSANDRA-13228)
 * Reject multiple values for a key in CQL grammar. (CASSANDRA-13369)
 * UDA fails without input rows (CASSANDRA-13399)
 * Fix compaction-stress by using daemonInitialization (CASSANDRA-13188)
 * V5 protocol flags decoding broken (CASSANDRA-13443)
 * Use write lock not read lock for removing sstables from compaction strategies. (CASSANDRA-13422)
 * Use corePoolSize equal to maxPoolSize in JMXEnabledThreadPoolExecutors (CASSANDRA-13329)
 * Avoid rebuilding SASI indexes containing no values (CASSANDRA-12962)
 * Add charset to Analyser input stream (CASSANDRA-13151)
 * Fix testLimitSSTables flake caused by concurrent flush (CASSANDRA-12820)
 * cdc column addition strikes again (CASSANDRA-13382)
 * Fix static column indexes (CASSANDRA-13277)
 * DataOutputBuffer.asNewBuffer broken (CASSANDRA-13298)
 * unittest CipherFactoryTest failed on MacOS (CASSANDRA-13370)
 * Forbid SELECT restrictions and CREATE INDEX over non-frozen UDT columns (CASSANDRA-13247)
 * Default logging we ship will incorrectly print "?:?" for "%F:%L" pattern (CASSANDRA-13317)
 * Possible AssertionError in UnfilteredRowIteratorWithLowerBound (CASSANDRA-13366)
 * Support unaligned memory access for AArch64 (CASSANDRA-13326)
 * Improve SASI range iterator efficiency on intersection with an empty range (CASSANDRA-12915).
 * Fix equality comparisons of columns using the duration type (CASSANDRA-13174)
 * Move to FastThreadLocalThread and FastThreadLocal (CASSANDRA-13034)
 * nodetool stopdaemon errors out (CASSANDRA-13030)
 * Tables in system_distributed should not use gcgs of 0 (CASSANDRA-12954)
 * Fix primary index calculation for SASI (CASSANDRA-12910)
 * More fixes to the TokenAllocator (CASSANDRA-12990)
 * NoReplicationTokenAllocator should work with zero replication factor (CASSANDRA-12983)
 * Address message coalescing regression (CASSANDRA-12676)
 * Delete illegal character from StandardTokenizerImpl.jflex (CASSANDRA-13417)
 * Fix cqlsh automatic protocol downgrade regression (CASSANDRA-13307)
 * Tracing payload not passed from QueryMessage to tracing session (CASSANDRA-12835)
Merged from 3.0:
 * Ensure int overflow doesn't occur when calculating large partition warning size (CASSANDRA-13172)
 * Ensure consistent view of partition columns between coordinator and replica in ColumnFilter (CASSANDRA-13004)
 * Failed unregistering mbean during drop keyspace (CASSANDRA-13346)
 * nodetool scrub/cleanup/upgradesstables exit code is wrong (CASSANDRA-13542)
 * Fix the reported number of sstable data files accessed per read (CASSANDRA-13120)
 * Fix schema digest mismatch during rolling upgrades from versions before 3.0.12 (CASSANDRA-13559)
 * Upgrade JNA version to 4.4.0 (CASSANDRA-13072)
 * Interned ColumnIdentifiers should use minimal ByteBuffers (CASSANDRA-13533)
 * Fix repair process violating start/end token limits for small ranges (CASSANDRA-13052)
 * Add storage port options to sstableloader (CASSANDRA-13518)
 * Properly handle quoted index names in cqlsh DESCRIBE output (CASSANDRA-12847)
 * Fix NPE in StorageService.excise() (CASSANDRA-13163)
 * Expire OutboundTcpConnection messages by a single Thread (CASSANDRA-13265)
 * Fail repair if insufficient responses received (CASSANDRA-13397)
 * Fix SSTableLoader fail when the loaded table contains dropped columns (CASSANDRA-13276)
 * Avoid name clashes in CassandraIndexTest (CASSANDRA-13427)
 * Handling partially written hint files (CASSANDRA-12728)
 * Interrupt replaying hints on decommission (CASSANDRA-13308)
 * Handling partially written hint files (CASSANDRA-12728)
 * Fix NPE issue in StorageService (CASSANDRA-13060)
 * Make reading of range tombstones more reliable (CASSANDRA-12811)
 * Fix startup problems due to schema tables not completely flushed (CASSANDRA-12213)
 * Fix view builder bug that can filter out data on restart (CASSANDRA-13405)
 * Fix 2i page size calculation when there are no regular columns (CASSANDRA-13400)
 * Fix the conversion of 2.X expired rows without regular column data (CASSANDRA-13395)
 * Fix hint delivery when using ext+internal IPs with prefer_local enabled (CASSANDRA-13020)
 * Legacy deserializer can create empty range tombstones (CASSANDRA-13341)
 * Legacy caching options can prevent 3.0 upgrade (CASSANDRA-13384)
 * Use the Kernel32 library to retrieve the PID on Windows and fix startup checks (CASSANDRA-13333)
 * Fix code to not exchange schema across major versions (CASSANDRA-13274)
 * Dropping column results in "corrupt" SSTable (CASSANDRA-13337)
 * Bugs handling range tombstones in the sstable iterators (CASSANDRA-13340)
 * Fix CONTAINS filtering for null collections (CASSANDRA-13246)
 * Applying: Use a unique metric reservoir per test run when using Cassandra-wide metrics residing in MBeans (CASSANDRA-13216)
 * Propagate row deletions in 2i tables on upgrade (CASSANDRA-13320)
 * Slice.isEmpty() returns false for some empty slices (CASSANDRA-13305)
 * Add formatted row output to assertEmpty in CQL Tester (CASSANDRA-13238)
 * Prevent data loss on upgrade 2.1 - 3.0 by adding component separator to LogRecord absolute path (CASSANDRA-13294)
 * Improve testing on macOS by eliminating sigar logging (CASSANDRA-13233)
 * Cqlsh copy-from should error out when csv contains invalid data for collections (CASSANDRA-13071)
 * Fix "multiple versions of ant detected..." when running ant test (CASSANDRA-13232)
 * Coalescing strategy sleeps too much (CASSANDRA-13090)
 * Faster StreamingHistogram (CASSANDRA-13038)
 * Legacy deserializer can create unexpected boundary range tombstones (CASSANDRA-13237)
 * Remove unnecessary assertion from AntiCompactionTest (CASSANDRA-13070)
 * Fix cqlsh COPY for dates before 1900 (CASSANDRA-13185)
 * Use keyspace replication settings on system.size_estimates table (CASSANDRA-9639)
 * Add vm.max_map_count StartupCheck (CASSANDRA-13008)
 * Obfuscate password in stress-graphs (CASSANDRA-12233)
 * Hint related logging should include the IP address of the destination in addition to
   host ID (CASSANDRA-13205)
 * Reloading logback.xml does not work (CASSANDRA-13173)
 * Lightweight transactions temporarily fail after upgrade from 2.1 to 3.0 (CASSANDRA-13109)
 * Duplicate rows after upgrading from 2.1.16 to 3.0.10/3.9 (CASSANDRA-13125)
 * Fix UPDATE queries with empty IN restrictions (CASSANDRA-13152)
 * Fix handling of partition with partition-level deletion plus
   live rows in sstabledump (CASSANDRA-13177)
 * Provide user workaround when system_schema.columns does not contain entries
   for a table that's in system_schema.tables (CASSANDRA-13180)
 * Nodetool upgradesstables/scrub/compact ignores system tables (CASSANDRA-13410)
 * Fix schema version calculation for rolling upgrades (CASSANDRA-13441)
Merged from 2.2:
 * Nodes started with join_ring=False should be able to serve requests when authentication is enabled (CASSANDRA-11381)
 * cqlsh COPY FROM: increment error count only for failures, not for attempts (CASSANDRA-13209)
 * Avoid starting gossiper in RemoveTest (CASSANDRA-13407)
 * Fix weightedSize() for row-cache reported by JMX and NodeTool (CASSANDRA-13393)
 * Fix JVM metric names (CASSANDRA-13103)
 * Honor truststore-password parameter in cassandra-stress (CASSANDRA-12773)
 * Discard in-flight shadow round responses (CASSANDRA-12653)
 * Don't anti-compact repaired data to avoid inconsistencies (CASSANDRA-13153)
 * Wrong logger name in AnticompactionTask (CASSANDRA-13343)
 * Commitlog replay may fail if last mutation is within 4 bytes of end of segment (CASSANDRA-13282)
 * Fix queries updating multiple time the same list (CASSANDRA-13130)
 * Fix GRANT/REVOKE when keyspace isn't specified (CASSANDRA-13053)
 * Fix flaky LongLeveledCompactionStrategyTest (CASSANDRA-12202)
 * Fix failing COPY TO STDOUT (CASSANDRA-12497)
 * Fix ColumnCounter::countAll behaviour for reverse queries (CASSANDRA-13222)
 * Exceptions encountered calling getSeeds() breaks OTC thread (CASSANDRA-13018)
 * Fix negative mean latency metric (CASSANDRA-12876)
 * Use only one file pointer when creating commitlog segments (CASSANDRA-12539)
Merged from 2.1:
 * Fix 2ndary index queries on partition keys for tables with static columns (CASSANDRA-13147)
 * Fix ParseError unhashable type list in cqlsh copy from (CASSANDRA-13364)
 * Remove unused repositories (CASSANDRA-13278)
 * Log stacktrace of uncaught exceptions (CASSANDRA-13108)
 * Use portable stderr for java error in startup (CASSANDRA-13211)
 * Fix Thread Leak in OutboundTcpConnection (CASSANDRA-13204)
 * Upgrade netty version to fix memory leak with client encryption (CASSANDRA-13114)
 * Coalescing strategy can enter infinite loop (CASSANDRA-13159)


3.10
 * Fix secondary index queries regression (CASSANDRA-13013)
 * Add duration type to the protocol V5 (CASSANDRA-12850)
 * Fix duration type validation (CASSANDRA-13143)
 * Fix flaky GcCompactionTest (CASSANDRA-12664)
 * Fix TestHintedHandoff.hintedhandoff_decom_test (CASSANDRA-13058)
 * Fixed query monitoring for range queries (CASSANDRA-13050)
 * Remove outboundBindAny configuration property (CASSANDRA-12673)
 * Use correct bounds for all-data range when filtering (CASSANDRA-12666)
 * Remove timing window in test case (CASSANDRA-12875)
 * Resolve unit testing without JCE security libraries installed (CASSANDRA-12945)
 * Fix inconsistencies in cassandra-stress load balancing policy (CASSANDRA-12919)
 * Fix validation of non-frozen UDT cells (CASSANDRA-12916)
 * Don't shut down socket input/output on StreamSession (CASSANDRA-12903)
 * Fix Murmur3PartitionerTest (CASSANDRA-12858)
 * Move cqlsh syntax rules into separate module and allow easier customization (CASSANDRA-12897)
 * Fix CommitLogSegmentManagerTest (CASSANDRA-12283)
 * Fix cassandra-stress truncate option (CASSANDRA-12695)
 * Fix crossNode value when receiving messages (CASSANDRA-12791)
 * Don't load MX4J beans twice (CASSANDRA-12869)
 * Extend native protocol request flags, add versions to SUPPORTED, and introduce ProtocolVersion enum (CASSANDRA-12838)
 * Set JOINING mode when running pre-join tasks (CASSANDRA-12836)
 * remove net.mintern.primitive library due to license issue (CASSANDRA-12845)
 * Properly format IPv6 addresses when logging JMX service URL (CASSANDRA-12454)
 * Optimize the vnode allocation for single replica per DC (CASSANDRA-12777)
 * Use non-token restrictions for bounds when token restrictions are overridden (CASSANDRA-12419)
 * Fix CQLSH auto completion for PER PARTITION LIMIT (CASSANDRA-12803)
 * Use different build directories for Eclipse and Ant (CASSANDRA-12466)
 * Avoid potential AttributeError in cqlsh due to no table metadata (CASSANDRA-12815)
 * Fix RandomReplicationAwareTokenAllocatorTest.testExistingCluster (CASSANDRA-12812)
 * Upgrade commons-codec to 1.9 (CASSANDRA-12790)
 * Add duration data type (CASSANDRA-11873)
 * Make the fanout size for LeveledCompactionStrategy to be configurable (CASSANDRA-11550)
 * Fix timeout in ReplicationAwareTokenAllocatorTest (CASSANDRA-12784)
 * Improve sum aggregate functions (CASSANDRA-12417)
 * Make cassandra.yaml docs for batch_size_*_threshold_in_kb reflect changes in CASSANDRA-10876 (CASSANDRA-12761)
 * cqlsh fails to format collections when using aliases (CASSANDRA-11534)
 * Check for hash conflicts in prepared statements (CASSANDRA-12733)
 * Exit query parsing upon first error (CASSANDRA-12598)
 * Fix cassandra-stress to use single seed in UUID generation (CASSANDRA-12729)
 * CQLSSTableWriter does not allow Update statement (CASSANDRA-12450)
 * Config class uses boxed types but DD exposes primitive types (CASSANDRA-12199)
 * Add pre- and post-shutdown hooks to Storage Service (CASSANDRA-12461)
 * Add hint delivery metrics (CASSANDRA-12693)
 * Remove IndexInfo cache from FileIndexInfoRetriever (CASSANDRA-12731)
 * ColumnIndex does not reuse buffer (CASSANDRA-12502)
 * cdc column addition still breaks schema migration tasks (CASSANDRA-12697)
 * Upgrade metrics-reporter dependencies (CASSANDRA-12089)
 * Tune compaction thread count via nodetool (CASSANDRA-12248)
 * Add +=/-= shortcut syntax for update queries (CASSANDRA-12232)
 * Include repair session IDs in repair start message (CASSANDRA-12532)
 * Add a blocking task to Index, run before joining the ring (CASSANDRA-12039)
 * Fix NPE when using CQLSSTableWriter (CASSANDRA-12667)
 * Support optional backpressure strategies at the coordinator (CASSANDRA-9318)
 * Make randompartitioner work with new vnode allocation (CASSANDRA-12647)
 * Fix cassandra-stress graphing (CASSANDRA-12237)
 * Allow filtering on partition key columns for queries without secondary indexes (CASSANDRA-11031)
 * Fix Cassandra Stress reporting thread model and precision (CASSANDRA-12585)
 * Add JMH benchmarks.jar (CASSANDRA-12586)
 * Cleanup uses of AlterTableStatementColumn (CASSANDRA-12567)
 * Add keep-alive to streaming (CASSANDRA-11841)
 * Tracing payload is passed through newSession(..) (CASSANDRA-11706)
 * avoid deleting non existing sstable files and improve related log messages (CASSANDRA-12261)
 * json/yaml output format for nodetool compactionhistory (CASSANDRA-12486)
 * Retry all internode messages once after a connection is
   closed and reopened (CASSANDRA-12192)
 * Add support to rebuild from targeted replica (CASSANDRA-9875)
 * Add sequence distribution type to cassandra stress (CASSANDRA-12490)
 * "SELECT * FROM foo LIMIT ;" does not error out (CASSANDRA-12154)
 * Define executeLocally() at the ReadQuery Level (CASSANDRA-12474)
 * Extend read/write failure messages with a map of replica addresses
   to error codes in the v5 native protocol (CASSANDRA-12311)
 * Fix rebuild of SASI indexes with existing index files (CASSANDRA-12374)
 * Let DatabaseDescriptor not implicitly startup services (CASSANDRA-9054, 12550)
 * Fix clustering indexes in presence of static columns in SASI (CASSANDRA-12378)
 * Fix queries on columns with reversed type on SASI indexes (CASSANDRA-12223)
 * Added slow query log (CASSANDRA-12403)
 * Count full coordinated request against timeout (CASSANDRA-12256)
 * Allow TTL with null value on insert and update (CASSANDRA-12216)
 * Make decommission operation resumable (CASSANDRA-12008)
 * Add support to one-way targeted repair (CASSANDRA-9876)
 * Remove clientutil jar (CASSANDRA-11635)
 * Fix compaction throughput throttle (CASSANDRA-12366, CASSANDRA-12717)
 * Delay releasing Memtable memory on flush until PostFlush has finished running (CASSANDRA-12358)
 * Cassandra stress should dump all setting on startup (CASSANDRA-11914)
 * Make it possible to compact a given token range (CASSANDRA-10643)
 * Allow updating DynamicEndpointSnitch properties via JMX (CASSANDRA-12179)
 * Collect metrics on queries by consistency level (CASSANDRA-7384)
 * Add support for GROUP BY to SELECT statement (CASSANDRA-10707)
 * Deprecate memtable_cleanup_threshold and update default for memtable_flush_writers (CASSANDRA-12228)
 * Upgrade to OHC 0.4.4 (CASSANDRA-12133)
 * Add version command to cassandra-stress (CASSANDRA-12258)
 * Create compaction-stress tool (CASSANDRA-11844)
 * Garbage-collecting compaction operation and schema option (CASSANDRA-7019)
 * Add beta protocol flag for v5 native protocol (CASSANDRA-12142)
 * Support filtering on non-PRIMARY KEY columns in the CREATE
   MATERIALIZED VIEW statement's WHERE clause (CASSANDRA-10368)
 * Unify STDOUT and SYSTEMLOG logback format (CASSANDRA-12004)
 * COPY FROM should raise error for non-existing input files (CASSANDRA-12174)
 * Faster write path (CASSANDRA-12269)
 * Option to leave omitted columns in INSERT JSON unset (CASSANDRA-11424)
 * Support json/yaml output in nodetool tpstats (CASSANDRA-12035)
 * Expose metrics for successful/failed authentication attempts (CASSANDRA-10635)
 * Prepend snapshot name with "truncated" or "dropped" when a snapshot
   is taken before truncating or dropping a table (CASSANDRA-12178)
 * Optimize RestrictionSet (CASSANDRA-12153)
 * cqlsh does not automatically downgrade CQL version (CASSANDRA-12150)
 * Omit (de)serialization of state variable in UDAs (CASSANDRA-9613)
 * Create a system table to expose prepared statements (CASSANDRA-8831)
 * Reuse DataOutputBuffer from ColumnIndex (CASSANDRA-11970)
 * Remove DatabaseDescriptor dependency from SegmentedFile (CASSANDRA-11580)
 * Add supplied username to authentication error messages (CASSANDRA-12076)
 * Remove pre-startup check for open JMX port (CASSANDRA-12074)
 * Remove compaction Severity from DynamicEndpointSnitch (CASSANDRA-11738)
 * Restore resumable hints delivery (CASSANDRA-11960)
 * Properly record CAS contention (CASSANDRA-12626)
Merged from 3.0:
 * Dump threads when unit tests time out (CASSANDRA-13117)
 * Better error when modifying function permissions without explicit keyspace (CASSANDRA-12925)
 * Indexer is not correctly invoked when building indexes over sstables (CASSANDRA-13075)
 * Stress daemon help is incorrect (CASSANDRA-12563)
 * Read repair is not blocking repair to finish in foreground repair (CASSANDRA-13115)
 * Replace empty strings with null values if they cannot be converted (CASSANDRA-12794)
 * Remove support for non-JavaScript UDFs (CASSANDRA-12883)
 * Fix deserialization of 2.x DeletedCells (CASSANDRA-12620)
 * Add parent repair session id to anticompaction log message (CASSANDRA-12186)
 * Improve contention handling on failure to acquire MV lock for streaming and hints (CASSANDRA-12905)
 * Fix DELETE and UPDATE queries with empty IN restrictions (CASSANDRA-12829)
 * Mark MVs as built after successful bootstrap (CASSANDRA-12984)
 * Estimated TS drop-time histogram updated with Cell.NO_DELETION_TIME (CASSANDRA-13040)
 * Nodetool compactionstats fails with NullPointerException (CASSANDRA-13021)
 * Thread local pools never cleaned up (CASSANDRA-13033)
 * Set RPC_READY to false when draining or if a node is marked as shutdown (CASSANDRA-12781)
 * CQL often queries static columns unnecessarily (CASSANDRA-12768)
 * Make sure sstables only get committed when it's safe to discard commit log records (CASSANDRA-12956)
 * Reject default_time_to_live option when creating or altering MVs (CASSANDRA-12868)
 * Nodetool should use a more sane max heap size (CASSANDRA-12739)
 * LocalToken ensures token values are cloned on heap (CASSANDRA-12651)
 * AnticompactionRequestSerializer serializedSize is incorrect (CASSANDRA-12934)
 * Prevent reloading of logback.xml from UDF sandbox (CASSANDRA-12535)
 * Reenable HeapPool (CASSANDRA-12900)
 * Disallow offheap_buffers memtable allocation (CASSANDRA-11039)
 * Fix CommitLogSegmentManagerTest (CASSANDRA-12283)
 * Pass root cause to CorruptBlockException when uncompression failed (CASSANDRA-12889)
 * Batch with multiple conditional updates for the same partition causes AssertionError (CASSANDRA-12867)
 * Make AbstractReplicationStrategy extendable from outside its package (CASSANDRA-12788)
 * Don't tell users to turn off consistent rangemovements during rebuild. (CASSANDRA-12296)
 * Fix CommitLogTest.testDeleteIfNotDirty (CASSANDRA-12854)
 * Avoid deadlock due to MV lock contention (CASSANDRA-12689)
 * Fix for KeyCacheCqlTest flakiness (CASSANDRA-12801)
 * Include SSTable filename in compacting large row message (CASSANDRA-12384)
 * Fix potential socket leak (CASSANDRA-12329, CASSANDRA-12330)
 * Fix ViewTest.testCompaction (CASSANDRA-12789)
 * Improve avg aggregate functions (CASSANDRA-12417)
 * Preserve quoted reserved keyword column names in MV creation (CASSANDRA-11803)
 * nodetool stopdaemon errors out (CASSANDRA-12646)
 * Split materialized view mutations on build to prevent OOM (CASSANDRA-12268)
 * mx4j does not work in 3.0.8 (CASSANDRA-12274)
 * Abort cqlsh copy-from in case of no answer after prolonged period of time (CASSANDRA-12740)
 * Avoid sstable corrupt exception due to dropped static column (CASSANDRA-12582)
 * Make stress use client mode to avoid checking commit log size on startup (CASSANDRA-12478)
 * Fix exceptions with new vnode allocation (CASSANDRA-12715)
 * Unify drain and shutdown processes (CASSANDRA-12509)
 * Fix NPE in ComponentOfSlice.isEQ() (CASSANDRA-12706)
 * Fix failure in LogTransactionTest (CASSANDRA-12632)
 * Fix potentially incomplete non-frozen UDT values when querying with the
   full primary key specified (CASSANDRA-12605)
 * Make sure repaired tombstones are dropped when only_purge_repaired_tombstones is enabled (CASSANDRA-12703)
 * Skip writing MV mutations to commitlog on mutation.applyUnsafe() (CASSANDRA-11670)
 * Establish consistent distinction between non-existing partition and NULL value for LWTs on static columns (CASSANDRA-12060)
 * Extend ColumnIdentifier.internedInstances key to include the type that generated the byte buffer (CASSANDRA-12516)
 * Handle composite prefixes with final EOC=0 as in 2.x and refactor LegacyLayout.decodeBound (CASSANDRA-12423)
 * select_distinct_with_deletions_test failing on non-vnode environments (CASSANDRA-11126)
 * Stack Overflow returned to queries while upgrading (CASSANDRA-12527)
 * Fix legacy regex for temporary files from 2.2 (CASSANDRA-12565)
 * Add option to state current gc_grace_seconds to tools/bin/sstablemetadata (CASSANDRA-12208)
 * Fix file system race condition that may cause LogAwareFileLister to fail to classify files (CASSANDRA-11889)
 * Fix file handle leaks due to simultaneous compaction/repair and
   listing snapshots, calculating snapshot sizes, or making schema
   changes (CASSANDRA-11594)
 * Fix nodetool repair exits with 0 for some errors (CASSANDRA-12508)
 * Do not shut down BatchlogManager twice during drain (CASSANDRA-12504)
 * Disk failure policy should not be invoked on out of space (CASSANDRA-12385)
 * Calculate last compacted key on startup (CASSANDRA-6216)
 * Add schema to snapshot manifest, add USING TIMESTAMP clause to ALTER TABLE statements (CASSANDRA-7190)
 * If CF has no clustering columns, any row cache is full partition cache (CASSANDRA-12499)
 * Correct log message for statistics of offheap memtable flush (CASSANDRA-12776)
 * Explicitly set locale for string validation (CASSANDRA-12541,CASSANDRA-12542,CASSANDRA-12543,CASSANDRA-12545)
Merged from 2.2:
 * Fix speculative retry bugs (CASSANDRA-13009)
 * Fix handling of nulls and unsets in IN conditions (CASSANDRA-12981)
 * Fix race causing infinite loop if Thrift server is stopped before it starts listening (CASSANDRA-12856)
 * CompactionTasks now correctly drops sstables out of compaction when not enough disk space is available (CASSANDRA-12979)
 * Fix DynamicEndpointSnitch noop in multi-datacenter situations (CASSANDRA-13074)
 * cqlsh copy-from: encode column names to avoid primary key parsing errors (CASSANDRA-12909)
 * Temporarily fix bug that creates commit log when running offline tools (CASSANDRA-8616)
 * Reduce granuality of OpOrder.Group during index build (CASSANDRA-12796)
 * Test bind parameters and unset parameters in InsertUpdateIfConditionTest (CASSANDRA-12980)
 * Use saved tokens when setting local tokens on StorageService.joinRing (CASSANDRA-12935)
 * cqlsh: fix DESC TYPES errors (CASSANDRA-12914)
 * Fix leak on skipped SSTables in sstableupgrade (CASSANDRA-12899)
 * Avoid blocking gossip during pending range calculation (CASSANDRA-12281)
 * Fix purgeability of tombstones with max timestamp (CASSANDRA-12792)
 * Fail repair if participant dies during sync or anticompaction (CASSANDRA-12901)
 * cqlsh COPY: unprotected pk values before converting them if not using prepared statements (CASSANDRA-12863)
 * Fix Util.spinAssertEquals (CASSANDRA-12283)
 * Fix potential NPE for compactionstats (CASSANDRA-12462)
 * Prepare legacy authenticate statement if credentials table initialised after node startup (CASSANDRA-12813)
 * Change cassandra.wait_for_tracing_events_timeout_secs default to 0 (CASSANDRA-12754)
 * Clean up permissions when a UDA is dropped (CASSANDRA-12720)
 * Limit colUpdateTimeDelta histogram updates to reasonable deltas (CASSANDRA-11117)
 * Fix leak errors and execution rejected exceptions when draining (CASSANDRA-12457)
 * Fix merkle tree depth calculation (CASSANDRA-12580)
 * Make Collections deserialization more robust (CASSANDRA-12618)
 * Fix exceptions when enabling gossip on nodes that haven't joined the ring (CASSANDRA-12253)
 * Fix authentication problem when invoking cqlsh copy from a SOURCE command (CASSANDRA-12642)
 * Decrement pending range calculator jobs counter in finally block
 * cqlshlib tests: increase default execute timeout (CASSANDRA-12481)
 * Forward writes to replacement node when replace_address != broadcast_address (CASSANDRA-8523)
 * Fail repair on non-existing table (CASSANDRA-12279)
 * Enable repair -pr and -local together (fix regression of CASSANDRA-7450) (CASSANDRA-12522)
 * Better handle invalid system roles table (CASSANDRA-12700)
 * Split consistent range movement flag correction (CASSANDRA-12786)
Merged from 2.1:
 * cqlsh copy-from: sort user type fields in csv (CASSANDRA-12959)
 * Don't skip sstables based on maxLocalDeletionTime (CASSANDRA-12765)


3.8, 3.9
 * Fix value skipping with counter columns (CASSANDRA-11726)
 * Fix nodetool tablestats miss SSTable count (CASSANDRA-12205)
 * Fixed flacky SSTablesIteratedTest (CASSANDRA-12282)
 * Fixed flacky SSTableRewriterTest: check file counts before calling validateCFS (CASSANDRA-12348)
 * cqlsh: Fix handling of $$-escaped strings (CASSANDRA-12189)
 * Fix SSL JMX requiring truststore containing server cert (CASSANDRA-12109)
 * RTE from new CDC column breaks in flight queries (CASSANDRA-12236)
 * Fix hdr logging for single operation workloads (CASSANDRA-12145)
 * Fix SASI PREFIX search in CONTAINS mode with partial terms (CASSANDRA-12073)
 * Increase size of flushExecutor thread pool (CASSANDRA-12071)
 * Partial revert of CASSANDRA-11971, cannot recycle buffer in SP.sendMessagesToNonlocalDC (CASSANDRA-11950)
 * Upgrade netty to 4.0.39 (CASSANDRA-12032, CASSANDRA-12034)
 * Improve details in compaction log message (CASSANDRA-12080)
 * Allow unset values in CQLSSTableWriter (CASSANDRA-11911)
 * Chunk cache to request compressor-compatible buffers if pool space is exhausted (CASSANDRA-11993)
 * Remove DatabaseDescriptor dependencies from SequentialWriter (CASSANDRA-11579)
 * Move skip_stop_words filter before stemming (CASSANDRA-12078)
 * Support seek() in EncryptedFileSegmentInputStream (CASSANDRA-11957)
 * SSTable tools mishandling LocalPartitioner (CASSANDRA-12002)
 * When SEPWorker assigned work, set thread name to match pool (CASSANDRA-11966)
 * Add cross-DC latency metrics (CASSANDRA-11596)
 * Allow terms in selection clause (CASSANDRA-10783)
 * Add bind variables to trace (CASSANDRA-11719)
 * Switch counter shards' clock to timestamps (CASSANDRA-9811)
 * Introduce HdrHistogram and response/service/wait separation to stress tool (CASSANDRA-11853)
 * entry-weighers in QueryProcessor should respect partitionKeyBindIndexes field (CASSANDRA-11718)
 * Support older ant versions (CASSANDRA-11807)
 * Estimate compressed on disk size when deciding if sstable size limit reached (CASSANDRA-11623)
 * cassandra-stress profiles should support case sensitive schemas (CASSANDRA-11546)
 * Remove DatabaseDescriptor dependency from FileUtils (CASSANDRA-11578)
 * Faster streaming (CASSANDRA-9766)
 * Add prepared query parameter to trace for "Execute CQL3 prepared query" session (CASSANDRA-11425)
 * Add repaired percentage metric (CASSANDRA-11503)
 * Add Change-Data-Capture (CASSANDRA-8844)
Merged from 3.0:
 * Fix paging for 2.x to 3.x upgrades (CASSANDRA-11195)
 * Fix clean interval not sent to commit log for empty memtable flush (CASSANDRA-12436)
 * Fix potential resource leak in RMIServerSocketFactoryImpl (CASSANDRA-12331)
 * Make sure compaction stats are updated when compaction is interrupted (CASSANDRA-12100)
 * Change commitlog and sstables to track dirty and clean intervals (CASSANDRA-11828)
 * NullPointerException during compaction on table with static columns (CASSANDRA-12336)
 * Fixed ConcurrentModificationException when reading metrics in GraphiteReporter (CASSANDRA-11823)
 * Fix upgrade of super columns on thrift (CASSANDRA-12335)
 * Fixed flacky BlacklistingCompactionsTest, switched to fixed size types and increased corruption size (CASSANDRA-12359)
 * Rerun ReplicationAwareTokenAllocatorTest on failure to avoid flakiness (CASSANDRA-12277)
 * Exception when computing read-repair for range tombstones (CASSANDRA-12263)
 * Lost counter writes in compact table and static columns (CASSANDRA-12219)
 * AssertionError with MVs on updating a row that isn't indexed due to a null value (CASSANDRA-12247)
 * Disable RR and speculative retry with EACH_QUORUM reads (CASSANDRA-11980)
 * Add option to override compaction space check (CASSANDRA-12180)
 * Faster startup by only scanning each directory for temporary files once (CASSANDRA-12114)
 * Respond with v1/v2 protocol header when responding to driver that attempts
   to connect with too low of a protocol version (CASSANDRA-11464)
 * NullPointerExpception when reading/compacting table (CASSANDRA-11988)
 * Fix problem with undeleteable rows on upgrade to new sstable format (CASSANDRA-12144)
 * Fix potential bad messaging service message for paged range reads
   within mixed-version 3.x clusters (CASSANDRA-12249)
 * Fix paging logic for deleted partitions with static columns (CASSANDRA-12107)
 * Wait until the message is being send to decide which serializer must be used (CASSANDRA-11393)
 * Fix migration of static thrift column names with non-text comparators (CASSANDRA-12147)
 * Fix upgrading sparse tables that are incorrectly marked as dense (CASSANDRA-11315)
 * Fix reverse queries ignoring range tombstones (CASSANDRA-11733)
 * Avoid potential race when rebuilding CFMetaData (CASSANDRA-12098)
 * Avoid missing sstables when getting the canonical sstables (CASSANDRA-11996)
 * Always select the live sstables when getting sstables in bounds (CASSANDRA-11944)
 * Fix column ordering of results with static columns for Thrift requests in
   a mixed 2.x/3.x cluster, also fix potential non-resolved duplication of
   those static columns in query results (CASSANDRA-12123)
 * Avoid digest mismatch with empty but static rows (CASSANDRA-12090)
 * Fix EOF exception when altering column type (CASSANDRA-11820)
 * Fix potential race in schema during new table creation (CASSANDRA-12083)
 * cqlsh: fix error handling in rare COPY FROM failure scenario (CASSANDRA-12070)
 * Disable autocompaction during drain (CASSANDRA-11878)
 * Add a metrics timer to MemtablePool and use it to track time spent blocked on memory in MemtableAllocator (CASSANDRA-11327)
 * Fix upgrading schema with super columns with non-text subcomparators (CASSANDRA-12023)
 * Add TimeWindowCompactionStrategy (CASSANDRA-9666)
 * Fix JsonTransformer output of partition with deletion info (CASSANDRA-12418)
 * Fix NPE in SSTableLoader when specifying partial directory path (CASSANDRA-12609)
Merged from 2.2:
 * Add local address entry in PropertyFileSnitch (CASSANDRA-11332)
 * cqlsh copy: fix missing counter values (CASSANDRA-12476)
 * Move migration tasks to non-periodic queue, assure flush executor shutdown after non-periodic executor (CASSANDRA-12251)
 * cqlsh copy: fixed possible race in initializing feeding thread (CASSANDRA-11701)
 * Only set broadcast_rpc_address on Ec2MultiRegionSnitch if it's not set (CASSANDRA-11357)
 * Update StorageProxy range metrics for timeouts, failures and unavailables (CASSANDRA-9507)
 * Add Sigar to classes included in clientutil.jar (CASSANDRA-11635)
 * Add decay to histograms and timers used for metrics (CASSANDRA-11752)
 * Fix hanging stream session (CASSANDRA-10992)
 * Fix INSERT JSON, fromJson() support of smallint, tinyint types (CASSANDRA-12371)
 * Restore JVM metric export for metric reporters (CASSANDRA-12312)
 * Release sstables of failed stream sessions only when outgoing transfers are finished (CASSANDRA-11345)
 * Wait for tracing events before returning response and query at same consistency level client side (CASSANDRA-11465)
 * cqlsh copyutil should get host metadata by connected address (CASSANDRA-11979)
 * Fixed cqlshlib.test.remove_test_db (CASSANDRA-12214)
 * Synchronize ThriftServer::stop() (CASSANDRA-12105)
 * Use dedicated thread for JMX notifications (CASSANDRA-12146)
 * Improve streaming synchronization and fault tolerance (CASSANDRA-11414)
 * MemoryUtil.getShort() should return an unsigned short also for architectures not supporting unaligned memory accesses (CASSANDRA-11973)
Merged from 2.1:
 * Fix queries with empty ByteBuffer values in clustering column restrictions (CASSANDRA-12127)
 * Disable passing control to post-flush after flush failure to prevent data loss (CASSANDRA-11828)
 * Allow STCS-in-L0 compactions to reduce scope with LCS (CASSANDRA-12040)
 * cannot use cql since upgrading python to 2.7.11+ (CASSANDRA-11850)
 * Fix filtering on clustering columns when 2i is used (CASSANDRA-11907)


3.0.8
 * Fix potential race in schema during new table creation (CASSANDRA-12083)
 * cqlsh: fix error handling in rare COPY FROM failure scenario (CASSANDRA-12070)
 * Disable autocompaction during drain (CASSANDRA-11878)
 * Add a metrics timer to MemtablePool and use it to track time spent blocked on memory in MemtableAllocator (CASSANDRA-11327)
 * Fix upgrading schema with super columns with non-text subcomparators (CASSANDRA-12023)
 * Add TimeWindowCompactionStrategy (CASSANDRA-9666)
Merged from 2.2:
 * Allow nodetool info to run with readonly JMX access (CASSANDRA-11755)
 * Validate bloom_filter_fp_chance against lowest supported
   value when the table is created (CASSANDRA-11920)
 * Don't send erroneous NEW_NODE notifications on restart (CASSANDRA-11038)
 * StorageService shutdown hook should use a volatile variable (CASSANDRA-11984)
Merged from 2.1:
 * Add system property to set the max number of native transport requests in queue (CASSANDRA-11363)
 * Fix queries with empty ByteBuffer values in clustering column restrictions (CASSANDRA-12127)
 * Disable passing control to post-flush after flush failure to prevent data loss (CASSANDRA-11828)
 * Allow STCS-in-L0 compactions to reduce scope with LCS (CASSANDRA-12040)
 * cannot use cql since upgrading python to 2.7.11+ (CASSANDRA-11850)
 * Fix filtering on clustering columns when 2i is used (CASSANDRA-11907)
 * Avoid stalling paxos when the paxos state expires (CASSANDRA-12043)
 * Remove finished incoming streaming connections from MessagingService (CASSANDRA-11854)
 * Don't try to get sstables for non-repairing column families (CASSANDRA-12077)
 * Avoid marking too many sstables as repaired (CASSANDRA-11696)
 * Prevent select statements with clustering key > 64k (CASSANDRA-11882)
 * Fix clock skew corrupting other nodes with paxos (CASSANDRA-11991)
 * Remove distinction between non-existing static columns and existing but null in LWTs (CASSANDRA-9842)
 * Cache local ranges when calculating repair neighbors (CASSANDRA-11934)
 * Allow LWT operation on static column with only partition keys (CASSANDRA-10532)
 * Create interval tree over canonical sstables to avoid missing sstables during streaming (CASSANDRA-11886)
 * cqlsh COPY FROM: shutdown parent cluster after forking, to avoid corrupting SSL connections (CASSANDRA-11749)


3.7
 * Support multiple folders for user defined compaction tasks (CASSANDRA-11765)
 * Fix race in CompactionStrategyManager's pause/resume (CASSANDRA-11922)
Merged from 3.0:
 * Fix legacy serialization of Thrift-generated non-compound range tombstones
   when communicating with 2.x nodes (CASSANDRA-11930)
 * Fix Directories instantiations where CFS.initialDirectories should be used (CASSANDRA-11849)
 * Avoid referencing DatabaseDescriptor in AbstractType (CASSANDRA-11912)
 * Don't use static dataDirectories field in Directories instances (CASSANDRA-11647)
 * Fix sstables not being protected from removal during index build (CASSANDRA-11905)
 * cqlsh: Suppress stack trace from Read/WriteFailures (CASSANDRA-11032)
 * Remove unneeded code to repair index summaries that have
   been improperly down-sampled (CASSANDRA-11127)
 * Avoid WriteTimeoutExceptions during commit log replay due to materialized
   view lock contention (CASSANDRA-11891)
 * Prevent OOM failures on SSTable corruption, improve tests for corruption detection (CASSANDRA-9530)
 * Use CFS.initialDirectories when clearing snapshots (CASSANDRA-11705)
 * Allow compaction strategies to disable early open (CASSANDRA-11754)
 * Refactor Materialized View code (CASSANDRA-11475)
 * Update Java Driver (CASSANDRA-11615)
Merged from 2.2:
 * Persist local metadata earlier in startup sequence (CASSANDRA-11742)
 * cqlsh: fix tab completion for case-sensitive identifiers (CASSANDRA-11664)
 * Avoid showing estimated key as -1 in tablestats (CASSANDRA-11587)
 * Fix possible race condition in CommitLog.recover (CASSANDRA-11743)
 * Enable client encryption in sstableloader with cli options (CASSANDRA-11708)
 * Possible memory leak in NIODataInputStream (CASSANDRA-11867)
 * Add seconds to cqlsh tracing session duration (CASSANDRA-11753)
 * Fix commit log replay after out-of-order flush completion (CASSANDRA-9669)
 * Prohibit Reversed Counter type as part of the PK (CASSANDRA-9395)
 * cqlsh: correctly handle non-ascii chars in error messages (CASSANDRA-11626)
Merged from 2.1:
 * Run CommitLog tests with different compression settings (CASSANDRA-9039)
 * cqlsh: apply current keyspace to source command (CASSANDRA-11152)
 * Clear out parent repair session if repair coordinator dies (CASSANDRA-11824)
 * Set default streaming_socket_timeout_in_ms to 24 hours (CASSANDRA-11840)
 * Do not consider local node a valid source during replace (CASSANDRA-11848)
 * Add message dropped tasks to nodetool netstats (CASSANDRA-11855)
 * Avoid holding SSTableReaders for duration of incremental repair (CASSANDRA-11739)


3.6
 * Correctly migrate schema for frozen UDTs during 2.x -> 3.x upgrades
   (does not affect any released versions) (CASSANDRA-11613)
 * Allow server startup if JMX is configured directly (CASSANDRA-11725)
 * Prevent direct memory OOM on buffer pool allocations (CASSANDRA-11710)
 * Enhanced Compaction Logging (CASSANDRA-10805)
 * Make prepared statement cache size configurable (CASSANDRA-11555)
 * Integrated JMX authentication and authorization (CASSANDRA-10091)
 * Add units to stress ouput (CASSANDRA-11352)
 * Fix PER PARTITION LIMIT for single and multi partitions queries (CASSANDRA-11603)
 * Add uncompressed chunk cache for RandomAccessReader (CASSANDRA-5863)
 * Clarify ClusteringPrefix hierarchy (CASSANDRA-11213)
 * Always perform collision check before joining ring (CASSANDRA-10134)
 * SSTableWriter output discrepancy (CASSANDRA-11646)
 * Fix potential timeout in NativeTransportService.testConcurrentDestroys (CASSANDRA-10756)
 * Support large partitions on the 3.0 sstable format (CASSANDRA-11206,11763)
 * Add support to rebuild from specific range (CASSANDRA-10406)
 * Optimize the overlapping lookup by calculating all the
   bounds in advance (CASSANDRA-11571)
 * Support json/yaml output in nodetool tablestats (CASSANDRA-5977)
 * (stress) Add datacenter option to -node options (CASSANDRA-11591)
 * Fix handling of empty slices (CASSANDRA-11513)
 * Make number of cores used by cqlsh COPY visible to testing code (CASSANDRA-11437)
 * Allow filtering on clustering columns for queries without secondary indexes (CASSANDRA-11310)
 * Refactor Restriction hierarchy (CASSANDRA-11354)
 * Eliminate allocations in R/W path (CASSANDRA-11421)
 * Update Netty to 4.0.36 (CASSANDRA-11567)
 * Fix PER PARTITION LIMIT for queries requiring post-query ordering (CASSANDRA-11556)
 * Allow instantiation of UDTs and tuples in UDFs (CASSANDRA-10818)
 * Support UDT in CQLSSTableWriter (CASSANDRA-10624)
 * Support for non-frozen user-defined types, updating
   individual fields of user-defined types (CASSANDRA-7423)
 * Make LZ4 compression level configurable (CASSANDRA-11051)
 * Allow per-partition LIMIT clause in CQL (CASSANDRA-7017)
 * Make custom filtering more extensible with UserExpression (CASSANDRA-11295)
 * Improve field-checking and error reporting in cassandra.yaml (CASSANDRA-10649)
 * Print CAS stats in nodetool proxyhistograms (CASSANDRA-11507)
 * More user friendly error when providing an invalid token to nodetool (CASSANDRA-9348)
 * Add static column support to SASI index (CASSANDRA-11183)
 * Support EQ/PREFIX queries in SASI CONTAINS mode without tokenization (CASSANDRA-11434)
 * Support LIKE operator in prepared statements (CASSANDRA-11456)
 * Add a command to see if a Materialized View has finished building (CASSANDRA-9967)
 * Log endpoint and port associated with streaming operation (CASSANDRA-8777)
 * Print sensible units for all log messages (CASSANDRA-9692)
 * Upgrade Netty to version 4.0.34 (CASSANDRA-11096)
 * Break the CQL grammar into separate Parser and Lexer (CASSANDRA-11372)
 * Compress only inter-dc traffic by default (CASSANDRA-8888)
 * Add metrics to track write amplification (CASSANDRA-11420)
 * cassandra-stress: cannot handle "value-less" tables (CASSANDRA-7739)
 * Add/drop multiple columns in one ALTER TABLE statement (CASSANDRA-10411)
 * Add require_endpoint_verification opt for internode encryption (CASSANDRA-9220)
 * Add auto import java.util for UDF code block (CASSANDRA-11392)
 * Add --hex-format option to nodetool getsstables (CASSANDRA-11337)
 * sstablemetadata should print sstable min/max token (CASSANDRA-7159)
 * Do not wrap CassandraException in TriggerExecutor (CASSANDRA-9421)
 * COPY TO should have higher double precision (CASSANDRA-11255)
 * Stress should exit with non-zero status after failure (CASSANDRA-10340)
 * Add client to cqlsh SHOW_SESSION (CASSANDRA-8958)
 * Fix nodetool tablestats keyspace level metrics (CASSANDRA-11226)
 * Store repair options in parent_repair_history (CASSANDRA-11244)
 * Print current leveling in sstableofflinerelevel (CASSANDRA-9588)
 * Change repair message for keyspaces with RF 1 (CASSANDRA-11203)
 * Remove hard-coded SSL cipher suites and protocols (CASSANDRA-10508)
 * Improve concurrency in CompactionStrategyManager (CASSANDRA-10099)
 * (cqlsh) interpret CQL type for formatting blobs (CASSANDRA-11274)
 * Refuse to start and print txn log information in case of disk
   corruption (CASSANDRA-10112)
 * Resolve some eclipse-warnings (CASSANDRA-11086)
 * (cqlsh) Show static columns in a different color (CASSANDRA-11059)
 * Allow to remove TTLs on table with default_time_to_live (CASSANDRA-11207)
Merged from 3.0:
 * Disallow creating view with a static column (CASSANDRA-11602)
 * Reduce the amount of object allocations caused by the getFunctions methods (CASSANDRA-11593)
 * Potential error replaying commitlog with smallint/tinyint/date/time types (CASSANDRA-11618)
 * Fix queries with filtering on counter columns (CASSANDRA-11629)
 * Improve tombstone printing in sstabledump (CASSANDRA-11655)
 * Fix paging for range queries where all clustering columns are specified (CASSANDRA-11669)
 * Don't require HEAP_NEW_SIZE to be set when using G1 (CASSANDRA-11600)
 * Fix sstabledump not showing cells after tombstone marker (CASSANDRA-11654)
 * Ignore all LocalStrategy keyspaces for streaming and other related
   operations (CASSANDRA-11627)
 * Ensure columnfilter covers indexed columns for thrift 2i queries (CASSANDRA-11523)
 * Only open one sstable scanner per sstable (CASSANDRA-11412)
 * Option to specify ProtocolVersion in cassandra-stress (CASSANDRA-11410)
 * ArithmeticException in avgFunctionForDecimal (CASSANDRA-11485)
 * LogAwareFileLister should only use OLD sstable files in current folder to determine disk consistency (CASSANDRA-11470)
 * Notify indexers of expired rows during compaction (CASSANDRA-11329)
 * Properly respond with ProtocolError when a v1/v2 native protocol
   header is received (CASSANDRA-11464)
 * Validate that num_tokens and initial_token are consistent with one another (CASSANDRA-10120)
Merged from 2.2:
 * Exit JVM if JMX server fails to startup (CASSANDRA-11540)
 * Produce a heap dump when exiting on OOM (CASSANDRA-9861)
 * Restore ability to filter on clustering columns when using a 2i (CASSANDRA-11510)
 * JSON datetime formatting needs timezone (CASSANDRA-11137)
 * Fix is_dense recalculation for Thrift-updated tables (CASSANDRA-11502)
 * Remove unnescessary file existence check during anticompaction (CASSANDRA-11660)
 * Add missing files to debian packages (CASSANDRA-11642)
 * Avoid calling Iterables::concat in loops during ModificationStatement::getFunctions (CASSANDRA-11621)
 * cqlsh: COPY FROM should use regular inserts for single statement batches and
   report errors correctly if workers processes crash on initialization (CASSANDRA-11474)
 * Always close cluster with connection in CqlRecordWriter (CASSANDRA-11553)
 * Allow only DISTINCT queries with partition keys restrictions (CASSANDRA-11339)
 * CqlConfigHelper no longer requires both a keystore and truststore to work (CASSANDRA-11532)
 * Make deprecated repair methods backward-compatible with previous notification service (CASSANDRA-11430)
 * IncomingStreamingConnection version check message wrong (CASSANDRA-11462)
Merged from 2.1:
 * Support mlockall on IBM POWER arch (CASSANDRA-11576)
 * Add option to disable use of severity in DynamicEndpointSnitch (CASSANDRA-11737)
 * cqlsh COPY FROM fails for null values with non-prepared statements (CASSANDRA-11631)
 * Make cython optional in pylib/setup.py (CASSANDRA-11630)
 * Change order of directory searching for cassandra.in.sh to favor local one (CASSANDRA-11628)
 * cqlsh COPY FROM fails with []{} chars in UDT/tuple fields/values (CASSANDRA-11633)
 * clqsh: COPY FROM throws TypeError with Cython extensions enabled (CASSANDRA-11574)
 * cqlsh: COPY FROM ignores NULL values in conversion (CASSANDRA-11549)
 * Validate levels when building LeveledScanner to avoid overlaps with orphaned sstables (CASSANDRA-9935)


3.5
 * StaticTokenTreeBuilder should respect posibility of duplicate tokens (CASSANDRA-11525)
 * Correctly fix potential assertion error during compaction (CASSANDRA-11353)
 * Avoid index segment stitching in RAM which lead to OOM on big SSTable files (CASSANDRA-11383)
 * Fix clustering and row filters for LIKE queries on clustering columns (CASSANDRA-11397)
Merged from 3.0:
 * Fix rare NPE on schema upgrade from 2.x to 3.x (CASSANDRA-10943)
 * Improve backoff policy for cqlsh COPY FROM (CASSANDRA-11320)
 * Improve IF NOT EXISTS check in CREATE INDEX (CASSANDRA-11131)
 * Upgrade ohc to 0.4.3
 * Enable SO_REUSEADDR for JMX RMI server sockets (CASSANDRA-11093)
 * Allocate merkletrees with the correct size (CASSANDRA-11390)
 * Support streaming pre-3.0 sstables (CASSANDRA-10990)
 * Add backpressure to compressed or encrypted commit log (CASSANDRA-10971)
 * SSTableExport supports secondary index tables (CASSANDRA-11330)
 * Fix sstabledump to include missing info in debug output (CASSANDRA-11321)
 * Establish and implement canonical bulk reading workload(s) (CASSANDRA-10331)
 * Fix paging for IN queries on tables without clustering columns (CASSANDRA-11208)
 * Remove recursive call from CompositesSearcher (CASSANDRA-11304)
 * Fix filtering on non-primary key columns for queries without index (CASSANDRA-6377)
 * Fix sstableloader fail when using materialized view (CASSANDRA-11275)
Merged from 2.2:
 * DatabaseDescriptor should log stacktrace in case of Eception during seed provider creation (CASSANDRA-11312)
 * Use canonical path for directory in SSTable descriptor (CASSANDRA-10587)
 * Add cassandra-stress keystore option (CASSANDRA-9325)
 * Dont mark sstables as repairing with sub range repairs (CASSANDRA-11451)
 * Notify when sstables change after cancelling compaction (CASSANDRA-11373)
 * cqlsh: COPY FROM should check that explicit column names are valid (CASSANDRA-11333)
 * Add -Dcassandra.start_gossip startup option (CASSANDRA-10809)
 * Fix UTF8Validator.validate() for modified UTF-8 (CASSANDRA-10748)
 * Clarify that now() function is calculated on the coordinator node in CQL documentation (CASSANDRA-10900)
 * Fix bloom filter sizing with LCS (CASSANDRA-11344)
 * (cqlsh) Fix error when result is 0 rows with EXPAND ON (CASSANDRA-11092)
 * Add missing newline at end of bin/cqlsh (CASSANDRA-11325)
 * Unresolved hostname leads to replace being ignored (CASSANDRA-11210)
 * Only log yaml config once, at startup (CASSANDRA-11217)
 * Reference leak with parallel repairs on the same table (CASSANDRA-11215)
Merged from 2.1:
 * Add a -j parameter to scrub/cleanup/upgradesstables to state how
   many threads to use (CASSANDRA-11179)
 * COPY FROM on large datasets: fix progress report and debug performance (CASSANDRA-11053)
 * InvalidateKeys should have a weak ref to key cache (CASSANDRA-11176)


3.4
 * (cqlsh) add cqlshrc option to always connect using ssl (CASSANDRA-10458)
 * Cleanup a few resource warnings (CASSANDRA-11085)
 * Allow custom tracing implementations (CASSANDRA-10392)
 * Extract LoaderOptions to be able to be used from outside (CASSANDRA-10637)
 * fix OnDiskIndexTest to properly treat empty ranges (CASSANDRA-11205)
 * fix TrackerTest to handle new notifications (CASSANDRA-11178)
 * add SASI validation for partitioner and complex columns (CASSANDRA-11169)
 * Add caching of encrypted credentials in PasswordAuthenticator (CASSANDRA-7715)
 * fix SASI memtable switching on flush (CASSANDRA-11159)
 * Remove duplicate offline compaction tracking (CASSANDRA-11148)
 * fix EQ semantics of analyzed SASI indexes (CASSANDRA-11130)
 * Support long name output for nodetool commands (CASSANDRA-7950)
 * Encrypted hints (CASSANDRA-11040)
 * SASI index options validation (CASSANDRA-11136)
 * Optimize disk seek using min/max column name meta data when the LIMIT clause is used
   (CASSANDRA-8180)
 * Add LIKE support to CQL3 (CASSANDRA-11067)
 * Generic Java UDF types (CASSANDRA-10819)
 * cqlsh: Include sub-second precision in timestamps by default (CASSANDRA-10428)
 * Set javac encoding to utf-8 (CASSANDRA-11077)
 * Integrate SASI index into Cassandra (CASSANDRA-10661)
 * Add --skip-flush option to nodetool snapshot
 * Skip values for non-queried columns (CASSANDRA-10657)
 * Add support for secondary indexes on static columns (CASSANDRA-8103)
 * CommitLogUpgradeTestMaker creates broken commit logs (CASSANDRA-11051)
 * Add metric for number of dropped mutations (CASSANDRA-10866)
 * Simplify row cache invalidation code (CASSANDRA-10396)
 * Support user-defined compaction through nodetool (CASSANDRA-10660)
 * Stripe view locks by key and table ID to reduce contention (CASSANDRA-10981)
 * Add nodetool gettimeout and settimeout commands (CASSANDRA-10953)
 * Add 3.0 metadata to sstablemetadata output (CASSANDRA-10838)
Merged from 3.0:
 * MV should only query complex columns included in the view (CASSANDRA-11069)
 * Failed aggregate creation breaks server permanently (CASSANDRA-11064)
 * Add sstabledump tool (CASSANDRA-7464)
 * Introduce backpressure for hints (CASSANDRA-10972)
 * Fix ClusteringPrefix not being able to read tombstone range boundaries (CASSANDRA-11158)
 * Prevent logging in sandboxed state (CASSANDRA-11033)
 * Disallow drop/alter operations of UDTs used by UDAs (CASSANDRA-10721)
 * Add query time validation method on Index (CASSANDRA-11043)
 * Avoid potential AssertionError in mixed version cluster (CASSANDRA-11128)
 * Properly handle hinted handoff after topology changes (CASSANDRA-5902)
 * AssertionError when listing sstable files on inconsistent disk state (CASSANDRA-11156)
 * Fix wrong rack counting and invalid conditions check for TokenAllocation
   (CASSANDRA-11139)
 * Avoid creating empty hint files (CASSANDRA-11090)
 * Fix leak detection strong reference loop using weak reference (CASSANDRA-11120)
 * Configurie BatchlogManager to stop delayed tasks on shutdown (CASSANDRA-11062)
 * Hadoop integration is incompatible with Cassandra Driver 3.0.0 (CASSANDRA-11001)
 * Add dropped_columns to the list of schema table so it gets handled
   properly (CASSANDRA-11050)
 * Fix NPE when using forceRepairRangeAsync without DC (CASSANDRA-11239)
Merged from 2.2:
 * Preserve order for preferred SSL cipher suites (CASSANDRA-11164)
 * Range.compareTo() violates the contract of Comparable (CASSANDRA-11216)
 * Avoid NPE when serializing ErrorMessage with null message (CASSANDRA-11167)
 * Replacing an aggregate with a new version doesn't reset INITCOND (CASSANDRA-10840)
 * (cqlsh) cqlsh cannot be called through symlink (CASSANDRA-11037)
 * fix ohc and java-driver pom dependencies in build.xml (CASSANDRA-10793)
 * Protect from keyspace dropped during repair (CASSANDRA-11065)
 * Handle adding fields to a UDT in SELECT JSON and toJson() (CASSANDRA-11146)
 * Better error message for cleanup (CASSANDRA-10991)
 * cqlsh pg-style-strings broken if line ends with ';' (CASSANDRA-11123)
 * Always persist upsampled index summaries (CASSANDRA-10512)
 * (cqlsh) Fix inconsistent auto-complete (CASSANDRA-10733)
 * Make SELECT JSON and toJson() threadsafe (CASSANDRA-11048)
 * Fix SELECT on tuple relations for mixed ASC/DESC clustering order (CASSANDRA-7281)
 * Use cloned TokenMetadata in size estimates to avoid race against membership check
   (CASSANDRA-10736)
 * (cqlsh) Support utf-8/cp65001 encoding on Windows (CASSANDRA-11030)
 * Fix paging on DISTINCT queries repeats result when first row in partition changes
   (CASSANDRA-10010)
 * (cqlsh) Support timezone conversion using pytz (CASSANDRA-10397)
 * cqlsh: change default encoding to UTF-8 (CASSANDRA-11124)
Merged from 2.1:
 * Checking if an unlogged batch is local is inefficient (CASSANDRA-11529)
 * Fix out-of-space error treatment in memtable flushing (CASSANDRA-11448).
 * Don't do defragmentation if reading from repaired sstables (CASSANDRA-10342)
 * Fix streaming_socket_timeout_in_ms not enforced (CASSANDRA-11286)
 * Avoid dropping message too quickly due to missing unit conversion (CASSANDRA-11302)
 * Don't remove FailureDetector history on removeEndpoint (CASSANDRA-10371)
 * Only notify if repair status changed (CASSANDRA-11172)
 * Use logback setting for 'cassandra -v' command (CASSANDRA-10767)
 * Fix sstableloader to unthrottle streaming by default (CASSANDRA-9714)
 * Fix incorrect warning in 'nodetool status' (CASSANDRA-10176)
 * Properly release sstable ref when doing offline scrub (CASSANDRA-10697)
 * Improve nodetool status performance for large cluster (CASSANDRA-7238)
 * Gossiper#isEnabled is not thread safe (CASSANDRA-11116)
 * Avoid major compaction mixing repaired and unrepaired sstables in DTCS (CASSANDRA-11113)
 * Make it clear what DTCS timestamp_resolution is used for (CASSANDRA-11041)
 * (cqlsh) Display milliseconds when datetime overflows (CASSANDRA-10625)


3.3
 * Avoid infinite loop if owned range is smaller than number of
   data dirs (CASSANDRA-11034)
 * Avoid bootstrap hanging when existing nodes have no data to stream (CASSANDRA-11010)
Merged from 3.0:
 * Remove double initialization of newly added tables (CASSANDRA-11027)
 * Filter keys searcher results by target range (CASSANDRA-11104)
 * Fix deserialization of legacy read commands (CASSANDRA-11087)
 * Fix incorrect computation of deletion time in sstable metadata (CASSANDRA-11102)
 * Avoid memory leak when collecting sstable metadata (CASSANDRA-11026)
 * Mutations do not block for completion under view lock contention (CASSANDRA-10779)
 * Invalidate legacy schema tables when unloading them (CASSANDRA-11071)
 * (cqlsh) handle INSERT and UPDATE statements with LWT conditions correctly
   (CASSANDRA-11003)
 * Fix DISTINCT queries in mixed version clusters (CASSANDRA-10762)
 * Migrate build status for indexes along with legacy schema (CASSANDRA-11046)
 * Ensure SSTables for legacy KEYS indexes can be read (CASSANDRA-11045)
 * Added support for IBM zSystems architecture (CASSANDRA-11054)
 * Update CQL documentation (CASSANDRA-10899)
 * Check the column name, not cell name, for dropped columns when reading
   legacy sstables (CASSANDRA-11018)
 * Don't attempt to index clustering values of static rows (CASSANDRA-11021)
 * Remove checksum files after replaying hints (CASSANDRA-10947)
 * Support passing base table metadata to custom 2i validation (CASSANDRA-10924)
 * Ensure stale index entries are purged during reads (CASSANDRA-11013)
 * (cqlsh) Also apply --connect-timeout to control connection
   timeout (CASSANDRA-10959)
 * Fix AssertionError when removing from list using UPDATE (CASSANDRA-10954)
 * Fix UnsupportedOperationException when reading old sstable with range
   tombstone (CASSANDRA-10743)
 * MV should use the maximum timestamp of the primary key (CASSANDRA-10910)
 * Fix potential assertion error during compaction (CASSANDRA-10944)
Merged from 2.2:
 * maxPurgeableTimestamp needs to check memtables too (CASSANDRA-9949)
 * Apply change to compaction throughput in real time (CASSANDRA-10025)
 * (cqlsh) encode input correctly when saving history
 * Fix potential NPE on ORDER BY queries with IN (CASSANDRA-10955)
 * Start L0 STCS-compactions even if there is a L0 -> L1 compaction
   going (CASSANDRA-10979)
 * Make UUID LSB unique per process (CASSANDRA-7925)
 * Avoid NPE when performing sstable tasks (scrub etc.) (CASSANDRA-10980)
 * Make sure client gets tombstone overwhelmed warning (CASSANDRA-9465)
 * Fix error streaming section more than 2GB (CASSANDRA-10961)
 * Histogram buckets exposed in jmx are sorted incorrectly (CASSANDRA-10975)
 * Enable GC logging by default (CASSANDRA-10140)
 * Optimize pending range computation (CASSANDRA-9258)
 * Skip commit log and saved cache directories in SSTable version startup check (CASSANDRA-10902)
 * drop/alter user should be case sensitive (CASSANDRA-10817)
Merged from 2.1:
 * test_bulk_round_trip_blogposts is failing occasionally (CASSANDRA-10938)
 * Fix isJoined return true only after becoming cluster member (CASANDRA-11007)
 * Fix bad gossip generation seen in long-running clusters (CASSANDRA-10969)
 * Avoid NPE when incremental repair fails (CASSANDRA-10909)
 * Unmark sstables compacting once they are done in cleanup/scrub/upgradesstables (CASSANDRA-10829)
 * Allow simultaneous bootstrapping with strict consistency when no vnodes are used (CASSANDRA-11005)
 * Log a message when major compaction does not result in a single file (CASSANDRA-10847)
 * (cqlsh) fix cqlsh_copy_tests when vnodes are disabled (CASSANDRA-10997)
 * (cqlsh) Add request timeout option to cqlsh (CASSANDRA-10686)
 * Avoid AssertionError while submitting hint with LWT (CASSANDRA-10477)
 * If CompactionMetadata is not in stats file, use index summary instead (CASSANDRA-10676)
 * Retry sending gossip syn multiple times during shadow round (CASSANDRA-8072)
 * Fix pending range calculation during moves (CASSANDRA-10887)
 * Sane default (200Mbps) for inter-DC streaming througput (CASSANDRA-8708)



3.2
 * Make sure tokens don't exist in several data directories (CASSANDRA-6696)
 * Add requireAuthorization method to IAuthorizer (CASSANDRA-10852)
 * Move static JVM options to conf/jvm.options file (CASSANDRA-10494)
 * Fix CassandraVersion to accept x.y version string (CASSANDRA-10931)
 * Add forceUserDefinedCleanup to allow more flexible cleanup (CASSANDRA-10708)
 * (cqlsh) allow setting TTL with COPY (CASSANDRA-9494)
 * Fix counting of received sstables in streaming (CASSANDRA-10949)
 * Implement hints compression (CASSANDRA-9428)
 * Fix potential assertion error when reading static columns (CASSANDRA-10903)
 * Fix EstimatedHistogram creation in nodetool tablehistograms (CASSANDRA-10859)
 * Establish bootstrap stream sessions sequentially (CASSANDRA-6992)
 * Sort compactionhistory output by timestamp (CASSANDRA-10464)
 * More efficient BTree removal (CASSANDRA-9991)
 * Make tablehistograms accept the same syntax as tablestats (CASSANDRA-10149)
 * Group pending compactions based on table (CASSANDRA-10718)
 * Add compressor name in sstablemetadata output (CASSANDRA-9879)
 * Fix type casting for counter columns (CASSANDRA-10824)
 * Prevent running Cassandra as root (CASSANDRA-8142)
 * bound maximum in-flight commit log replay mutation bytes to 64 megabytes (CASSANDRA-8639)
 * Normalize all scripts (CASSANDRA-10679)
 * Make compression ratio much more accurate (CASSANDRA-10225)
 * Optimize building of Clustering object when only one is created (CASSANDRA-10409)
 * Make index building pluggable (CASSANDRA-10681)
 * Add sstable flush observer (CASSANDRA-10678)
 * Improve NTS endpoints calculation (CASSANDRA-10200)
 * Improve performance of the folderSize function (CASSANDRA-10677)
 * Add support for type casting in selection clause (CASSANDRA-10310)
 * Added graphing option to cassandra-stress (CASSANDRA-7918)
 * Abort in-progress queries that time out (CASSANDRA-7392)
 * Add transparent data encryption core classes (CASSANDRA-9945)
Merged from 3.0:
 * Better handling of SSL connection errors inter-node (CASSANDRA-10816)
 * Avoid NoSuchElementException when executing empty batch (CASSANDRA-10711)
 * Avoid building PartitionUpdate in toString (CASSANDRA-10897)
 * Reduce heap spent when receiving many SSTables (CASSANDRA-10797)
 * Add back support for 3rd party auth providers to bulk loader (CASSANDRA-10873)
 * Eliminate the dependency on jgrapht for UDT resolution (CASSANDRA-10653)
 * (Hadoop) Close Clusters and Sessions in Hadoop Input/Output classes (CASSANDRA-10837)
 * Fix sstableloader not working with upper case keyspace name (CASSANDRA-10806)
Merged from 2.2:
 * jemalloc detection fails due to quoting issues in regexv (CASSANDRA-10946)
 * (cqlsh) show correct column names for empty result sets (CASSANDRA-9813)
 * Add new types to Stress (CASSANDRA-9556)
 * Add property to allow listening on broadcast interface (CASSANDRA-9748)
Merged from 2.1:
 * Match cassandra-loader options in COPY FROM (CASSANDRA-9303)
 * Fix binding to any address in CqlBulkRecordWriter (CASSANDRA-9309)
 * cqlsh fails to decode utf-8 characters for text typed columns (CASSANDRA-10875)
 * Log error when stream session fails (CASSANDRA-9294)
 * Fix bugs in commit log archiving startup behavior (CASSANDRA-10593)
 * (cqlsh) further optimise COPY FROM (CASSANDRA-9302)
 * Allow CREATE TABLE WITH ID (CASSANDRA-9179)
 * Make Stress compiles within eclipse (CASSANDRA-10807)
 * Cassandra Daemon should print JVM arguments (CASSANDRA-10764)
 * Allow cancellation of index summary redistribution (CASSANDRA-8805)


3.1.1
Merged from 3.0:
  * Fix upgrade data loss due to range tombstone deleting more data than then should
    (CASSANDRA-10822)


3.1
Merged from 3.0:
 * Avoid MV race during node decommission (CASSANDRA-10674)
 * Disable reloading of GossipingPropertyFileSnitch (CASSANDRA-9474)
 * Handle single-column deletions correction in materialized views
   when the column is part of the view primary key (CASSANDRA-10796)
 * Fix issue with datadir migration on upgrade (CASSANDRA-10788)
 * Fix bug with range tombstones on reverse queries and test coverage for
   AbstractBTreePartition (CASSANDRA-10059)
 * Remove 64k limit on collection elements (CASSANDRA-10374)
 * Remove unclear Indexer.indexes() method (CASSANDRA-10690)
 * Fix NPE on stream read error (CASSANDRA-10771)
 * Normalize cqlsh DESC output (CASSANDRA-10431)
 * Rejects partition range deletions when columns are specified (CASSANDRA-10739)
 * Fix error when saving cached key for old format sstable (CASSANDRA-10778)
 * Invalidate prepared statements on DROP INDEX (CASSANDRA-10758)
 * Fix SELECT statement with IN restrictions on partition key,
   ORDER BY and LIMIT (CASSANDRA-10729)
 * Improve stress performance over 1k threads (CASSANDRA-7217)
 * Wait for migration responses to complete before bootstrapping (CASSANDRA-10731)
 * Unable to create a function with argument of type Inet (CASSANDRA-10741)
 * Fix backward incompatibiliy in CqlInputFormat (CASSANDRA-10717)
 * Correctly preserve deletion info on updated rows when notifying indexers
   of single-row deletions (CASSANDRA-10694)
 * Notify indexers of partition delete during cleanup (CASSANDRA-10685)
 * Keep the file open in trySkipCache (CASSANDRA-10669)
 * Updated trigger example (CASSANDRA-10257)
Merged from 2.2:
 * Verify tables in pseudo-system keyspaces at startup (CASSANDRA-10761)
 * Fix IllegalArgumentException in DataOutputBuffer.reallocate for large buffers (CASSANDRA-10592)
 * Show CQL help in cqlsh in web browser (CASSANDRA-7225)
 * Serialize on disk the proper SSTable compression ratio (CASSANDRA-10775)
 * Reject index queries while the index is building (CASSANDRA-8505)
 * CQL.textile syntax incorrectly includes optional keyspace for aggregate SFUNC and FINALFUNC (CASSANDRA-10747)
 * Fix JSON update with prepared statements (CASSANDRA-10631)
 * Don't do anticompaction after subrange repair (CASSANDRA-10422)
 * Fix SimpleDateType type compatibility (CASSANDRA-10027)
 * (Hadoop) fix splits calculation (CASSANDRA-10640)
 * (Hadoop) ensure that Cluster instances are always closed (CASSANDRA-10058)
Merged from 2.1:
 * Fix Stress profile parsing on Windows (CASSANDRA-10808)
 * Fix incremental repair hang when replica is down (CASSANDRA-10288)
 * Optimize the way we check if a token is repaired in anticompaction (CASSANDRA-10768)
 * Add proper error handling to stream receiver (CASSANDRA-10774)
 * Warn or fail when changing cluster topology live (CASSANDRA-10243)
 * Status command in debian/ubuntu init script doesn't work (CASSANDRA-10213)
 * Some DROP ... IF EXISTS incorrectly result in exceptions on non-existing KS (CASSANDRA-10658)
 * DeletionTime.compareTo wrong in rare cases (CASSANDRA-10749)
 * Force encoding when computing statement ids (CASSANDRA-10755)
 * Properly reject counters as map keys (CASSANDRA-10760)
 * Fix the sstable-needs-cleanup check (CASSANDRA-10740)
 * (cqlsh) Print column names before COPY operation (CASSANDRA-8935)
 * Fix CompressedInputStream for proper cleanup (CASSANDRA-10012)
 * (cqlsh) Support counters in COPY commands (CASSANDRA-9043)
 * Try next replica if not possible to connect to primary replica on
   ColumnFamilyRecordReader (CASSANDRA-2388)
 * Limit window size in DTCS (CASSANDRA-10280)
 * sstableloader does not use MAX_HEAP_SIZE env parameter (CASSANDRA-10188)
 * (cqlsh) Improve COPY TO performance and error handling (CASSANDRA-9304)
 * Create compression chunk for sending file only (CASSANDRA-10680)
 * Forbid compact clustering column type changes in ALTER TABLE (CASSANDRA-8879)
 * Reject incremental repair with subrange repair (CASSANDRA-10422)
 * Add a nodetool command to refresh size_estimates (CASSANDRA-9579)
 * Invalidate cache after stream receive task is completed (CASSANDRA-10341)
 * Reject counter writes in CQLSSTableWriter (CASSANDRA-10258)
 * Remove superfluous COUNTER_MUTATION stage mapping (CASSANDRA-10605)


3.0
 * Fix AssertionError while flushing memtable due to materialized views
   incorrectly inserting empty rows (CASSANDRA-10614)
 * Store UDA initcond as CQL literal in the schema table, instead of a blob (CASSANDRA-10650)
 * Don't use -1 for the position of partition key in schema (CASSANDRA-10491)
 * Fix distinct queries in mixed version cluster (CASSANDRA-10573)
 * Skip sstable on clustering in names query (CASSANDRA-10571)
 * Remove value skipping as it breaks read-repair (CASSANDRA-10655)
 * Fix bootstrapping with MVs (CASSANDRA-10621)
 * Make sure EACH_QUORUM reads are using NTS (CASSANDRA-10584)
 * Fix MV replica filtering for non-NetworkTopologyStrategy (CASSANDRA-10634)
 * (Hadoop) fix CIF describeSplits() not handling 0 size estimates (CASSANDRA-10600)
 * Fix reading of legacy sstables (CASSANDRA-10590)
 * Use CQL type names in schema metadata tables (CASSANDRA-10365)
 * Guard batchlog replay against integer division by zero (CASSANDRA-9223)
 * Fix bug when adding a column to thrift with the same name than a primary key (CASSANDRA-10608)
 * Add client address argument to IAuthenticator::newSaslNegotiator (CASSANDRA-8068)
 * Fix implementation of LegacyLayout.LegacyBoundComparator (CASSANDRA-10602)
 * Don't use 'names query' read path for counters (CASSANDRA-10572)
 * Fix backward compatibility for counters (CASSANDRA-10470)
 * Remove memory_allocator paramter from cassandra.yaml (CASSANDRA-10581,10628)
 * Execute the metadata reload task of all registered indexes on CFS::reload (CASSANDRA-10604)
 * Fix thrift cas operations with defined columns (CASSANDRA-10576)
 * Fix PartitionUpdate.operationCount()for updates with static column operations (CASSANDRA-10606)
 * Fix thrift get() queries with defined columns (CASSANDRA-10586)
 * Fix marking of indexes as built and removed (CASSANDRA-10601)
 * Skip initialization of non-registered 2i instances, remove Index::getIndexName (CASSANDRA-10595)
 * Fix batches on multiple tables (CASSANDRA-10554)
 * Ensure compaction options are validated when updating KeyspaceMetadata (CASSANDRA-10569)
 * Flatten Iterator Transformation Hierarchy (CASSANDRA-9975)
 * Remove token generator (CASSANDRA-5261)
 * RolesCache should not be created for any authenticator that does not requireAuthentication (CASSANDRA-10562)
 * Fix LogTransaction checking only a single directory for files (CASSANDRA-10421)
 * Fix handling of range tombstones when reading old format sstables (CASSANDRA-10360)
 * Aggregate with Initial Condition fails with C* 3.0 (CASSANDRA-10367)
Merged from 2.2:
 * (cqlsh) show partial trace if incomplete after max_trace_wait (CASSANDRA-7645)
 * Use most up-to-date version of schema for system tables (CASSANDRA-10652)
 * Deprecate memory_allocator in cassandra.yaml (CASSANDRA-10581,10628)
 * Expose phi values from failure detector via JMX and tweak debug
   and trace logging (CASSANDRA-9526)
 * Fix IllegalArgumentException in DataOutputBuffer.reallocate for large buffers (CASSANDRA-10592)
Merged from 2.1:
 * Shutdown compaction in drain to prevent leak (CASSANDRA-10079)
 * (cqlsh) fix COPY using wrong variable name for time_format (CASSANDRA-10633)
 * Do not run SizeEstimatesRecorder if a node is not a member of the ring (CASSANDRA-9912)
 * Improve handling of dead nodes in gossip (CASSANDRA-10298)
 * Fix logback-tools.xml incorrectly configured for outputing to System.err
   (CASSANDRA-9937)
 * Fix streaming to catch exception so retry not fail (CASSANDRA-10557)
 * Add validation method to PerRowSecondaryIndex (CASSANDRA-10092)
 * Support encrypted and plain traffic on the same port (CASSANDRA-10559)
 * Do STCS in DTCS windows (CASSANDRA-10276)
 * Avoid repetition of JVM_OPTS in debian package (CASSANDRA-10251)
 * Fix potential NPE from handling result of SIM.highestSelectivityIndex (CASSANDRA-10550)
 * Fix paging issues with partitions containing only static columns data (CASSANDRA-10381)
 * Fix conditions on static columns (CASSANDRA-10264)
 * AssertionError: attempted to delete non-existing file CommitLog (CASSANDRA-10377)
 * Fix sorting for queries with an IN condition on partition key columns (CASSANDRA-10363)


3.0-rc2
 * Fix SELECT DISTINCT queries between 2.2.2 nodes and 3.0 nodes (CASSANDRA-10473)
 * Remove circular references in SegmentedFile (CASSANDRA-10543)
 * Ensure validation of indexed values only occurs once per-partition (CASSANDRA-10536)
 * Fix handling of static columns for range tombstones in thrift (CASSANDRA-10174)
 * Support empty ColumnFilter for backward compatility on empty IN (CASSANDRA-10471)
 * Remove Pig support (CASSANDRA-10542)
 * Fix LogFile throws Exception when assertion is disabled (CASSANDRA-10522)
 * Revert CASSANDRA-7486, make CMS default GC, move GC config to
   conf/jvm.options (CASSANDRA-10403)
 * Fix TeeingAppender causing some logs to be truncated/empty (CASSANDRA-10447)
 * Allow EACH_QUORUM for reads (CASSANDRA-9602)
 * Fix potential ClassCastException while upgrading (CASSANDRA-10468)
 * Fix NPE in MVs on update (CASSANDRA-10503)
 * Only include modified cell data in indexing deltas (CASSANDRA-10438)
 * Do not load keyspace when creating sstable writer (CASSANDRA-10443)
 * If node is not yet gossiping write all MV updates to batchlog only (CASSANDRA-10413)
 * Re-populate token metadata after commit log recovery (CASSANDRA-10293)
 * Provide additional metrics for materialized views (CASSANDRA-10323)
 * Flush system schema tables after local schema changes (CASSANDRA-10429)
Merged from 2.2:
 * Reduce contention getting instances of CompositeType (CASSANDRA-10433)
 * Fix the regression when using LIMIT with aggregates (CASSANDRA-10487)
 * Avoid NoClassDefFoundError during DataDescriptor initialization on windows (CASSANDRA-10412)
 * Preserve case of quoted Role & User names (CASSANDRA-10394)
 * cqlsh pg-style-strings broken (CASSANDRA-10484)
 * cqlsh prompt includes name of keyspace after failed `use` statement (CASSANDRA-10369)
Merged from 2.1:
 * (cqlsh) Distinguish negative and positive infinity in output (CASSANDRA-10523)
 * (cqlsh) allow custom time_format for COPY TO (CASSANDRA-8970)
 * Don't allow startup if the node's rack has changed (CASSANDRA-10242)
 * (cqlsh) show partial trace if incomplete after max_trace_wait (CASSANDRA-7645)
 * Allow LOCAL_JMX to be easily overridden (CASSANDRA-10275)
 * Mark nodes as dead even if they've already left (CASSANDRA-10205)


3.0.0-rc1
 * Fix mixed version read request compatibility for compact static tables
   (CASSANDRA-10373)
 * Fix paging of DISTINCT with static and IN (CASSANDRA-10354)
 * Allow MATERIALIZED VIEW's SELECT statement to restrict primary key
   columns (CASSANDRA-9664)
 * Move crc_check_chance out of compression options (CASSANDRA-9839)
 * Fix descending iteration past end of BTreeSearchIterator (CASSANDRA-10301)
 * Transfer hints to a different node on decommission (CASSANDRA-10198)
 * Check partition keys for CAS operations during stmt validation (CASSANDRA-10338)
 * Add custom query expressions to SELECT (CASSANDRA-10217)
 * Fix minor bugs in MV handling (CASSANDRA-10362)
 * Allow custom indexes with 0,1 or multiple target columns (CASSANDRA-10124)
 * Improve MV schema representation (CASSANDRA-9921)
 * Add flag to enable/disable coordinator batchlog for MV writes (CASSANDRA-10230)
 * Update cqlsh COPY for new internal driver serialization interface (CASSANDRA-10318)
 * Give index implementations more control over rebuild operations (CASSANDRA-10312)
 * Update index file format (CASSANDRA-10314)
 * Add "shadowable" row tombstones to deal with mv timestamp issues (CASSANDRA-10261)
 * CFS.loadNewSSTables() broken for pre-3.0 sstables
 * Cache selected index in read command to reduce lookups (CASSANDRA-10215)
 * Small optimizations of sstable index serialization (CASSANDRA-10232)
 * Support for both encrypted and unencrypted native transport connections (CASSANDRA-9590)
Merged from 2.2:
 * Configurable page size in cqlsh (CASSANDRA-9855)
 * Defer default role manager setup until all nodes are on 2.2+ (CASSANDRA-9761)
 * Handle missing RoleManager in config after upgrade to 2.2 (CASSANDRA-10209)
Merged from 2.1:
 * Bulk Loader API could not tolerate even node failure (CASSANDRA-10347)
 * Avoid misleading pushed notifications when multiple nodes
   share an rpc_address (CASSANDRA-10052)
 * Fix dropping undroppable when message queue is full (CASSANDRA-10113)
 * Fix potential ClassCastException during paging (CASSANDRA-10352)
 * Prevent ALTER TYPE from creating circular references (CASSANDRA-10339)
 * Fix cache handling of 2i and base tables (CASSANDRA-10155, 10359)
 * Fix NPE in nodetool compactionhistory (CASSANDRA-9758)
 * (Pig) support BulkOutputFormat as a URL parameter (CASSANDRA-7410)
 * BATCH statement is broken in cqlsh (CASSANDRA-10272)
 * (cqlsh) Make cqlsh PEP8 Compliant (CASSANDRA-10066)
 * (cqlsh) Fix error when starting cqlsh with --debug (CASSANDRA-10282)
 * Scrub, Cleanup and Upgrade do not unmark compacting until all operations
   have completed, regardless of the occurence of exceptions (CASSANDRA-10274)


3.0.0-beta2
 * Fix columns returned by AbstractBtreePartitions (CASSANDRA-10220)
 * Fix backward compatibility issue due to AbstractBounds serialization bug (CASSANDRA-9857)
 * Fix startup error when upgrading nodes (CASSANDRA-10136)
 * Base table PRIMARY KEY can be assumed to be NOT NULL in MV creation (CASSANDRA-10147)
 * Improve batchlog write patch (CASSANDRA-9673)
 * Re-apply MaterializedView updates on commitlog replay (CASSANDRA-10164)
 * Require AbstractType.isByteOrderComparable declaration in constructor (CASSANDRA-9901)
 * Avoid digest mismatch on upgrade to 3.0 (CASSANDRA-9554)
 * Fix Materialized View builder when adding multiple MVs (CASSANDRA-10156)
 * Choose better poolingOptions for protocol v4 in cassandra-stress (CASSANDRA-10182)
 * Fix LWW bug affecting Materialized Views (CASSANDRA-10197)
 * Ensures frozen sets and maps are always sorted (CASSANDRA-10162)
 * Don't deadlock when flushing CFS backed custom indexes (CASSANDRA-10181)
 * Fix double flushing of secondary index tables (CASSANDRA-10180)
 * Fix incorrect handling of range tombstones in thrift (CASSANDRA-10046)
 * Only use batchlog when paired materialized view replica is remote (CASSANDRA-10061)
 * Reuse TemporalRow when updating multiple MaterializedViews (CASSANDRA-10060)
 * Validate gc_grace_seconds for batchlog writes and MVs (CASSANDRA-9917)
 * Fix sstablerepairedset (CASSANDRA-10132)
Merged from 2.2:
 * Cancel transaction for sstables we wont redistribute index summary
   for (CASSANDRA-10270)
 * Retry snapshot deletion after compaction and gc on Windows (CASSANDRA-10222)
 * Fix failure to start with space in directory path on Windows (CASSANDRA-10239)
 * Fix repair hang when snapshot failed (CASSANDRA-10057)
 * Fall back to 1/4 commitlog volume for commitlog_total_space on small disks
   (CASSANDRA-10199)
Merged from 2.1:
 * Added configurable warning threshold for GC duration (CASSANDRA-8907)
 * Fix handling of streaming EOF (CASSANDRA-10206)
 * Only check KeyCache when it is enabled
 * Change streaming_socket_timeout_in_ms default to 1 hour (CASSANDRA-8611)
 * (cqlsh) update list of CQL keywords (CASSANDRA-9232)
 * Add nodetool gettraceprobability command (CASSANDRA-10234)
Merged from 2.0:
 * Fix rare race where older gossip states can be shadowed (CASSANDRA-10366)
 * Fix consolidating racks violating the RF contract (CASSANDRA-10238)
 * Disallow decommission when node is in drained state (CASSANDRA-8741)


2.2.1
 * Fix race during construction of commit log (CASSANDRA-10049)
 * Fix LeveledCompactionStrategyTest (CASSANDRA-9757)
 * Fix broken UnbufferedDataOutputStreamPlus.writeUTF (CASSANDRA-10203)
 * (cqlsh) default load-from-file encoding to utf-8 (CASSANDRA-9898)
 * Avoid returning Permission.NONE when failing to query users table (CASSANDRA-10168)
 * (cqlsh) add CLEAR command (CASSANDRA-10086)
 * Support string literals as Role names for compatibility (CASSANDRA-10135)
Merged from 2.1:
 * Only check KeyCache when it is enabled
 * Change streaming_socket_timeout_in_ms default to 1 hour (CASSANDRA-8611)
 * (cqlsh) update list of CQL keywords (CASSANDRA-9232)


3.0.0-beta1
 * Redesign secondary index API (CASSANDRA-9459, 7771, 9041)
 * Fix throwing ReadFailure instead of ReadTimeout on range queries (CASSANDRA-10125)
 * Rewrite hinted handoff (CASSANDRA-6230)
 * Fix query on static compact tables (CASSANDRA-10093)
 * Fix race during construction of commit log (CASSANDRA-10049)
 * Add option to only purge repaired tombstones (CASSANDRA-6434)
 * Change authorization handling for MVs (CASSANDRA-9927)
 * Add custom JMX enabled executor for UDF sandbox (CASSANDRA-10026)
 * Fix row deletion bug for Materialized Views (CASSANDRA-10014)
 * Support mixed-version clusters with Cassandra 2.1 and 2.2 (CASSANDRA-9704)
 * Fix multiple slices on RowSearchers (CASSANDRA-10002)
 * Fix bug in merging of collections (CASSANDRA-10001)
 * Optimize batchlog replay to avoid full scans (CASSANDRA-7237)
 * Repair improvements when using vnodes (CASSANDRA-5220)
 * Disable scripted UDFs by default (CASSANDRA-9889)
 * Bytecode inspection for Java-UDFs (CASSANDRA-9890)
 * Use byte to serialize MT hash length (CASSANDRA-9792)
 * Replace usage of Adler32 with CRC32 (CASSANDRA-8684)
 * Fix migration to new format from 2.1 SSTable (CASSANDRA-10006)
 * SequentialWriter should extend BufferedDataOutputStreamPlus (CASSANDRA-9500)
 * Use the same repairedAt timestamp within incremental repair session (CASSANDRA-9111)
Merged from 2.2:
 * Allow count(*) and count(1) to be use as normal aggregation (CASSANDRA-10114)
 * An NPE is thrown if the column name is unknown for an IN relation (CASSANDRA-10043)
 * Apply commit_failure_policy to more errors on startup (CASSANDRA-9749)
 * Fix histogram overflow exception (CASSANDRA-9973)
 * Route gossip messages over dedicated socket (CASSANDRA-9237)
 * Add checksum to saved cache files (CASSANDRA-9265)
 * Log warning when using an aggregate without partition key (CASSANDRA-9737)
Merged from 2.1:
 * (cqlsh) Allow encoding to be set through command line (CASSANDRA-10004)
 * Add new JMX methods to change local compaction strategy (CASSANDRA-9965)
 * Write hints for paxos commits (CASSANDRA-7342)
 * (cqlsh) Fix timestamps before 1970 on Windows, always
   use UTC for timestamp display (CASSANDRA-10000)
 * (cqlsh) Avoid overwriting new config file with old config
   when both exist (CASSANDRA-9777)
 * Release snapshot selfRef when doing snapshot repair (CASSANDRA-9998)
 * Cannot replace token does not exist - DN node removed as Fat Client (CASSANDRA-9871)
Merged from 2.0:
 * Don't cast expected bf size to an int (CASSANDRA-9959)
 * Make getFullyExpiredSSTables less expensive (CASSANDRA-9882)


3.0.0-alpha1
 * Implement proper sandboxing for UDFs (CASSANDRA-9402)
 * Simplify (and unify) cleanup of compaction leftovers (CASSANDRA-7066)
 * Allow extra schema definitions in cassandra-stress yaml (CASSANDRA-9850)
 * Metrics should use up to date nomenclature (CASSANDRA-9448)
 * Change CREATE/ALTER TABLE syntax for compression (CASSANDRA-8384)
 * Cleanup crc and adler code for java 8 (CASSANDRA-9650)
 * Storage engine refactor (CASSANDRA-8099, 9743, 9746, 9759, 9781, 9808, 9825,
   9848, 9705, 9859, 9867, 9874, 9828, 9801)
 * Update Guava to 18.0 (CASSANDRA-9653)
 * Bloom filter false positive ratio is not honoured (CASSANDRA-8413)
 * New option for cassandra-stress to leave a ratio of columns null (CASSANDRA-9522)
 * Change hinted_handoff_enabled yaml setting, JMX (CASSANDRA-9035)
 * Add algorithmic token allocation (CASSANDRA-7032)
 * Add nodetool command to replay batchlog (CASSANDRA-9547)
 * Make file buffer cache independent of paths being read (CASSANDRA-8897)
 * Remove deprecated legacy Hadoop code (CASSANDRA-9353)
 * Decommissioned nodes will not rejoin the cluster (CASSANDRA-8801)
 * Change gossip stabilization to use endpoit size (CASSANDRA-9401)
 * Change default garbage collector to G1 (CASSANDRA-7486)
 * Populate TokenMetadata early during startup (CASSANDRA-9317)
 * Undeprecate cache recentHitRate (CASSANDRA-6591)
 * Add support for selectively varint encoding fields (CASSANDRA-9499, 9865)
 * Materialized Views (CASSANDRA-6477)
Merged from 2.2:
 * Avoid grouping sstables for anticompaction with DTCS (CASSANDRA-9900)
 * UDF / UDA execution time in trace (CASSANDRA-9723)
 * Fix broken internode SSL (CASSANDRA-9884)
Merged from 2.1:
 * Add new JMX methods to change local compaction strategy (CASSANDRA-9965)
 * Fix handling of enable/disable autocompaction (CASSANDRA-9899)
 * Add consistency level to tracing ouput (CASSANDRA-9827)
 * Remove repair snapshot leftover on startup (CASSANDRA-7357)
 * Use random nodes for batch log when only 2 racks (CASSANDRA-8735)
 * Ensure atomicity inside thrift and stream session (CASSANDRA-7757)
 * Fix nodetool info error when the node is not joined (CASSANDRA-9031)
Merged from 2.0:
 * Log when messages are dropped due to cross_node_timeout (CASSANDRA-9793)
 * Don't track hotness when opening from snapshot for validation (CASSANDRA-9382)


2.2.0
 * Allow the selection of columns together with aggregates (CASSANDRA-9767)
 * Fix cqlsh copy methods and other windows specific issues (CASSANDRA-9795)
 * Don't wrap byte arrays in SequentialWriter (CASSANDRA-9797)
 * sum() and avg() functions missing for smallint and tinyint types (CASSANDRA-9671)
 * Revert CASSANDRA-9542 (allow native functions in UDA) (CASSANDRA-9771)
Merged from 2.1:
 * Fix MarshalException when upgrading superColumn family (CASSANDRA-9582)
 * Fix broken logging for "empty" flushes in Memtable (CASSANDRA-9837)
 * Handle corrupt files on startup (CASSANDRA-9686)
 * Fix clientutil jar and tests (CASSANDRA-9760)
 * (cqlsh) Allow the SSL protocol version to be specified through the
    config file or environment variables (CASSANDRA-9544)
Merged from 2.0:
 * Add tool to find why expired sstables are not getting dropped (CASSANDRA-10015)
 * Remove erroneous pending HH tasks from tpstats/jmx (CASSANDRA-9129)
 * Don't cast expected bf size to an int (CASSANDRA-9959)
 * checkForEndpointCollision fails for legitimate collisions (CASSANDRA-9765)
 * Complete CASSANDRA-8448 fix (CASSANDRA-9519)
 * Don't include auth credentials in debug log (CASSANDRA-9682)
 * Can't transition from write survey to normal mode (CASSANDRA-9740)
 * Scrub (recover) sstables even when -Index.db is missing (CASSANDRA-9591)
 * Fix growing pending background compaction (CASSANDRA-9662)


2.2.0-rc2
 * Re-enable memory-mapped I/O on Windows (CASSANDRA-9658)
 * Warn when an extra-large partition is compacted (CASSANDRA-9643)
 * (cqlsh) Allow setting the initial connection timeout (CASSANDRA-9601)
 * BulkLoader has --transport-factory option but does not use it (CASSANDRA-9675)
 * Allow JMX over SSL directly from nodetool (CASSANDRA-9090)
 * Update cqlsh for UDFs (CASSANDRA-7556)
 * Change Windows kernel default timer resolution (CASSANDRA-9634)
 * Deprected sstable2json and json2sstable (CASSANDRA-9618)
 * Allow native functions in user-defined aggregates (CASSANDRA-9542)
 * Don't repair system_distributed by default (CASSANDRA-9621)
 * Fix mixing min, max, and count aggregates for blob type (CASSANRA-9622)
 * Rename class for DATE type in Java driver (CASSANDRA-9563)
 * Duplicate compilation of UDFs on coordinator (CASSANDRA-9475)
 * Fix connection leak in CqlRecordWriter (CASSANDRA-9576)
 * Mlockall before opening system sstables & remove boot_without_jna option (CASSANDRA-9573)
 * Add functions to convert timeuuid to date or time, deprecate dateOf and unixTimestampOf (CASSANDRA-9229)
 * Make sure we cancel non-compacting sstables from LifecycleTransaction (CASSANDRA-9566)
 * Fix deprecated repair JMX API (CASSANDRA-9570)
 * Add logback metrics (CASSANDRA-9378)
 * Update and refactor ant test/test-compression to run the tests in parallel (CASSANDRA-9583)
 * Fix upgrading to new directory for secondary index (CASSANDRA-9687)
Merged from 2.1:
 * (cqlsh) Fix bad check for CQL compatibility when DESCRIBE'ing
   COMPACT STORAGE tables with no clustering columns
 * Eliminate strong self-reference chains in sstable ref tidiers (CASSANDRA-9656)
 * Ensure StreamSession uses canonical sstable reader instances (CASSANDRA-9700)
 * Ensure memtable book keeping is not corrupted in the event we shrink usage (CASSANDRA-9681)
 * Update internal python driver for cqlsh (CASSANDRA-9064)
 * Fix IndexOutOfBoundsException when inserting tuple with too many
   elements using the string literal notation (CASSANDRA-9559)
 * Enable describe on indices (CASSANDRA-7814)
 * Fix incorrect result for IN queries where column not found (CASSANDRA-9540)
 * ColumnFamilyStore.selectAndReference may block during compaction (CASSANDRA-9637)
 * Fix bug in cardinality check when compacting (CASSANDRA-9580)
 * Fix memory leak in Ref due to ConcurrentLinkedQueue.remove() behaviour (CASSANDRA-9549)
 * Make rebuild only run one at a time (CASSANDRA-9119)
Merged from 2.0:
 * Avoid NPE in AuthSuccess#decode (CASSANDRA-9727)
 * Add listen_address to system.local (CASSANDRA-9603)
 * Bug fixes to resultset metadata construction (CASSANDRA-9636)
 * Fix setting 'durable_writes' in ALTER KEYSPACE (CASSANDRA-9560)
 * Avoids ballot clash in Paxos (CASSANDRA-9649)
 * Improve trace messages for RR (CASSANDRA-9479)
 * Fix suboptimal secondary index selection when restricted
   clustering column is also indexed (CASSANDRA-9631)
 * (cqlsh) Add min_threshold to DTCS option autocomplete (CASSANDRA-9385)
 * Fix error message when attempting to create an index on a column
   in a COMPACT STORAGE table with clustering columns (CASSANDRA-9527)
 * 'WITH WITH' in alter keyspace statements causes NPE (CASSANDRA-9565)
 * Expose some internals of SelectStatement for inspection (CASSANDRA-9532)
 * ArrivalWindow should use primitives (CASSANDRA-9496)
 * Periodically submit background compaction tasks (CASSANDRA-9592)
 * Set HAS_MORE_PAGES flag to false when PagingState is null (CASSANDRA-9571)


2.2.0-rc1
 * Compressed commit log should measure compressed space used (CASSANDRA-9095)
 * Fix comparison bug in CassandraRoleManager#collectRoles (CASSANDRA-9551)
 * Add tinyint,smallint,time,date support for UDFs (CASSANDRA-9400)
 * Deprecates SSTableSimpleWriter and SSTableSimpleUnsortedWriter (CASSANDRA-9546)
 * Empty INITCOND treated as null in aggregate (CASSANDRA-9457)
 * Remove use of Cell in Thrift MapReduce classes (CASSANDRA-8609)
 * Integrate pre-release Java Driver 2.2-rc1, custom build (CASSANDRA-9493)
 * Clean up gossiper logic for old versions (CASSANDRA-9370)
 * Fix custom payload coding/decoding to match the spec (CASSANDRA-9515)
 * ant test-all results incomplete when parsed (CASSANDRA-9463)
 * Disallow frozen<> types in function arguments and return types for
   clarity (CASSANDRA-9411)
 * Static Analysis to warn on unsafe use of Autocloseable instances (CASSANDRA-9431)
 * Update commitlog archiving examples now that commitlog segments are
   not recycled (CASSANDRA-9350)
 * Extend Transactional API to sstable lifecycle management (CASSANDRA-8568)
 * (cqlsh) Add support for native protocol 4 (CASSANDRA-9399)
 * Ensure that UDF and UDAs are keyspace-isolated (CASSANDRA-9409)
 * Revert CASSANDRA-7807 (tracing completion client notifications) (CASSANDRA-9429)
 * Add ability to stop compaction by ID (CASSANDRA-7207)
 * Let CassandraVersion handle SNAPSHOT version (CASSANDRA-9438)
Merged from 2.1:
 * (cqlsh) Fix using COPY through SOURCE or -f (CASSANDRA-9083)
 * Fix occasional lack of `system` keyspace in schema tables (CASSANDRA-8487)
 * Use ProtocolError code instead of ServerError code for native protocol
   error responses to unsupported protocol versions (CASSANDRA-9451)
 * Default commitlog_sync_batch_window_in_ms changed to 2ms (CASSANDRA-9504)
 * Fix empty partition assertion in unsorted sstable writing tools (CASSANDRA-9071)
 * Ensure truncate without snapshot cannot produce corrupt responses (CASSANDRA-9388)
 * Consistent error message when a table mixes counter and non-counter
   columns (CASSANDRA-9492)
 * Avoid getting unreadable keys during anticompaction (CASSANDRA-9508)
 * (cqlsh) Better float precision by default (CASSANDRA-9224)
 * Improve estimated row count (CASSANDRA-9107)
 * Optimize range tombstone memory footprint (CASSANDRA-8603)
 * Use configured gcgs in anticompaction (CASSANDRA-9397)
Merged from 2.0:
 * Don't accumulate more range than necessary in RangeTombstone.Tracker (CASSANDRA-9486)
 * Add broadcast and rpc addresses to system.local (CASSANDRA-9436)
 * Always mark sstable suspect when corrupted (CASSANDRA-9478)
 * Add database users and permissions to CQL3 documentation (CASSANDRA-7558)
 * Allow JVM_OPTS to be passed to standalone tools (CASSANDRA-5969)
 * Fix bad condition in RangeTombstoneList (CASSANDRA-9485)
 * Fix potential StackOverflow when setting CrcCheckChance over JMX (CASSANDRA-9488)
 * Fix null static columns in pages after the first, paged reversed
   queries (CASSANDRA-8502)
 * Fix counting cache serialization in request metrics (CASSANDRA-9466)
 * Add option not to validate atoms during scrub (CASSANDRA-9406)


2.2.0-beta1
 * Introduce Transactional API for internal state changes (CASSANDRA-8984)
 * Add a flag in cassandra.yaml to enable UDFs (CASSANDRA-9404)
 * Better support of null for UDF (CASSANDRA-8374)
 * Use ecj instead of javassist for UDFs (CASSANDRA-8241)
 * faster async logback configuration for tests (CASSANDRA-9376)
 * Add `smallint` and `tinyint` data types (CASSANDRA-8951)
 * Avoid thrift schema creation when native driver is used in stress tool (CASSANDRA-9374)
 * Make Functions.declared thread-safe
 * Add client warnings to native protocol v4 (CASSANDRA-8930)
 * Allow roles cache to be invalidated (CASSANDRA-8967)
 * Upgrade Snappy (CASSANDRA-9063)
 * Don't start Thrift rpc by default (CASSANDRA-9319)
 * Only stream from unrepaired sstables with incremental repair (CASSANDRA-8267)
 * Aggregate UDFs allow SFUNC return type to differ from STYPE if FFUNC specified (CASSANDRA-9321)
 * Remove Thrift dependencies in bundled tools (CASSANDRA-8358)
 * Disable memory mapping of hsperfdata file for JVM statistics (CASSANDRA-9242)
 * Add pre-startup checks to detect potential incompatibilities (CASSANDRA-8049)
 * Distinguish between null and unset in protocol v4 (CASSANDRA-7304)
 * Add user/role permissions for user-defined functions (CASSANDRA-7557)
 * Allow cassandra config to be updated to restart daemon without unloading classes (CASSANDRA-9046)
 * Don't initialize compaction writer before checking if iter is empty (CASSANDRA-9117)
 * Don't execute any functions at prepare-time (CASSANDRA-9037)
 * Share file handles between all instances of a SegmentedFile (CASSANDRA-8893)
 * Make it possible to major compact LCS (CASSANDRA-7272)
 * Make FunctionExecutionException extend RequestExecutionException
   (CASSANDRA-9055)
 * Add support for SELECT JSON, INSERT JSON syntax and new toJson(), fromJson()
   functions (CASSANDRA-7970)
 * Optimise max purgeable timestamp calculation in compaction (CASSANDRA-8920)
 * Constrain internode message buffer sizes, and improve IO class hierarchy (CASSANDRA-8670)
 * New tool added to validate all sstables in a node (CASSANDRA-5791)
 * Push notification when tracing completes for an operation (CASSANDRA-7807)
 * Delay "node up" and "node added" notifications until native protocol server is started (CASSANDRA-8236)
 * Compressed Commit Log (CASSANDRA-6809)
 * Optimise IntervalTree (CASSANDRA-8988)
 * Add a key-value payload for third party usage (CASSANDRA-8553, 9212)
 * Bump metrics-reporter-config dependency for metrics 3.0 (CASSANDRA-8149)
 * Partition intra-cluster message streams by size, not type (CASSANDRA-8789)
 * Add WriteFailureException to native protocol, notify coordinator of
   write failures (CASSANDRA-8592)
 * Convert SequentialWriter to nio (CASSANDRA-8709)
 * Add role based access control (CASSANDRA-7653, 8650, 7216, 8760, 8849, 8761, 8850)
 * Record client ip address in tracing sessions (CASSANDRA-8162)
 * Indicate partition key columns in response metadata for prepared
   statements (CASSANDRA-7660)
 * Merge UUIDType and TimeUUIDType parse logic (CASSANDRA-8759)
 * Avoid memory allocation when searching index summary (CASSANDRA-8793)
 * Optimise (Time)?UUIDType Comparisons (CASSANDRA-8730)
 * Make CRC32Ex into a separate maven dependency (CASSANDRA-8836)
 * Use preloaded jemalloc w/ Unsafe (CASSANDRA-8714, 9197)
 * Avoid accessing partitioner through StorageProxy (CASSANDRA-8244, 8268)
 * Upgrade Metrics library and remove depricated metrics (CASSANDRA-5657)
 * Serializing Row cache alternative, fully off heap (CASSANDRA-7438)
 * Duplicate rows returned when in clause has repeated values (CASSANDRA-6706)
 * Make CassandraException unchecked, extend RuntimeException (CASSANDRA-8560)
 * Support direct buffer decompression for reads (CASSANDRA-8464)
 * DirectByteBuffer compatible LZ4 methods (CASSANDRA-7039)
 * Group sstables for anticompaction correctly (CASSANDRA-8578)
 * Add ReadFailureException to native protocol, respond
   immediately when replicas encounter errors while handling
   a read request (CASSANDRA-7886)
 * Switch CommitLogSegment from RandomAccessFile to nio (CASSANDRA-8308)
 * Allow mixing token and partition key restrictions (CASSANDRA-7016)
 * Support index key/value entries on map collections (CASSANDRA-8473)
 * Modernize schema tables (CASSANDRA-8261)
 * Support for user-defined aggregation functions (CASSANDRA-8053)
 * Fix NPE in SelectStatement with empty IN values (CASSANDRA-8419)
 * Refactor SelectStatement, return IN results in natural order instead
   of IN value list order and ignore duplicate values in partition key IN restrictions (CASSANDRA-7981)
 * Support UDTs, tuples, and collections in user-defined
   functions (CASSANDRA-7563)
 * Fix aggregate fn results on empty selection, result column name,
   and cqlsh parsing (CASSANDRA-8229)
 * Mark sstables as repaired after full repair (CASSANDRA-7586)
 * Extend Descriptor to include a format value and refactor reader/writer
   APIs (CASSANDRA-7443)
 * Integrate JMH for microbenchmarks (CASSANDRA-8151)
 * Keep sstable levels when bootstrapping (CASSANDRA-7460)
 * Add Sigar library and perform basic OS settings check on startup (CASSANDRA-7838)
 * Support for aggregation functions (CASSANDRA-4914)
 * Remove cassandra-cli (CASSANDRA-7920)
 * Accept dollar quoted strings in CQL (CASSANDRA-7769)
 * Make assassinate a first class command (CASSANDRA-7935)
 * Support IN clause on any partition key column (CASSANDRA-7855)
 * Support IN clause on any clustering column (CASSANDRA-4762)
 * Improve compaction logging (CASSANDRA-7818)
 * Remove YamlFileNetworkTopologySnitch (CASSANDRA-7917)
 * Do anticompaction in groups (CASSANDRA-6851)
 * Support user-defined functions (CASSANDRA-7395, 7526, 7562, 7740, 7781, 7929,
   7924, 7812, 8063, 7813, 7708)
 * Permit configurable timestamps with cassandra-stress (CASSANDRA-7416)
 * Move sstable RandomAccessReader to nio2, which allows using the
   FILE_SHARE_DELETE flag on Windows (CASSANDRA-4050)
 * Remove CQL2 (CASSANDRA-5918)
 * Optimize fetching multiple cells by name (CASSANDRA-6933)
 * Allow compilation in java 8 (CASSANDRA-7028)
 * Make incremental repair default (CASSANDRA-7250)
 * Enable code coverage thru JaCoCo (CASSANDRA-7226)
 * Switch external naming of 'column families' to 'tables' (CASSANDRA-4369)
 * Shorten SSTable path (CASSANDRA-6962)
 * Use unsafe mutations for most unit tests (CASSANDRA-6969)
 * Fix race condition during calculation of pending ranges (CASSANDRA-7390)
 * Fail on very large batch sizes (CASSANDRA-8011)
 * Improve concurrency of repair (CASSANDRA-6455, 8208, 9145)
 * Select optimal CRC32 implementation at runtime (CASSANDRA-8614)
 * Evaluate MurmurHash of Token once per query (CASSANDRA-7096)
 * Generalize progress reporting (CASSANDRA-8901)
 * Resumable bootstrap streaming (CASSANDRA-8838, CASSANDRA-8942)
 * Allow scrub for secondary index (CASSANDRA-5174)
 * Save repair data to system table (CASSANDRA-5839)
 * fix nodetool names that reference column families (CASSANDRA-8872)
 Merged from 2.1:
 * Warn on misuse of unlogged batches (CASSANDRA-9282)
 * Failure detector detects and ignores local pauses (CASSANDRA-9183)
 * Add utility class to support for rate limiting a given log statement (CASSANDRA-9029)
 * Add missing consistency levels to cassandra-stess (CASSANDRA-9361)
 * Fix commitlog getCompletedTasks to not increment (CASSANDRA-9339)
 * Fix for harmless exceptions logged as ERROR (CASSANDRA-8564)
 * Delete processed sstables in sstablesplit/sstableupgrade (CASSANDRA-8606)
 * Improve sstable exclusion from partition tombstones (CASSANDRA-9298)
 * Validate the indexed column rather than the cell's contents for 2i (CASSANDRA-9057)
 * Add support for top-k custom 2i queries (CASSANDRA-8717)
 * Fix error when dropping table during compaction (CASSANDRA-9251)
 * cassandra-stress supports validation operations over user profiles (CASSANDRA-8773)
 * Add support for rate limiting log messages (CASSANDRA-9029)
 * Log the partition key with tombstone warnings (CASSANDRA-8561)
 * Reduce runWithCompactionsDisabled poll interval to 1ms (CASSANDRA-9271)
 * Fix PITR commitlog replay (CASSANDRA-9195)
 * GCInspector logs very different times (CASSANDRA-9124)
 * Fix deleting from an empty list (CASSANDRA-9198)
 * Update tuple and collection types that use a user-defined type when that UDT
   is modified (CASSANDRA-9148, CASSANDRA-9192)
 * Use higher timeout for prepair and snapshot in repair (CASSANDRA-9261)
 * Fix anticompaction blocking ANTI_ENTROPY stage (CASSANDRA-9151)
 * Repair waits for anticompaction to finish (CASSANDRA-9097)
 * Fix streaming not holding ref when stream error (CASSANDRA-9295)
 * Fix canonical view returning early opened SSTables (CASSANDRA-9396)
Merged from 2.0:
 * (cqlsh) Add LOGIN command to switch users (CASSANDRA-7212)
 * Clone SliceQueryFilter in AbstractReadCommand implementations (CASSANDRA-8940)
 * Push correct protocol notification for DROP INDEX (CASSANDRA-9310)
 * token-generator - generated tokens too long (CASSANDRA-9300)
 * Fix counting of tombstones for TombstoneOverwhelmingException (CASSANDRA-9299)
 * Fix ReconnectableSnitch reconnecting to peers during upgrade (CASSANDRA-6702)
 * Include keyspace and table name in error log for collections over the size
   limit (CASSANDRA-9286)
 * Avoid potential overlap in LCS with single-partition sstables (CASSANDRA-9322)
 * Log warning message when a table is queried before the schema has fully
   propagated (CASSANDRA-9136)
 * Overload SecondaryIndex#indexes to accept the column definition (CASSANDRA-9314)
 * (cqlsh) Add SERIAL and LOCAL_SERIAL consistency levels (CASSANDRA-8051)
 * Fix index selection during rebuild with certain table layouts (CASSANDRA-9281)
 * Fix partition-level-delete-only workload accounting (CASSANDRA-9194)
 * Allow scrub to handle corrupted compressed chunks (CASSANDRA-9140)
 * Fix assertion error when resetlocalschema is run during repair (CASSANDRA-9249)
 * Disable single sstable tombstone compactions for DTCS by default (CASSANDRA-9234)
 * IncomingTcpConnection thread is not named (CASSANDRA-9262)
 * Close incoming connections when MessagingService is stopped (CASSANDRA-9238)
 * Fix streaming hang when retrying (CASSANDRA-9132)


2.1.5
 * Re-add deprecated cold_reads_to_omit param for backwards compat (CASSANDRA-9203)
 * Make anticompaction visible in compactionstats (CASSANDRA-9098)
 * Improve nodetool getendpoints documentation about the partition
   key parameter (CASSANDRA-6458)
 * Don't check other keyspaces for schema changes when an user-defined
   type is altered (CASSANDRA-9187)
 * Add generate-idea-files target to build.xml (CASSANDRA-9123)
 * Allow takeColumnFamilySnapshot to take a list of tables (CASSANDRA-8348)
 * Limit major sstable operations to their canonical representation (CASSANDRA-8669)
 * cqlsh: Add tests for INSERT and UPDATE tab completion (CASSANDRA-9125)
 * cqlsh: quote column names when needed in COPY FROM inserts (CASSANDRA-9080)
 * Do not load read meter for offline operations (CASSANDRA-9082)
 * cqlsh: Make CompositeType data readable (CASSANDRA-8919)
 * cqlsh: Fix display of triggers (CASSANDRA-9081)
 * Fix NullPointerException when deleting or setting an element by index on
   a null list collection (CASSANDRA-9077)
 * Buffer bloom filter serialization (CASSANDRA-9066)
 * Fix anti-compaction target bloom filter size (CASSANDRA-9060)
 * Make FROZEN and TUPLE unreserved keywords in CQL (CASSANDRA-9047)
 * Prevent AssertionError from SizeEstimatesRecorder (CASSANDRA-9034)
 * Avoid overwriting index summaries for sstables with an older format that
   does not support downsampling; rebuild summaries on startup when this
   is detected (CASSANDRA-8993)
 * Fix potential data loss in CompressedSequentialWriter (CASSANDRA-8949)
 * Make PasswordAuthenticator number of hashing rounds configurable (CASSANDRA-8085)
 * Fix AssertionError when binding nested collections in DELETE (CASSANDRA-8900)
 * Check for overlap with non-early sstables in LCS (CASSANDRA-8739)
 * Only calculate max purgable timestamp if we have to (CASSANDRA-8914)
 * (cqlsh) Greatly improve performance of COPY FROM (CASSANDRA-8225)
 * IndexSummary effectiveIndexInterval is now a guideline, not a rule (CASSANDRA-8993)
 * Use correct bounds for page cache eviction of compressed files (CASSANDRA-8746)
 * SSTableScanner enforces its bounds (CASSANDRA-8946)
 * Cleanup cell equality (CASSANDRA-8947)
 * Introduce intra-cluster message coalescing (CASSANDRA-8692)
 * DatabaseDescriptor throws NPE when rpc_interface is used (CASSANDRA-8839)
 * Don't check if an sstable is live for offline compactions (CASSANDRA-8841)
 * Don't set clientMode in SSTableLoader (CASSANDRA-8238)
 * Fix SSTableRewriter with disabled early open (CASSANDRA-8535)
 * Fix cassandra-stress so it respects the CL passed in user mode (CASSANDRA-8948)
 * Fix rare NPE in ColumnDefinition#hasIndexOption() (CASSANDRA-8786)
 * cassandra-stress reports per-operation statistics, plus misc (CASSANDRA-8769)
 * Add SimpleDate (cql date) and Time (cql time) types (CASSANDRA-7523)
 * Use long for key count in cfstats (CASSANDRA-8913)
 * Make SSTableRewriter.abort() more robust to failure (CASSANDRA-8832)
 * Remove cold_reads_to_omit from STCS (CASSANDRA-8860)
 * Make EstimatedHistogram#percentile() use ceil instead of floor (CASSANDRA-8883)
 * Fix top partitions reporting wrong cardinality (CASSANDRA-8834)
 * Fix rare NPE in KeyCacheSerializer (CASSANDRA-8067)
 * Pick sstables for validation as late as possible inc repairs (CASSANDRA-8366)
 * Fix commitlog getPendingTasks to not increment (CASSANDRA-8862)
 * Fix parallelism adjustment in range and secondary index queries
   when the first fetch does not satisfy the limit (CASSANDRA-8856)
 * Check if the filtered sstables is non-empty in STCS (CASSANDRA-8843)
 * Upgrade java-driver used for cassandra-stress (CASSANDRA-8842)
 * Fix CommitLog.forceRecycleAllSegments() memory access error (CASSANDRA-8812)
 * Improve assertions in Memory (CASSANDRA-8792)
 * Fix SSTableRewriter cleanup (CASSANDRA-8802)
 * Introduce SafeMemory for CompressionMetadata.Writer (CASSANDRA-8758)
 * 'nodetool info' prints exception against older node (CASSANDRA-8796)
 * Ensure SSTableReader.last corresponds exactly with the file end (CASSANDRA-8750)
 * Make SSTableWriter.openEarly more robust and obvious (CASSANDRA-8747)
 * Enforce SSTableReader.first/last (CASSANDRA-8744)
 * Cleanup SegmentedFile API (CASSANDRA-8749)
 * Avoid overlap with early compaction replacement (CASSANDRA-8683)
 * Safer Resource Management++ (CASSANDRA-8707)
 * Write partition size estimates into a system table (CASSANDRA-7688)
 * cqlsh: Fix keys() and full() collection indexes in DESCRIBE output
   (CASSANDRA-8154)
 * Show progress of streaming in nodetool netstats (CASSANDRA-8886)
 * IndexSummaryBuilder utilises offheap memory, and shares data between
   each IndexSummary opened from it (CASSANDRA-8757)
 * markCompacting only succeeds if the exact SSTableReader instances being
   marked are in the live set (CASSANDRA-8689)
 * cassandra-stress support for varint (CASSANDRA-8882)
 * Fix Adler32 digest for compressed sstables (CASSANDRA-8778)
 * Add nodetool statushandoff/statusbackup (CASSANDRA-8912)
 * Use stdout for progress and stats in sstableloader (CASSANDRA-8982)
 * Correctly identify 2i datadir from older versions (CASSANDRA-9116)
Merged from 2.0:
 * Ignore gossip SYNs after shutdown (CASSANDRA-9238)
 * Avoid overflow when calculating max sstable size in LCS (CASSANDRA-9235)
 * Make sstable blacklisting work with compression (CASSANDRA-9138)
 * Do not attempt to rebuild indexes if no index accepts any column (CASSANDRA-9196)
 * Don't initiate snitch reconnection for dead states (CASSANDRA-7292)
 * Fix ArrayIndexOutOfBoundsException in CQLSSTableWriter (CASSANDRA-8978)
 * Add shutdown gossip state to prevent timeouts during rolling restarts (CASSANDRA-8336)
 * Fix running with java.net.preferIPv6Addresses=true (CASSANDRA-9137)
 * Fix failed bootstrap/replace attempts being persisted in system.peers (CASSANDRA-9180)
 * Flush system.IndexInfo after marking index built (CASSANDRA-9128)
 * Fix updates to min/max_compaction_threshold through cassandra-cli
   (CASSANDRA-8102)
 * Don't include tmp files when doing offline relevel (CASSANDRA-9088)
 * Use the proper CAS WriteType when finishing a previous round during Paxos
   preparation (CASSANDRA-8672)
 * Avoid race in cancelling compactions (CASSANDRA-9070)
 * More aggressive check for expired sstables in DTCS (CASSANDRA-8359)
 * Fix ignored index_interval change in ALTER TABLE statements (CASSANDRA-7976)
 * Do more aggressive compaction in old time windows in DTCS (CASSANDRA-8360)
 * java.lang.AssertionError when reading saved cache (CASSANDRA-8740)
 * "disk full" when running cleanup (CASSANDRA-9036)
 * Lower logging level from ERROR to DEBUG when a scheduled schema pull
   cannot be completed due to a node being down (CASSANDRA-9032)
 * Fix MOVED_NODE client event (CASSANDRA-8516)
 * Allow overriding MAX_OUTSTANDING_REPLAY_COUNT (CASSANDRA-7533)
 * Fix malformed JMX ObjectName containing IPv6 addresses (CASSANDRA-9027)
 * (cqlsh) Allow increasing CSV field size limit through
   cqlshrc config option (CASSANDRA-8934)
 * Stop logging range tombstones when exceeding the threshold
   (CASSANDRA-8559)
 * Fix NullPointerException when nodetool getendpoints is run
   against invalid keyspaces or tables (CASSANDRA-8950)
 * Allow specifying the tmp dir (CASSANDRA-7712)
 * Improve compaction estimated tasks estimation (CASSANDRA-8904)
 * Fix duplicate up/down messages sent to native clients (CASSANDRA-7816)
 * Expose commit log archive status via JMX (CASSANDRA-8734)
 * Provide better exceptions for invalid replication strategy parameters
   (CASSANDRA-8909)
 * Fix regression in mixed single and multi-column relation support for
   SELECT statements (CASSANDRA-8613)
 * Add ability to limit number of native connections (CASSANDRA-8086)
 * Fix CQLSSTableWriter throwing exception and spawning threads
   (CASSANDRA-8808)
 * Fix MT mismatch between empty and GC-able data (CASSANDRA-8979)
 * Fix incorrect validation when snapshotting single table (CASSANDRA-8056)
 * Add offline tool to relevel sstables (CASSANDRA-8301)
 * Preserve stream ID for more protocol errors (CASSANDRA-8848)
 * Fix combining token() function with multi-column relations on
   clustering columns (CASSANDRA-8797)
 * Make CFS.markReferenced() resistant to bad refcounting (CASSANDRA-8829)
 * Fix StreamTransferTask abort/complete bad refcounting (CASSANDRA-8815)
 * Fix AssertionError when querying a DESC clustering ordered
   table with ASC ordering and paging (CASSANDRA-8767)
 * AssertionError: "Memory was freed" when running cleanup (CASSANDRA-8716)
 * Make it possible to set max_sstable_age to fractional days (CASSANDRA-8406)
 * Fix some multi-column relations with indexes on some clustering
   columns (CASSANDRA-8275)
 * Fix memory leak in SSTableSimple*Writer and SSTableReader.validate()
   (CASSANDRA-8748)
 * Throw OOM if allocating memory fails to return a valid pointer (CASSANDRA-8726)
 * Fix SSTableSimpleUnsortedWriter ConcurrentModificationException (CASSANDRA-8619)
 * 'nodetool info' prints exception against older node (CASSANDRA-8796)
 * Ensure SSTableSimpleUnsortedWriter.close() terminates if
   disk writer has crashed (CASSANDRA-8807)


2.1.4
 * Bind JMX to localhost unless explicitly configured otherwise (CASSANDRA-9085)


2.1.3
 * Fix HSHA/offheap_objects corruption (CASSANDRA-8719)
 * Upgrade libthrift to 0.9.2 (CASSANDRA-8685)
 * Don't use the shared ref in sstableloader (CASSANDRA-8704)
 * Purge internal prepared statements if related tables or
   keyspaces are dropped (CASSANDRA-8693)
 * (cqlsh) Handle unicode BOM at start of files (CASSANDRA-8638)
 * Stop compactions before exiting offline tools (CASSANDRA-8623)
 * Update tools/stress/README.txt to match current behaviour (CASSANDRA-7933)
 * Fix schema from Thrift conversion with empty metadata (CASSANDRA-8695)
 * Safer Resource Management (CASSANDRA-7705)
 * Make sure we compact highly overlapping cold sstables with
   STCS (CASSANDRA-8635)
 * rpc_interface and listen_interface generate NPE on startup when specified
   interface doesn't exist (CASSANDRA-8677)
 * Fix ArrayIndexOutOfBoundsException in nodetool cfhistograms (CASSANDRA-8514)
 * Switch from yammer metrics for nodetool cf/proxy histograms (CASSANDRA-8662)
 * Make sure we don't add tmplink files to the compaction
   strategy (CASSANDRA-8580)
 * (cqlsh) Handle maps with blob keys (CASSANDRA-8372)
 * (cqlsh) Handle DynamicCompositeType schemas correctly (CASSANDRA-8563)
 * Duplicate rows returned when in clause has repeated values (CASSANDRA-6706)
 * Add tooling to detect hot partitions (CASSANDRA-7974)
 * Fix cassandra-stress user-mode truncation of partition generation (CASSANDRA-8608)
 * Only stream from unrepaired sstables during inc repair (CASSANDRA-8267)
 * Don't allow starting multiple inc repairs on the same sstables (CASSANDRA-8316)
 * Invalidate prepared BATCH statements when related tables
   or keyspaces are dropped (CASSANDRA-8652)
 * Fix missing results in secondary index queries on collections
   with ALLOW FILTERING (CASSANDRA-8421)
 * Expose EstimatedHistogram metrics for range slices (CASSANDRA-8627)
 * (cqlsh) Escape clqshrc passwords properly (CASSANDRA-8618)
 * Fix NPE when passing wrong argument in ALTER TABLE statement (CASSANDRA-8355)
 * Pig: Refactor and deprecate CqlStorage (CASSANDRA-8599)
 * Don't reuse the same cleanup strategy for all sstables (CASSANDRA-8537)
 * Fix case-sensitivity of index name on CREATE and DROP INDEX
   statements (CASSANDRA-8365)
 * Better detection/logging for corruption in compressed sstables (CASSANDRA-8192)
 * Use the correct repairedAt value when closing writer (CASSANDRA-8570)
 * (cqlsh) Handle a schema mismatch being detected on startup (CASSANDRA-8512)
 * Properly calculate expected write size during compaction (CASSANDRA-8532)
 * Invalidate affected prepared statements when a table's columns
   are altered (CASSANDRA-7910)
 * Stress - user defined writes should populate sequentally (CASSANDRA-8524)
 * Fix regression in SSTableRewriter causing some rows to become unreadable
   during compaction (CASSANDRA-8429)
 * Run major compactions for repaired/unrepaired in parallel (CASSANDRA-8510)
 * (cqlsh) Fix compression options in DESCRIBE TABLE output when compression
   is disabled (CASSANDRA-8288)
 * (cqlsh) Fix DESCRIBE output after keyspaces are altered (CASSANDRA-7623)
 * Make sure we set lastCompactedKey correctly (CASSANDRA-8463)
 * (cqlsh) Fix output of CONSISTENCY command (CASSANDRA-8507)
 * (cqlsh) Fixed the handling of LIST statements (CASSANDRA-8370)
 * Make sstablescrub check leveled manifest again (CASSANDRA-8432)
 * Check first/last keys in sstable when giving out positions (CASSANDRA-8458)
 * Disable mmap on Windows (CASSANDRA-6993)
 * Add missing ConsistencyLevels to cassandra-stress (CASSANDRA-8253)
 * Add auth support to cassandra-stress (CASSANDRA-7985)
 * Fix ArrayIndexOutOfBoundsException when generating error message
   for some CQL syntax errors (CASSANDRA-8455)
 * Scale memtable slab allocation logarithmically (CASSANDRA-7882)
 * cassandra-stress simultaneous inserts over same seed (CASSANDRA-7964)
 * Reduce cassandra-stress sampling memory requirements (CASSANDRA-7926)
 * Ensure memtable flush cannot expire commit log entries from its future (CASSANDRA-8383)
 * Make read "defrag" async to reclaim memtables (CASSANDRA-8459)
 * Remove tmplink files for offline compactions (CASSANDRA-8321)
 * Reduce maxHintsInProgress (CASSANDRA-8415)
 * BTree updates may call provided update function twice (CASSANDRA-8018)
 * Release sstable references after anticompaction (CASSANDRA-8386)
 * Handle abort() in SSTableRewriter properly (CASSANDRA-8320)
 * Centralize shared executors (CASSANDRA-8055)
 * Fix filtering for CONTAINS (KEY) relations on frozen collection
   clustering columns when the query is restricted to a single
   partition (CASSANDRA-8203)
 * Do more aggressive entire-sstable TTL expiry checks (CASSANDRA-8243)
 * Add more log info if readMeter is null (CASSANDRA-8238)
 * add check of the system wall clock time at startup (CASSANDRA-8305)
 * Support for frozen collections (CASSANDRA-7859)
 * Fix overflow on histogram computation (CASSANDRA-8028)
 * Have paxos reuse the timestamp generation of normal queries (CASSANDRA-7801)
 * Fix incremental repair not remove parent session on remote (CASSANDRA-8291)
 * Improve JBOD disk utilization (CASSANDRA-7386)
 * Log failed host when preparing incremental repair (CASSANDRA-8228)
 * Force config client mode in CQLSSTableWriter (CASSANDRA-8281)
 * Fix sstableupgrade throws exception (CASSANDRA-8688)
 * Fix hang when repairing empty keyspace (CASSANDRA-8694)
Merged from 2.0:
 * Fix IllegalArgumentException in dynamic snitch (CASSANDRA-8448)
 * Add support for UPDATE ... IF EXISTS (CASSANDRA-8610)
 * Fix reversal of list prepends (CASSANDRA-8733)
 * Prevent non-zero default_time_to_live on tables with counters
   (CASSANDRA-8678)
 * Fix SSTableSimpleUnsortedWriter ConcurrentModificationException
   (CASSANDRA-8619)
 * Round up time deltas lower than 1ms in BulkLoader (CASSANDRA-8645)
 * Add batch remove iterator to ABSC (CASSANDRA-8414, 8666)
 * Round up time deltas lower than 1ms in BulkLoader (CASSANDRA-8645)
 * Fix isClientMode check in Keyspace (CASSANDRA-8687)
 * Use more efficient slice size for querying internal secondary
   index tables (CASSANDRA-8550)
 * Fix potentially returning deleted rows with range tombstone (CASSANDRA-8558)
 * Check for available disk space before starting a compaction (CASSANDRA-8562)
 * Fix DISTINCT queries with LIMITs or paging when some partitions
   contain only tombstones (CASSANDRA-8490)
 * Introduce background cache refreshing to permissions cache
   (CASSANDRA-8194)
 * Fix race condition in StreamTransferTask that could lead to
   infinite loops and premature sstable deletion (CASSANDRA-7704)
 * Add an extra version check to MigrationTask (CASSANDRA-8462)
 * Ensure SSTableWriter cleans up properly after failure (CASSANDRA-8499)
 * Increase bf true positive count on key cache hit (CASSANDRA-8525)
 * Move MeteredFlusher to its own thread (CASSANDRA-8485)
 * Fix non-distinct results in DISTNCT queries on static columns when
   paging is enabled (CASSANDRA-8087)
 * Move all hints related tasks to hints internal executor (CASSANDRA-8285)
 * Fix paging for multi-partition IN queries (CASSANDRA-8408)
 * Fix MOVED_NODE topology event never being emitted when a node
   moves its token (CASSANDRA-8373)
 * Fix validation of indexes in COMPACT tables (CASSANDRA-8156)
 * Avoid StackOverflowError when a large list of IN values
   is used for a clustering column (CASSANDRA-8410)
 * Fix NPE when writetime() or ttl() calls are wrapped by
   another function call (CASSANDRA-8451)
 * Fix NPE after dropping a keyspace (CASSANDRA-8332)
 * Fix error message on read repair timeouts (CASSANDRA-7947)
 * Default DTCS base_time_seconds changed to 60 (CASSANDRA-8417)
 * Refuse Paxos operation with more than one pending endpoint (CASSANDRA-8346, 8640)
 * Throw correct exception when trying to bind a keyspace or table
   name (CASSANDRA-6952)
 * Make HHOM.compact synchronized (CASSANDRA-8416)
 * cancel latency-sampling task when CF is dropped (CASSANDRA-8401)
 * don't block SocketThread for MessagingService (CASSANDRA-8188)
 * Increase quarantine delay on replacement (CASSANDRA-8260)
 * Expose off-heap memory usage stats (CASSANDRA-7897)
 * Ignore Paxos commits for truncated tables (CASSANDRA-7538)
 * Validate size of indexed column values (CASSANDRA-8280)
 * Make LCS split compaction results over all data directories (CASSANDRA-8329)
 * Fix some failing queries that use multi-column relations
   on COMPACT STORAGE tables (CASSANDRA-8264)
 * Fix InvalidRequestException with ORDER BY (CASSANDRA-8286)
 * Disable SSLv3 for POODLE (CASSANDRA-8265)
 * Fix millisecond timestamps in Tracing (CASSANDRA-8297)
 * Include keyspace name in error message when there are insufficient
   live nodes to stream from (CASSANDRA-8221)
 * Avoid overlap in L1 when L0 contains many nonoverlapping
   sstables (CASSANDRA-8211)
 * Improve PropertyFileSnitch logging (CASSANDRA-8183)
 * Add DC-aware sequential repair (CASSANDRA-8193)
 * Use live sstables in snapshot repair if possible (CASSANDRA-8312)
 * Fix hints serialized size calculation (CASSANDRA-8587)


2.1.2
 * (cqlsh) parse_for_table_meta errors out on queries with undefined
   grammars (CASSANDRA-8262)
 * (cqlsh) Fix SELECT ... TOKEN() function broken in C* 2.1.1 (CASSANDRA-8258)
 * Fix Cassandra crash when running on JDK8 update 40 (CASSANDRA-8209)
 * Optimize partitioner tokens (CASSANDRA-8230)
 * Improve compaction of repaired/unrepaired sstables (CASSANDRA-8004)
 * Make cache serializers pluggable (CASSANDRA-8096)
 * Fix issues with CONTAINS (KEY) queries on secondary indexes
   (CASSANDRA-8147)
 * Fix read-rate tracking of sstables for some queries (CASSANDRA-8239)
 * Fix default timestamp in QueryOptions (CASSANDRA-8246)
 * Set socket timeout when reading remote version (CASSANDRA-8188)
 * Refactor how we track live size (CASSANDRA-7852)
 * Make sure unfinished compaction files are removed (CASSANDRA-8124)
 * Fix shutdown when run as Windows service (CASSANDRA-8136)
 * Fix DESCRIBE TABLE with custom indexes (CASSANDRA-8031)
 * Fix race in RecoveryManagerTest (CASSANDRA-8176)
 * Avoid IllegalArgumentException while sorting sstables in
   IndexSummaryManager (CASSANDRA-8182)
 * Shutdown JVM on file descriptor exhaustion (CASSANDRA-7579)
 * Add 'die' policy for commit log and disk failure (CASSANDRA-7927)
 * Fix installing as service on Windows (CASSANDRA-8115)
 * Fix CREATE TABLE for CQL2 (CASSANDRA-8144)
 * Avoid boxing in ColumnStats min/max trackers (CASSANDRA-8109)
Merged from 2.0:
 * Correctly handle non-text column names in cql3 (CASSANDRA-8178)
 * Fix deletion for indexes on primary key columns (CASSANDRA-8206)
 * Add 'nodetool statusgossip' (CASSANDRA-8125)
 * Improve client notification that nodes are ready for requests (CASSANDRA-7510)
 * Handle negative timestamp in writetime method (CASSANDRA-8139)
 * Pig: Remove errant LIMIT clause in CqlNativeStorage (CASSANDRA-8166)
 * Throw ConfigurationException when hsha is used with the default
   rpc_max_threads setting of 'unlimited' (CASSANDRA-8116)
 * Allow concurrent writing of the same table in the same JVM using
   CQLSSTableWriter (CASSANDRA-7463)
 * Fix totalDiskSpaceUsed calculation (CASSANDRA-8205)


2.1.1
 * Fix spin loop in AtomicSortedColumns (CASSANDRA-7546)
 * Dont notify when replacing tmplink files (CASSANDRA-8157)
 * Fix validation with multiple CONTAINS clause (CASSANDRA-8131)
 * Fix validation of collections in TriggerExecutor (CASSANDRA-8146)
 * Fix IllegalArgumentException when a list of IN values containing tuples
   is passed as a single arg to a prepared statement with the v1 or v2
   protocol (CASSANDRA-8062)
 * Fix ClassCastException in DISTINCT query on static columns with
   query paging (CASSANDRA-8108)
 * Fix NPE on null nested UDT inside a set (CASSANDRA-8105)
 * Fix exception when querying secondary index on set items or map keys
   when some clustering columns are specified (CASSANDRA-8073)
 * Send proper error response when there is an error during native
   protocol message decode (CASSANDRA-8118)
 * Gossip should ignore generation numbers too far in the future (CASSANDRA-8113)
 * Fix NPE when creating a table with frozen sets, lists (CASSANDRA-8104)
 * Fix high memory use due to tracking reads on incrementally opened sstable
   readers (CASSANDRA-8066)
 * Fix EXECUTE request with skipMetadata=false returning no metadata
   (CASSANDRA-8054)
 * Allow concurrent use of CQLBulkOutputFormat (CASSANDRA-7776)
 * Shutdown JVM on OOM (CASSANDRA-7507)
 * Upgrade netty version and enable epoll event loop (CASSANDRA-7761)
 * Don't duplicate sstables smaller than split size when using
   the sstablesplitter tool (CASSANDRA-7616)
 * Avoid re-parsing already prepared statements (CASSANDRA-7923)
 * Fix some Thrift slice deletions and updates of COMPACT STORAGE
   tables with some clustering columns omitted (CASSANDRA-7990)
 * Fix filtering for CONTAINS on sets (CASSANDRA-8033)
 * Properly track added size (CASSANDRA-7239)
 * Allow compilation in java 8 (CASSANDRA-7208)
 * Fix Assertion error on RangeTombstoneList diff (CASSANDRA-8013)
 * Release references to overlapping sstables during compaction (CASSANDRA-7819)
 * Send notification when opening compaction results early (CASSANDRA-8034)
 * Make native server start block until properly bound (CASSANDRA-7885)
 * (cqlsh) Fix IPv6 support (CASSANDRA-7988)
 * Ignore fat clients when checking for endpoint collision (CASSANDRA-7939)
 * Make sstablerepairedset take a list of files (CASSANDRA-7995)
 * (cqlsh) Tab completeion for indexes on map keys (CASSANDRA-7972)
 * (cqlsh) Fix UDT field selection in select clause (CASSANDRA-7891)
 * Fix resource leak in event of corrupt sstable
 * (cqlsh) Add command line option for cqlshrc file path (CASSANDRA-7131)
 * Provide visibility into prepared statements churn (CASSANDRA-7921, CASSANDRA-7930)
 * Invalidate prepared statements when their keyspace or table is
   dropped (CASSANDRA-7566)
 * cassandra-stress: fix support for NetworkTopologyStrategy (CASSANDRA-7945)
 * Fix saving caches when a table is dropped (CASSANDRA-7784)
 * Add better error checking of new stress profile (CASSANDRA-7716)
 * Use ThreadLocalRandom and remove FBUtilities.threadLocalRandom (CASSANDRA-7934)
 * Prevent operator mistakes due to simultaneous bootstrap (CASSANDRA-7069)
 * cassandra-stress supports whitelist mode for node config (CASSANDRA-7658)
 * GCInspector more closely tracks GC; cassandra-stress and nodetool report it (CASSANDRA-7916)
 * nodetool won't output bogus ownership info without a keyspace (CASSANDRA-7173)
 * Add human readable option to nodetool commands (CASSANDRA-5433)
 * Don't try to set repairedAt on old sstables (CASSANDRA-7913)
 * Add metrics for tracking PreparedStatement use (CASSANDRA-7719)
 * (cqlsh) tab-completion for triggers (CASSANDRA-7824)
 * (cqlsh) Support for query paging (CASSANDRA-7514)
 * (cqlsh) Show progress of COPY operations (CASSANDRA-7789)
 * Add syntax to remove multiple elements from a map (CASSANDRA-6599)
 * Support non-equals conditions in lightweight transactions (CASSANDRA-6839)
 * Add IF [NOT] EXISTS to create/drop triggers (CASSANDRA-7606)
 * (cqlsh) Display the current logged-in user (CASSANDRA-7785)
 * (cqlsh) Don't ignore CTRL-C during COPY FROM execution (CASSANDRA-7815)
 * (cqlsh) Order UDTs according to cross-type dependencies in DESCRIBE
   output (CASSANDRA-7659)
 * (cqlsh) Fix handling of CAS statement results (CASSANDRA-7671)
 * (cqlsh) COPY TO/FROM improvements (CASSANDRA-7405)
 * Support list index operations with conditions (CASSANDRA-7499)
 * Add max live/tombstoned cells to nodetool cfstats output (CASSANDRA-7731)
 * Validate IPv6 wildcard addresses properly (CASSANDRA-7680)
 * (cqlsh) Error when tracing query (CASSANDRA-7613)
 * Avoid IOOBE when building SyntaxError message snippet (CASSANDRA-7569)
 * SSTableExport uses correct validator to create string representation of partition
   keys (CASSANDRA-7498)
 * Avoid NPEs when receiving type changes for an unknown keyspace (CASSANDRA-7689)
 * Add support for custom 2i validation (CASSANDRA-7575)
 * Pig support for hadoop CqlInputFormat (CASSANDRA-6454)
 * Add duration mode to cassandra-stress (CASSANDRA-7468)
 * Add listen_interface and rpc_interface options (CASSANDRA-7417)
 * Improve schema merge performance (CASSANDRA-7444)
 * Adjust MT depth based on # of partition validating (CASSANDRA-5263)
 * Optimise NativeCell comparisons (CASSANDRA-6755)
 * Configurable client timeout for cqlsh (CASSANDRA-7516)
 * Include snippet of CQL query near syntax error in messages (CASSANDRA-7111)
 * Make repair -pr work with -local (CASSANDRA-7450)
 * Fix error in sstableloader with -cph > 1 (CASSANDRA-8007)
 * Fix snapshot repair error on indexed tables (CASSANDRA-8020)
 * Do not exit nodetool repair when receiving JMX NOTIF_LOST (CASSANDRA-7909)
 * Stream to private IP when available (CASSANDRA-8084)
Merged from 2.0:
 * Reject conditions on DELETE unless full PK is given (CASSANDRA-6430)
 * Properly reject the token function DELETE (CASSANDRA-7747)
 * Force batchlog replay before decommissioning a node (CASSANDRA-7446)
 * Fix hint replay with many accumulated expired hints (CASSANDRA-6998)
 * Fix duplicate results in DISTINCT queries on static columns with query
   paging (CASSANDRA-8108)
 * Add DateTieredCompactionStrategy (CASSANDRA-6602)
 * Properly validate ascii and utf8 string literals in CQL queries (CASSANDRA-8101)
 * (cqlsh) Fix autocompletion for alter keyspace (CASSANDRA-8021)
 * Create backup directories for commitlog archiving during startup (CASSANDRA-8111)
 * Reduce totalBlockFor() for LOCAL_* consistency levels (CASSANDRA-8058)
 * Fix merging schemas with re-dropped keyspaces (CASSANDRA-7256)
 * Fix counters in supercolumns during live upgrades from 1.2 (CASSANDRA-7188)
 * Notify DT subscribers when a column family is truncated (CASSANDRA-8088)
 * Add sanity check of $JAVA on startup (CASSANDRA-7676)
 * Schedule fat client schema pull on join (CASSANDRA-7993)
 * Don't reset nodes' versions when closing IncomingTcpConnections
   (CASSANDRA-7734)
 * Record the real messaging version in all cases in OutboundTcpConnection
   (CASSANDRA-8057)
 * SSL does not work in cassandra-cli (CASSANDRA-7899)
 * Fix potential exception when using ReversedType in DynamicCompositeType
   (CASSANDRA-7898)
 * Better validation of collection values (CASSANDRA-7833)
 * Track min/max timestamps correctly (CASSANDRA-7969)
 * Fix possible overflow while sorting CL segments for replay (CASSANDRA-7992)
 * Increase nodetool Xmx (CASSANDRA-7956)
 * Archive any commitlog segments present at startup (CASSANDRA-6904)
 * CrcCheckChance should adjust based on live CFMetadata not
   sstable metadata (CASSANDRA-7978)
 * token() should only accept columns in the partitioning
   key order (CASSANDRA-6075)
 * Add method to invalidate permission cache via JMX (CASSANDRA-7977)
 * Allow propagating multiple gossip states atomically (CASSANDRA-6125)
 * Log exceptions related to unclean native protocol client disconnects
   at DEBUG or INFO (CASSANDRA-7849)
 * Allow permissions cache to be set via JMX (CASSANDRA-7698)
 * Include schema_triggers CF in readable system resources (CASSANDRA-7967)
 * Fix RowIndexEntry to report correct serializedSize (CASSANDRA-7948)
 * Make CQLSSTableWriter sync within partitions (CASSANDRA-7360)
 * Potentially use non-local replicas in CqlConfigHelper (CASSANDRA-7906)
 * Explicitly disallow mixing multi-column and single-column
   relations on clustering columns (CASSANDRA-7711)
 * Better error message when condition is set on PK column (CASSANDRA-7804)
 * Don't send schema change responses and events for no-op DDL
   statements (CASSANDRA-7600)
 * (Hadoop) fix cluster initialisation for a split fetching (CASSANDRA-7774)
 * Throw InvalidRequestException when queries contain relations on entire
   collection columns (CASSANDRA-7506)
 * (cqlsh) enable CTRL-R history search with libedit (CASSANDRA-7577)
 * (Hadoop) allow ACFRW to limit nodes to local DC (CASSANDRA-7252)
 * (cqlsh) cqlsh should automatically disable tracing when selecting
   from system_traces (CASSANDRA-7641)
 * (Hadoop) Add CqlOutputFormat (CASSANDRA-6927)
 * Don't depend on cassandra config for nodetool ring (CASSANDRA-7508)
 * (cqlsh) Fix failing cqlsh formatting tests (CASSANDRA-7703)
 * Fix IncompatibleClassChangeError from hadoop2 (CASSANDRA-7229)
 * Add 'nodetool sethintedhandoffthrottlekb' (CASSANDRA-7635)
 * (cqlsh) Add tab-completion for CREATE/DROP USER IF [NOT] EXISTS (CASSANDRA-7611)
 * Catch errors when the JVM pulls the rug out from GCInspector (CASSANDRA-5345)
 * cqlsh fails when version number parts are not int (CASSANDRA-7524)
 * Fix NPE when table dropped during streaming (CASSANDRA-7946)
 * Fix wrong progress when streaming uncompressed (CASSANDRA-7878)
 * Fix possible infinite loop in creating repair range (CASSANDRA-7983)
 * Fix unit in nodetool for streaming throughput (CASSANDRA-7375)
Merged from 1.2:
 * Don't index tombstones (CASSANDRA-7828)
 * Improve PasswordAuthenticator default super user setup (CASSANDRA-7788)


2.1.0
 * (cqlsh) Removed "ALTER TYPE <name> RENAME TO <name>" from tab-completion
   (CASSANDRA-7895)
 * Fixed IllegalStateException in anticompaction (CASSANDRA-7892)
 * cqlsh: DESCRIBE support for frozen UDTs, tuples (CASSANDRA-7863)
 * Avoid exposing internal classes over JMX (CASSANDRA-7879)
 * Add null check for keys when freezing collection (CASSANDRA-7869)
 * Improve stress workload realism (CASSANDRA-7519)
Merged from 2.0:
 * Configure system.paxos with LeveledCompactionStrategy (CASSANDRA-7753)
 * Fix ALTER clustering column type from DateType to TimestampType when
   using DESC clustering order (CASSANRDA-7797)
 * Throw EOFException if we run out of chunks in compressed datafile
   (CASSANDRA-7664)
 * Fix PRSI handling of CQL3 row markers for row cleanup (CASSANDRA-7787)
 * Fix dropping collection when it's the last regular column (CASSANDRA-7744)
 * Make StreamReceiveTask thread safe and gc friendly (CASSANDRA-7795)
 * Validate empty cell names from counter updates (CASSANDRA-7798)
Merged from 1.2:
 * Don't allow compacted sstables to be marked as compacting (CASSANDRA-7145)
 * Track expired tombstones (CASSANDRA-7810)


2.1.0-rc7
 * Add frozen keyword and require UDT to be frozen (CASSANDRA-7857)
 * Track added sstable size correctly (CASSANDRA-7239)
 * (cqlsh) Fix case insensitivity (CASSANDRA-7834)
 * Fix failure to stream ranges when moving (CASSANDRA-7836)
 * Correctly remove tmplink files (CASSANDRA-7803)
 * (cqlsh) Fix column name formatting for functions, CAS operations,
   and UDT field selections (CASSANDRA-7806)
 * (cqlsh) Fix COPY FROM handling of null/empty primary key
   values (CASSANDRA-7792)
 * Fix ordering of static cells (CASSANDRA-7763)
Merged from 2.0:
 * Forbid re-adding dropped counter columns (CASSANDRA-7831)
 * Fix CFMetaData#isThriftCompatible() for PK-only tables (CASSANDRA-7832)
 * Always reject inequality on the partition key without token()
   (CASSANDRA-7722)
 * Always send Paxos commit to all replicas (CASSANDRA-7479)
 * Make disruptor_thrift_server invocation pool configurable (CASSANDRA-7594)
 * Make repair no-op when RF=1 (CASSANDRA-7864)


2.1.0-rc6
 * Fix OOM issue from netty caching over time (CASSANDRA-7743)
 * json2sstable couldn't import JSON for CQL table (CASSANDRA-7477)
 * Invalidate all caches on table drop (CASSANDRA-7561)
 * Skip strict endpoint selection for ranges if RF == nodes (CASSANRA-7765)
 * Fix Thrift range filtering without 2ary index lookups (CASSANDRA-7741)
 * Add tracing entries about concurrent range requests (CASSANDRA-7599)
 * (cqlsh) Fix DESCRIBE for NTS keyspaces (CASSANDRA-7729)
 * Remove netty buffer ref-counting (CASSANDRA-7735)
 * Pass mutated cf to index updater for use by PRSI (CASSANDRA-7742)
 * Include stress yaml example in release and deb (CASSANDRA-7717)
 * workaround for netty issue causing corrupted data off the wire (CASSANDRA-7695)
 * cqlsh DESC CLUSTER fails retrieving ring information (CASSANDRA-7687)
 * Fix binding null values inside UDT (CASSANDRA-7685)
 * Fix UDT field selection with empty fields (CASSANDRA-7670)
 * Bogus deserialization of static cells from sstable (CASSANDRA-7684)
 * Fix NPE on compaction leftover cleanup for dropped table (CASSANDRA-7770)
Merged from 2.0:
 * Fix race condition in StreamTransferTask that could lead to
   infinite loops and premature sstable deletion (CASSANDRA-7704)
 * (cqlsh) Wait up to 10 sec for a tracing session (CASSANDRA-7222)
 * Fix NPE in FileCacheService.sizeInBytes (CASSANDRA-7756)
 * Remove duplicates from StorageService.getJoiningNodes (CASSANDRA-7478)
 * Clone token map outside of hot gossip loops (CASSANDRA-7758)
 * Fix MS expiring map timeout for Paxos messages (CASSANDRA-7752)
 * Do not flush on truncate if durable_writes is false (CASSANDRA-7750)
 * Give CRR a default input_cql Statement (CASSANDRA-7226)
 * Better error message when adding a collection with the same name
   than a previously dropped one (CASSANDRA-6276)
 * Fix validation when adding static columns (CASSANDRA-7730)
 * (Thrift) fix range deletion of supercolumns (CASSANDRA-7733)
 * Fix potential AssertionError in RangeTombstoneList (CASSANDRA-7700)
 * Validate arguments of blobAs* functions (CASSANDRA-7707)
 * Fix potential AssertionError with 2ndary indexes (CASSANDRA-6612)
 * Avoid logging CompactionInterrupted at ERROR (CASSANDRA-7694)
 * Minor leak in sstable2jon (CASSANDRA-7709)
 * Add cassandra.auto_bootstrap system property (CASSANDRA-7650)
 * Update java driver (for hadoop) (CASSANDRA-7618)
 * Remove CqlPagingRecordReader/CqlPagingInputFormat (CASSANDRA-7570)
 * Support connecting to ipv6 jmx with nodetool (CASSANDRA-7669)


2.1.0-rc5
 * Reject counters inside user types (CASSANDRA-7672)
 * Switch to notification-based GCInspector (CASSANDRA-7638)
 * (cqlsh) Handle nulls in UDTs and tuples correctly (CASSANDRA-7656)
 * Don't use strict consistency when replacing (CASSANDRA-7568)
 * Fix min/max cell name collection on 2.0 SSTables with range
   tombstones (CASSANDRA-7593)
 * Tolerate min/max cell names of different lengths (CASSANDRA-7651)
 * Filter cached results correctly (CASSANDRA-7636)
 * Fix tracing on the new SEPExecutor (CASSANDRA-7644)
 * Remove shuffle and taketoken (CASSANDRA-7601)
 * Clean up Windows batch scripts (CASSANDRA-7619)
 * Fix native protocol drop user type notification (CASSANDRA-7571)
 * Give read access to system.schema_usertypes to all authenticated users
   (CASSANDRA-7578)
 * (cqlsh) Fix cqlsh display when zero rows are returned (CASSANDRA-7580)
 * Get java version correctly when JAVA_TOOL_OPTIONS is set (CASSANDRA-7572)
 * Fix NPE when dropping index from non-existent keyspace, AssertionError when
   dropping non-existent index with IF EXISTS (CASSANDRA-7590)
 * Fix sstablelevelresetter hang (CASSANDRA-7614)
 * (cqlsh) Fix deserialization of blobs (CASSANDRA-7603)
 * Use "keyspace updated" schema change message for UDT changes in v1 and
   v2 protocols (CASSANDRA-7617)
 * Fix tracing of range slices and secondary index lookups that are local
   to the coordinator (CASSANDRA-7599)
 * Set -Dcassandra.storagedir for all tool shell scripts (CASSANDRA-7587)
 * Don't swap max/min col names when mutating sstable metadata (CASSANDRA-7596)
 * (cqlsh) Correctly handle paged result sets (CASSANDRA-7625)
 * (cqlsh) Improve waiting for a trace to complete (CASSANDRA-7626)
 * Fix tracing of concurrent range slices and 2ary index queries (CASSANDRA-7626)
 * Fix scrub against collection type (CASSANDRA-7665)
Merged from 2.0:
 * Set gc_grace_seconds to seven days for system schema tables (CASSANDRA-7668)
 * SimpleSeedProvider no longer caches seeds forever (CASSANDRA-7663)
 * Always flush on truncate (CASSANDRA-7511)
 * Fix ReversedType(DateType) mapping to native protocol (CASSANDRA-7576)
 * Always merge ranges owned by a single node (CASSANDRA-6930)
 * Track max/min timestamps for range tombstones (CASSANDRA-7647)
 * Fix NPE when listing saved caches dir (CASSANDRA-7632)


2.1.0-rc4
 * Fix word count hadoop example (CASSANDRA-7200)
 * Updated memtable_cleanup_threshold and memtable_flush_writers defaults
   (CASSANDRA-7551)
 * (Windows) fix startup when WMI memory query fails (CASSANDRA-7505)
 * Anti-compaction proceeds if any part of the repair failed (CASSANDRA-7521)
 * Add missing table name to DROP INDEX responses and notifications (CASSANDRA-7539)
 * Bump CQL version to 3.2.0 and update CQL documentation (CASSANDRA-7527)
 * Fix configuration error message when running nodetool ring (CASSANDRA-7508)
 * Support conditional updates, tuple type, and the v3 protocol in cqlsh (CASSANDRA-7509)
 * Handle queries on multiple secondary index types (CASSANDRA-7525)
 * Fix cqlsh authentication with v3 native protocol (CASSANDRA-7564)
 * Fix NPE when unknown prepared statement ID is used (CASSANDRA-7454)
Merged from 2.0:
 * (Windows) force range-based repair to non-sequential mode (CASSANDRA-7541)
 * Fix range merging when DES scores are zero (CASSANDRA-7535)
 * Warn when SSL certificates have expired (CASSANDRA-7528)
 * Fix error when doing reversed queries with static columns (CASSANDRA-7490)
Merged from 1.2:
 * Set correct stream ID on responses when non-Exception Throwables
   are thrown while handling native protocol messages (CASSANDRA-7470)


2.1.0-rc3
 * Consider expiry when reconciling otherwise equal cells (CASSANDRA-7403)
 * Introduce CQL support for stress tool (CASSANDRA-6146)
 * Fix ClassCastException processing expired messages (CASSANDRA-7496)
 * Fix prepared marker for collections inside UDT (CASSANDRA-7472)
 * Remove left-over populate_io_cache_on_flush and replicate_on_write
   uses (CASSANDRA-7493)
 * (Windows) handle spaces in path names (CASSANDRA-7451)
 * Ensure writes have completed after dropping a table, before recycling
   commit log segments (CASSANDRA-7437)
 * Remove left-over rows_per_partition_to_cache (CASSANDRA-7493)
 * Fix error when CONTAINS is used with a bind marker (CASSANDRA-7502)
 * Properly reject unknown UDT field (CASSANDRA-7484)
Merged from 2.0:
 * Fix CC#collectTimeOrderedData() tombstone optimisations (CASSANDRA-7394)
 * Support DISTINCT for static columns and fix behaviour when DISTINC is
   not use (CASSANDRA-7305).
 * Workaround JVM NPE on JMX bind failure (CASSANDRA-7254)
 * Fix race in FileCacheService RemovalListener (CASSANDRA-7278)
 * Fix inconsistent use of consistencyForCommit that allowed LOCAL_QUORUM
   operations to incorrect become full QUORUM (CASSANDRA-7345)
 * Properly handle unrecognized opcodes and flags (CASSANDRA-7440)
 * (Hadoop) close CqlRecordWriter clients when finished (CASSANDRA-7459)
 * Commit disk failure policy (CASSANDRA-7429)
 * Make sure high level sstables get compacted (CASSANDRA-7414)
 * Fix AssertionError when using empty clustering columns and static columns
   (CASSANDRA-7455)
 * Add option to disable STCS in L0 (CASSANDRA-6621)
 * Upgrade to snappy-java 1.0.5.2 (CASSANDRA-7476)


2.1.0-rc2
 * Fix heap size calculation for CompoundSparseCellName and
   CompoundSparseCellName.WithCollection (CASSANDRA-7421)
 * Allow counter mutations in UNLOGGED batches (CASSANDRA-7351)
 * Modify reconcile logic to always pick a tombstone over a counter cell
   (CASSANDRA-7346)
 * Avoid incremental compaction on Windows (CASSANDRA-7365)
 * Fix exception when querying a composite-keyed table with a collection index
   (CASSANDRA-7372)
 * Use node's host id in place of counter ids (CASSANDRA-7366)
 * Fix error when doing reversed queries with static columns (CASSANDRA-7490)
 * Backport CASSANDRA-6747 (CASSANDRA-7560)
 * Track max/min timestamps for range tombstones (CASSANDRA-7647)
 * Fix NPE when listing saved caches dir (CASSANDRA-7632)
 * Fix sstableloader unable to connect encrypted node (CASSANDRA-7585)
Merged from 1.2:
 * Clone token map outside of hot gossip loops (CASSANDRA-7758)
 * Add stop method to EmbeddedCassandraService (CASSANDRA-7595)
 * Support connecting to ipv6 jmx with nodetool (CASSANDRA-7669)
 * Set gc_grace_seconds to seven days for system schema tables (CASSANDRA-7668)
 * SimpleSeedProvider no longer caches seeds forever (CASSANDRA-7663)
 * Set correct stream ID on responses when non-Exception Throwables
   are thrown while handling native protocol messages (CASSANDRA-7470)
 * Fix row size miscalculation in LazilyCompactedRow (CASSANDRA-7543)
 * Fix race in background compaction check (CASSANDRA-7745)
 * Don't clear out range tombstones during compaction (CASSANDRA-7808)


2.1.0-rc1
 * Revert flush directory (CASSANDRA-6357)
 * More efficient executor service for fast operations (CASSANDRA-4718)
 * Move less common tools into a new cassandra-tools package (CASSANDRA-7160)
 * Support more concurrent requests in native protocol (CASSANDRA-7231)
 * Add tab-completion to debian nodetool packaging (CASSANDRA-6421)
 * Change concurrent_compactors defaults (CASSANDRA-7139)
 * Add PowerShell Windows launch scripts (CASSANDRA-7001)
 * Make commitlog archive+restore more robust (CASSANDRA-6974)
 * Fix marking commitlogsegments clean (CASSANDRA-6959)
 * Add snapshot "manifest" describing files included (CASSANDRA-6326)
 * Parallel streaming for sstableloader (CASSANDRA-3668)
 * Fix bugs in supercolumns handling (CASSANDRA-7138)
 * Fix ClassClassException on composite dense tables (CASSANDRA-7112)
 * Cleanup and optimize collation and slice iterators (CASSANDRA-7107)
 * Upgrade NBHM lib (CASSANDRA-7128)
 * Optimize netty server (CASSANDRA-6861)
 * Fix repair hang when given CF does not exist (CASSANDRA-7189)
 * Allow c* to be shutdown in an embedded mode (CASSANDRA-5635)
 * Add server side batching to native transport (CASSANDRA-5663)
 * Make batchlog replay asynchronous (CASSANDRA-6134)
 * remove unused classes (CASSANDRA-7197)
 * Limit user types to the keyspace they are defined in (CASSANDRA-6643)
 * Add validate method to CollectionType (CASSANDRA-7208)
 * New serialization format for UDT values (CASSANDRA-7209, CASSANDRA-7261)
 * Fix nodetool netstats (CASSANDRA-7270)
 * Fix potential ClassCastException in HintedHandoffManager (CASSANDRA-7284)
 * Use prepared statements internally (CASSANDRA-6975)
 * Fix broken paging state with prepared statement (CASSANDRA-7120)
 * Fix IllegalArgumentException in CqlStorage (CASSANDRA-7287)
 * Allow nulls/non-existant fields in UDT (CASSANDRA-7206)
 * Add Thrift MultiSliceRequest (CASSANDRA-6757, CASSANDRA-7027)
 * Handle overlapping MultiSlices (CASSANDRA-7279)
 * Fix DataOutputTest on Windows (CASSANDRA-7265)
 * Embedded sets in user defined data-types are not updating (CASSANDRA-7267)
 * Add tuple type to CQL/native protocol (CASSANDRA-7248)
 * Fix CqlPagingRecordReader on tables with few rows (CASSANDRA-7322)
Merged from 2.0:
 * Copy compaction options to make sure they are reloaded (CASSANDRA-7290)
 * Add option to do more aggressive tombstone compactions (CASSANDRA-6563)
 * Don't try to compact already-compacting files in HHOM (CASSANDRA-7288)
 * Always reallocate buffers in HSHA (CASSANDRA-6285)
 * (Hadoop) support authentication in CqlRecordReader (CASSANDRA-7221)
 * (Hadoop) Close java driver Cluster in CQLRR.close (CASSANDRA-7228)
 * Warn when 'USING TIMESTAMP' is used on a CAS BATCH (CASSANDRA-7067)
 * return all cpu values from BackgroundActivityMonitor.readAndCompute (CASSANDRA-7183)
 * Correctly delete scheduled range xfers (CASSANDRA-7143)
 * return all cpu values from BackgroundActivityMonitor.readAndCompute (CASSANDRA-7183)
 * reduce garbage creation in calculatePendingRanges (CASSANDRA-7191)
 * fix c* launch issues on Russian os's due to output of linux 'free' cmd (CASSANDRA-6162)
 * Fix disabling autocompaction (CASSANDRA-7187)
 * Fix potential NumberFormatException when deserializing IntegerType (CASSANDRA-7088)
 * cqlsh can't tab-complete disabling compaction (CASSANDRA-7185)
 * cqlsh: Accept and execute CQL statement(s) from command-line parameter (CASSANDRA-7172)
 * Fix IllegalStateException in CqlPagingRecordReader (CASSANDRA-7198)
 * Fix the InvertedIndex trigger example (CASSANDRA-7211)
 * Add --resolve-ip option to 'nodetool ring' (CASSANDRA-7210)
 * reduce garbage on codec flag deserialization (CASSANDRA-7244)
 * Fix duplicated error messages on directory creation error at startup (CASSANDRA-5818)
 * Proper null handle for IF with map element access (CASSANDRA-7155)
 * Improve compaction visibility (CASSANDRA-7242)
 * Correctly delete scheduled range xfers (CASSANDRA-7143)
 * Make batchlog replica selection rack-aware (CASSANDRA-6551)
 * Fix CFMetaData#getColumnDefinitionFromColumnName() (CASSANDRA-7074)
 * Fix writetime/ttl functions for static columns (CASSANDRA-7081)
 * Suggest CTRL-C or semicolon after three blank lines in cqlsh (CASSANDRA-7142)
 * Fix 2ndary index queries with DESC clustering order (CASSANDRA-6950)
 * Invalid key cache entries on DROP (CASSANDRA-6525)
 * Fix flapping RecoveryManagerTest (CASSANDRA-7084)
 * Add missing iso8601 patterns for date strings (CASSANDRA-6973)
 * Support selecting multiple rows in a partition using IN (CASSANDRA-6875)
 * Add authentication support to shuffle (CASSANDRA-6484)
 * Swap local and global default read repair chances (CASSANDRA-7320)
 * Add conditional CREATE/DROP USER support (CASSANDRA-7264)
 * Cqlsh counts non-empty lines for "Blank lines" warning (CASSANDRA-7325)
Merged from 1.2:
 * Add Cloudstack snitch (CASSANDRA-7147)
 * Update system.peers correctly when relocating tokens (CASSANDRA-7126)
 * Add Google Compute Engine snitch (CASSANDRA-7132)
 * remove duplicate query for local tokens (CASSANDRA-7182)
 * exit CQLSH with error status code if script fails (CASSANDRA-6344)
 * Fix bug with some IN queries missig results (CASSANDRA-7105)
 * Fix availability validation for LOCAL_ONE CL (CASSANDRA-7319)
 * Hint streaming can cause decommission to fail (CASSANDRA-7219)


2.1.0-beta2
 * Increase default CL space to 8GB (CASSANDRA-7031)
 * Add range tombstones to read repair digests (CASSANDRA-6863)
 * Fix BTree.clear for large updates (CASSANDRA-6943)
 * Fail write instead of logging a warning when unable to append to CL
   (CASSANDRA-6764)
 * Eliminate possibility of CL segment appearing twice in active list
   (CASSANDRA-6557)
 * Apply DONTNEED fadvise to commitlog segments (CASSANDRA-6759)
 * Switch CRC component to Adler and include it for compressed sstables
   (CASSANDRA-4165)
 * Allow cassandra-stress to set compaction strategy options (CASSANDRA-6451)
 * Add broadcast_rpc_address option to cassandra.yaml (CASSANDRA-5899)
 * Auto reload GossipingPropertyFileSnitch config (CASSANDRA-5897)
 * Fix overflow of memtable_total_space_in_mb (CASSANDRA-6573)
 * Fix ABTC NPE and apply update function correctly (CASSANDRA-6692)
 * Allow nodetool to use a file or prompt for password (CASSANDRA-6660)
 * Fix AIOOBE when concurrently accessing ABSC (CASSANDRA-6742)
 * Fix assertion error in ALTER TYPE RENAME (CASSANDRA-6705)
 * Scrub should not always clear out repaired status (CASSANDRA-5351)
 * Improve handling of range tombstone for wide partitions (CASSANDRA-6446)
 * Fix ClassCastException for compact table with composites (CASSANDRA-6738)
 * Fix potentially repairing with wrong nodes (CASSANDRA-6808)
 * Change caching option syntax (CASSANDRA-6745)
 * Fix stress to do proper counter reads (CASSANDRA-6835)
 * Fix help message for stress counter_write (CASSANDRA-6824)
 * Fix stress smart Thrift client to pick servers correctly (CASSANDRA-6848)
 * Add logging levels (minimal, normal or verbose) to stress tool (CASSANDRA-6849)
 * Fix race condition in Batch CLE (CASSANDRA-6860)
 * Improve cleanup/scrub/upgradesstables failure handling (CASSANDRA-6774)
 * ByteBuffer write() methods for serializing sstables (CASSANDRA-6781)
 * Proper compare function for CollectionType (CASSANDRA-6783)
 * Update native server to Netty 4 (CASSANDRA-6236)
 * Fix off-by-one error in stress (CASSANDRA-6883)
 * Make OpOrder AutoCloseable (CASSANDRA-6901)
 * Remove sync repair JMX interface (CASSANDRA-6900)
 * Add multiple memory allocation options for memtables (CASSANDRA-6689, 6694)
 * Remove adjusted op rate from stress output (CASSANDRA-6921)
 * Add optimized CF.hasColumns() implementations (CASSANDRA-6941)
 * Serialize batchlog mutations with the version of the target node
   (CASSANDRA-6931)
 * Optimize CounterColumn#reconcile() (CASSANDRA-6953)
 * Properly remove 1.2 sstable support in 2.1 (CASSANDRA-6869)
 * Lock counter cells, not partitions (CASSANDRA-6880)
 * Track presence of legacy counter shards in sstables (CASSANDRA-6888)
 * Ensure safe resource cleanup when replacing sstables (CASSANDRA-6912)
 * Add failure handler to async callback (CASSANDRA-6747)
 * Fix AE when closing SSTable without releasing reference (CASSANDRA-7000)
 * Clean up IndexInfo on keyspace/table drops (CASSANDRA-6924)
 * Only snapshot relative SSTables when sequential repair (CASSANDRA-7024)
 * Require nodetool rebuild_index to specify index names (CASSANDRA-7038)
 * fix cassandra stress errors on reads with native protocol (CASSANDRA-7033)
 * Use OpOrder to guard sstable references for reads (CASSANDRA-6919)
 * Preemptive opening of compaction result (CASSANDRA-6916)
 * Multi-threaded scrub/cleanup/upgradesstables (CASSANDRA-5547)
 * Optimize cellname comparison (CASSANDRA-6934)
 * Native protocol v3 (CASSANDRA-6855)
 * Optimize Cell liveness checks and clean up Cell (CASSANDRA-7119)
 * Support consistent range movements (CASSANDRA-2434)
 * Display min timestamp in sstablemetadata viewer (CASSANDRA-6767)
Merged from 2.0:
 * Avoid race-prone second "scrub" of system keyspace (CASSANDRA-6797)
 * Pool CqlRecordWriter clients by inetaddress rather than Range
   (CASSANDRA-6665)
 * Fix compaction_history timestamps (CASSANDRA-6784)
 * Compare scores of full replica ordering in DES (CASSANDRA-6683)
 * fix CME in SessionInfo updateProgress affecting netstats (CASSANDRA-6577)
 * Allow repairing between specific replicas (CASSANDRA-6440)
 * Allow per-dc enabling of hints (CASSANDRA-6157)
 * Add compatibility for Hadoop 0.2.x (CASSANDRA-5201)
 * Fix EstimatedHistogram races (CASSANDRA-6682)
 * Failure detector correctly converts initial value to nanos (CASSANDRA-6658)
 * Add nodetool taketoken to relocate vnodes (CASSANDRA-4445)
 * Expose bulk loading progress over JMX (CASSANDRA-4757)
 * Correctly handle null with IF conditions and TTL (CASSANDRA-6623)
 * Account for range/row tombstones in tombstone drop
   time histogram (CASSANDRA-6522)
 * Stop CommitLogSegment.close() from calling sync() (CASSANDRA-6652)
 * Make commitlog failure handling configurable (CASSANDRA-6364)
 * Avoid overlaps in LCS (CASSANDRA-6688)
 * Improve support for paginating over composites (CASSANDRA-4851)
 * Fix count(*) queries in a mixed cluster (CASSANDRA-6707)
 * Improve repair tasks(snapshot, differencing) concurrency (CASSANDRA-6566)
 * Fix replaying pre-2.0 commit logs (CASSANDRA-6714)
 * Add static columns to CQL3 (CASSANDRA-6561)
 * Optimize single partition batch statements (CASSANDRA-6737)
 * Disallow post-query re-ordering when paging (CASSANDRA-6722)
 * Fix potential paging bug with deleted columns (CASSANDRA-6748)
 * Fix NPE on BulkLoader caused by losing StreamEvent (CASSANDRA-6636)
 * Fix truncating compression metadata (CASSANDRA-6791)
 * Add CMSClassUnloadingEnabled JVM option (CASSANDRA-6541)
 * Catch memtable flush exceptions during shutdown (CASSANDRA-6735)
 * Fix upgradesstables NPE for non-CF-based indexes (CASSANDRA-6645)
 * Fix UPDATE updating PRIMARY KEY columns implicitly (CASSANDRA-6782)
 * Fix IllegalArgumentException when updating from 1.2 with SuperColumns
   (CASSANDRA-6733)
 * FBUtilities.singleton() should use the CF comparator (CASSANDRA-6778)
 * Fix CQLSStableWriter.addRow(Map<String, Object>) (CASSANDRA-6526)
 * Fix HSHA server introducing corrupt data (CASSANDRA-6285)
 * Fix CAS conditions for COMPACT STORAGE tables (CASSANDRA-6813)
 * Starting threads in OutboundTcpConnectionPool constructor causes race conditions (CASSANDRA-7177)
 * Allow overriding cassandra-rackdc.properties file (CASSANDRA-7072)
 * Set JMX RMI port to 7199 (CASSANDRA-7087)
 * Use LOCAL_QUORUM for data reads at LOCAL_SERIAL (CASSANDRA-6939)
 * Log a warning for large batches (CASSANDRA-6487)
 * Put nodes in hibernate when join_ring is false (CASSANDRA-6961)
 * Avoid early loading of non-system keyspaces before compaction-leftovers
   cleanup at startup (CASSANDRA-6913)
 * Restrict Windows to parallel repairs (CASSANDRA-6907)
 * (Hadoop) Allow manually specifying start/end tokens in CFIF (CASSANDRA-6436)
 * Fix NPE in MeteredFlusher (CASSANDRA-6820)
 * Fix race processing range scan responses (CASSANDRA-6820)
 * Allow deleting snapshots from dropped keyspaces (CASSANDRA-6821)
 * Add uuid() function (CASSANDRA-6473)
 * Omit tombstones from schema digests (CASSANDRA-6862)
 * Include correct consistencyLevel in LWT timeout (CASSANDRA-6884)
 * Lower chances for losing new SSTables during nodetool refresh and
   ColumnFamilyStore.loadNewSSTables (CASSANDRA-6514)
 * Add support for DELETE ... IF EXISTS to CQL3 (CASSANDRA-5708)
 * Update hadoop_cql3_word_count example (CASSANDRA-6793)
 * Fix handling of RejectedExecution in sync Thrift server (CASSANDRA-6788)
 * Log more information when exceeding tombstone_warn_threshold (CASSANDRA-6865)
 * Fix truncate to not abort due to unreachable fat clients (CASSANDRA-6864)
 * Fix schema concurrency exceptions (CASSANDRA-6841)
 * Fix leaking validator FH in StreamWriter (CASSANDRA-6832)
 * Fix saving triggers to schema (CASSANDRA-6789)
 * Fix trigger mutations when base mutation list is immutable (CASSANDRA-6790)
 * Fix accounting in FileCacheService to allow re-using RAR (CASSANDRA-6838)
 * Fix static counter columns (CASSANDRA-6827)
 * Restore expiring->deleted (cell) compaction optimization (CASSANDRA-6844)
 * Fix CompactionManager.needsCleanup (CASSANDRA-6845)
 * Correctly compare BooleanType values other than 0 and 1 (CASSANDRA-6779)
 * Read message id as string from earlier versions (CASSANDRA-6840)
 * Properly use the Paxos consistency for (non-protocol) batch (CASSANDRA-6837)
 * Add paranoid disk failure option (CASSANDRA-6646)
 * Improve PerRowSecondaryIndex performance (CASSANDRA-6876)
 * Extend triggers to support CAS updates (CASSANDRA-6882)
 * Static columns with IF NOT EXISTS don't always work as expected (CASSANDRA-6873)
 * Fix paging with SELECT DISTINCT (CASSANDRA-6857)
 * Fix UnsupportedOperationException on CAS timeout (CASSANDRA-6923)
 * Improve MeteredFlusher handling of MF-unaffected column families
   (CASSANDRA-6867)
 * Add CqlRecordReader using native pagination (CASSANDRA-6311)
 * Add QueryHandler interface (CASSANDRA-6659)
 * Track liveRatio per-memtable, not per-CF (CASSANDRA-6945)
 * Make sure upgradesstables keeps sstable level (CASSANDRA-6958)
 * Fix LIMIT with static columns (CASSANDRA-6956)
 * Fix clash with CQL column name in thrift validation (CASSANDRA-6892)
 * Fix error with super columns in mixed 1.2-2.0 clusters (CASSANDRA-6966)
 * Fix bad skip of sstables on slice query with composite start/finish (CASSANDRA-6825)
 * Fix unintended update with conditional statement (CASSANDRA-6893)
 * Fix map element access in IF (CASSANDRA-6914)
 * Avoid costly range calculations for range queries on system keyspaces
   (CASSANDRA-6906)
 * Fix SSTable not released if stream session fails (CASSANDRA-6818)
 * Avoid build failure due to ANTLR timeout (CASSANDRA-6991)
 * Queries on compact tables can return more rows that requested (CASSANDRA-7052)
 * USING TIMESTAMP for batches does not work (CASSANDRA-7053)
 * Fix performance regression from CASSANDRA-5614 (CASSANDRA-6949)
 * Ensure that batchlog and hint timeouts do not produce hints (CASSANDRA-7058)
 * Merge groupable mutations in TriggerExecutor#execute() (CASSANDRA-7047)
 * Plug holes in resource release when wiring up StreamSession (CASSANDRA-7073)
 * Re-add parameter columns to tracing session (CASSANDRA-6942)
 * Preserves CQL metadata when updating table from thrift (CASSANDRA-6831)
Merged from 1.2:
 * Fix nodetool display with vnodes (CASSANDRA-7082)
 * Add UNLOGGED, COUNTER options to BATCH documentation (CASSANDRA-6816)
 * add extra SSL cipher suites (CASSANDRA-6613)
 * fix nodetool getsstables for blob PK (CASSANDRA-6803)
 * Fix BatchlogManager#deleteBatch() use of millisecond timestamps
   (CASSANDRA-6822)
 * Continue assassinating even if the endpoint vanishes (CASSANDRA-6787)
 * Schedule schema pulls on change (CASSANDRA-6971)
 * Non-droppable verbs shouldn't be dropped from OTC (CASSANDRA-6980)
 * Shutdown batchlog executor in SS#drain() (CASSANDRA-7025)
 * Fix batchlog to account for CF truncation records (CASSANDRA-6999)
 * Fix CQLSH parsing of functions and BLOB literals (CASSANDRA-7018)
 * Properly load trustore in the native protocol (CASSANDRA-6847)
 * Always clean up references in SerializingCache (CASSANDRA-6994)
 * Don't shut MessagingService down when replacing a node (CASSANDRA-6476)
 * fix npe when doing -Dcassandra.fd_initial_value_ms (CASSANDRA-6751)


2.1.0-beta1
 * Add flush directory distinct from compaction directories (CASSANDRA-6357)
 * Require JNA by default (CASSANDRA-6575)
 * add listsnapshots command to nodetool (CASSANDRA-5742)
 * Introduce AtomicBTreeColumns (CASSANDRA-6271, 6692)
 * Multithreaded commitlog (CASSANDRA-3578)
 * allocate fixed index summary memory pool and resample cold index summaries
   to use less memory (CASSANDRA-5519)
 * Removed multithreaded compaction (CASSANDRA-6142)
 * Parallelize fetching rows for low-cardinality indexes (CASSANDRA-1337)
 * change logging from log4j to logback (CASSANDRA-5883)
 * switch to LZ4 compression for internode communication (CASSANDRA-5887)
 * Stop using Thrift-generated Index* classes internally (CASSANDRA-5971)
 * Remove 1.2 network compatibility code (CASSANDRA-5960)
 * Remove leveled json manifest migration code (CASSANDRA-5996)
 * Remove CFDefinition (CASSANDRA-6253)
 * Use AtomicIntegerFieldUpdater in RefCountedMemory (CASSANDRA-6278)
 * User-defined types for CQL3 (CASSANDRA-5590)
 * Use of o.a.c.metrics in nodetool (CASSANDRA-5871, 6406)
 * Batch read from OTC's queue and cleanup (CASSANDRA-1632)
 * Secondary index support for collections (CASSANDRA-4511, 6383)
 * SSTable metadata(Stats.db) format change (CASSANDRA-6356)
 * Push composites support in the storage engine
   (CASSANDRA-5417, CASSANDRA-6520)
 * Add snapshot space used to cfstats (CASSANDRA-6231)
 * Add cardinality estimator for key count estimation (CASSANDRA-5906)
 * CF id is changed to be non-deterministic. Data dir/key cache are created
   uniquely for CF id (CASSANDRA-5202)
 * New counters implementation (CASSANDRA-6504)
 * Replace UnsortedColumns, EmptyColumns, TreeMapBackedSortedColumns with new
   ArrayBackedSortedColumns (CASSANDRA-6630, CASSANDRA-6662, CASSANDRA-6690)
 * Add option to use row cache with a given amount of rows (CASSANDRA-5357)
 * Avoid repairing already repaired data (CASSANDRA-5351)
 * Reject counter updates with USING TTL/TIMESTAMP (CASSANDRA-6649)
 * Replace index_interval with min/max_index_interval (CASSANDRA-6379)
 * Lift limitation that order by columns must be selected for IN queries (CASSANDRA-4911)


2.0.5
 * Reduce garbage generated by bloom filter lookups (CASSANDRA-6609)
 * Add ks.cf names to tombstone logging (CASSANDRA-6597)
 * Use LOCAL_QUORUM for LWT operations at LOCAL_SERIAL (CASSANDRA-6495)
 * Wait for gossip to settle before accepting client connections (CASSANDRA-4288)
 * Delete unfinished compaction incrementally (CASSANDRA-6086)
 * Allow specifying custom secondary index options in CQL3 (CASSANDRA-6480)
 * Improve replica pinning for cache efficiency in DES (CASSANDRA-6485)
 * Fix LOCAL_SERIAL from thrift (CASSANDRA-6584)
 * Don't special case received counts in CAS timeout exceptions (CASSANDRA-6595)
 * Add support for 2.1 global counter shards (CASSANDRA-6505)
 * Fix NPE when streaming connection is not yet established (CASSANDRA-6210)
 * Avoid rare duplicate read repair triggering (CASSANDRA-6606)
 * Fix paging discardFirst (CASSANDRA-6555)
 * Fix ArrayIndexOutOfBoundsException in 2ndary index query (CASSANDRA-6470)
 * Release sstables upon rebuilding 2i (CASSANDRA-6635)
 * Add AbstractCompactionStrategy.startup() method (CASSANDRA-6637)
 * SSTableScanner may skip rows during cleanup (CASSANDRA-6638)
 * sstables from stalled repair sessions can resurrect deleted data (CASSANDRA-6503)
 * Switch stress to use ITransportFactory (CASSANDRA-6641)
 * Fix IllegalArgumentException during prepare (CASSANDRA-6592)
 * Fix possible loss of 2ndary index entries during compaction (CASSANDRA-6517)
 * Fix direct Memory on architectures that do not support unaligned long access
   (CASSANDRA-6628)
 * Let scrub optionally skip broken counter partitions (CASSANDRA-5930)
Merged from 1.2:
 * fsync compression metadata (CASSANDRA-6531)
 * Validate CF existence on execution for prepared statement (CASSANDRA-6535)
 * Add ability to throttle batchlog replay (CASSANDRA-6550)
 * Fix executing LOCAL_QUORUM with SimpleStrategy (CASSANDRA-6545)
 * Avoid StackOverflow when using large IN queries (CASSANDRA-6567)
 * Nodetool upgradesstables includes secondary indexes (CASSANDRA-6598)
 * Paginate batchlog replay (CASSANDRA-6569)
 * skip blocking on streaming during drain (CASSANDRA-6603)
 * Improve error message when schema doesn't match loaded sstable (CASSANDRA-6262)
 * Add properties to adjust FD initial value and max interval (CASSANDRA-4375)
 * Fix preparing with batch and delete from collection (CASSANDRA-6607)
 * Fix ABSC reverse iterator's remove() method (CASSANDRA-6629)
 * Handle host ID conflicts properly (CASSANDRA-6615)
 * Move handling of migration event source to solve bootstrap race. (CASSANDRA-6648)
 * Make sure compaction throughput value doesn't overflow with int math (CASSANDRA-6647)


2.0.4
 * Allow removing snapshots of no-longer-existing CFs (CASSANDRA-6418)
 * add StorageService.stopDaemon() (CASSANDRA-4268)
 * add IRE for invalid CF supplied to get_count (CASSANDRA-5701)
 * add client encryption support to sstableloader (CASSANDRA-6378)
 * Fix accept() loop for SSL sockets post-shutdown (CASSANDRA-6468)
 * Fix size-tiered compaction in LCS L0 (CASSANDRA-6496)
 * Fix assertion failure in filterColdSSTables (CASSANDRA-6483)
 * Fix row tombstones in larger-than-memory compactions (CASSANDRA-6008)
 * Fix cleanup ClassCastException (CASSANDRA-6462)
 * Reduce gossip memory use by interning VersionedValue strings (CASSANDRA-6410)
 * Allow specifying datacenters to participate in a repair (CASSANDRA-6218)
 * Fix divide-by-zero in PCI (CASSANDRA-6403)
 * Fix setting last compacted key in the wrong level for LCS (CASSANDRA-6284)
 * Add millisecond precision formats to the timestamp parser (CASSANDRA-6395)
 * Expose a total memtable size metric for a CF (CASSANDRA-6391)
 * cqlsh: handle symlinks properly (CASSANDRA-6425)
 * Fix potential infinite loop when paging query with IN (CASSANDRA-6464)
 * Fix assertion error in AbstractQueryPager.discardFirst (CASSANDRA-6447)
 * Fix streaming older SSTable yields unnecessary tombstones (CASSANDRA-6527)
Merged from 1.2:
 * Improved error message on bad properties in DDL queries (CASSANDRA-6453)
 * Randomize batchlog candidates selection (CASSANDRA-6481)
 * Fix thundering herd on endpoint cache invalidation (CASSANDRA-6345, 6485)
 * Improve batchlog write performance with vnodes (CASSANDRA-6488)
 * cqlsh: quote single quotes in strings inside collections (CASSANDRA-6172)
 * Improve gossip performance for typical messages (CASSANDRA-6409)
 * Throw IRE if a prepared statement has more markers than supported
   (CASSANDRA-5598)
 * Expose Thread metrics for the native protocol server (CASSANDRA-6234)
 * Change snapshot response message verb to INTERNAL to avoid dropping it
   (CASSANDRA-6415)
 * Warn when collection read has > 65K elements (CASSANDRA-5428)
 * Fix cache persistence when both row and key cache are enabled
   (CASSANDRA-6413)
 * (Hadoop) add describe_local_ring (CASSANDRA-6268)
 * Fix handling of concurrent directory creation failure (CASSANDRA-6459)
 * Allow executing CREATE statements multiple times (CASSANDRA-6471)
 * Don't send confusing info with timeouts (CASSANDRA-6491)
 * Don't resubmit counter mutation runnables internally (CASSANDRA-6427)
 * Don't drop local mutations without a hint (CASSANDRA-6510)
 * Don't allow null max_hint_window_in_ms (CASSANDRA-6419)
 * Validate SliceRange start and finish lengths (CASSANDRA-6521)


2.0.3
 * Fix FD leak on slice read path (CASSANDRA-6275)
 * Cancel read meter task when closing SSTR (CASSANDRA-6358)
 * free off-heap IndexSummary during bulk (CASSANDRA-6359)
 * Recover from IOException in accept() thread (CASSANDRA-6349)
 * Improve Gossip tolerance of abnormally slow tasks (CASSANDRA-6338)
 * Fix trying to hint timed out counter writes (CASSANDRA-6322)
 * Allow restoring specific columnfamilies from archived CL (CASSANDRA-4809)
 * Avoid flushing compaction_history after each operation (CASSANDRA-6287)
 * Fix repair assertion error when tombstones expire (CASSANDRA-6277)
 * Skip loading corrupt key cache (CASSANDRA-6260)
 * Fixes for compacting larger-than-memory rows (CASSANDRA-6274)
 * Compact hottest sstables first and optionally omit coldest from
   compaction entirely (CASSANDRA-6109)
 * Fix modifying column_metadata from thrift (CASSANDRA-6182)
 * cqlsh: fix LIST USERS output (CASSANDRA-6242)
 * Add IRequestSink interface (CASSANDRA-6248)
 * Update memtable size while flushing (CASSANDRA-6249)
 * Provide hooks around CQL2/CQL3 statement execution (CASSANDRA-6252)
 * Require Permission.SELECT for CAS updates (CASSANDRA-6247)
 * New CQL-aware SSTableWriter (CASSANDRA-5894)
 * Reject CAS operation when the protocol v1 is used (CASSANDRA-6270)
 * Correctly throw error when frame too large (CASSANDRA-5981)
 * Fix serialization bug in PagedRange with 2ndary indexes (CASSANDRA-6299)
 * Fix CQL3 table validation in Thrift (CASSANDRA-6140)
 * Fix bug missing results with IN clauses (CASSANDRA-6327)
 * Fix paging with reversed slices (CASSANDRA-6343)
 * Set minTimestamp correctly to be able to drop expired sstables (CASSANDRA-6337)
 * Support NaN and Infinity as float literals (CASSANDRA-6003)
 * Remove RF from nodetool ring output (CASSANDRA-6289)
 * Fix attempting to flush empty rows (CASSANDRA-6374)
 * Fix potential out of bounds exception when paging (CASSANDRA-6333)
Merged from 1.2:
 * Optimize FD phi calculation (CASSANDRA-6386)
 * Improve initial FD phi estimate when starting up (CASSANDRA-6385)
 * Don't list CQL3 table in CLI describe even if named explicitely
   (CASSANDRA-5750)
 * Invalidate row cache when dropping CF (CASSANDRA-6351)
 * add non-jamm path for cached statements (CASSANDRA-6293)
 * add windows bat files for shell commands (CASSANDRA-6145)
 * Require logging in for Thrift CQL2/3 statement preparation (CASSANDRA-6254)
 * restrict max_num_tokens to 1536 (CASSANDRA-6267)
 * Nodetool gets default JMX port from cassandra-env.sh (CASSANDRA-6273)
 * make calculatePendingRanges asynchronous (CASSANDRA-6244)
 * Remove blocking flushes in gossip thread (CASSANDRA-6297)
 * Fix potential socket leak in connectionpool creation (CASSANDRA-6308)
 * Allow LOCAL_ONE/LOCAL_QUORUM to work with SimpleStrategy (CASSANDRA-6238)
 * cqlsh: handle 'null' as session duration (CASSANDRA-6317)
 * Fix json2sstable handling of range tombstones (CASSANDRA-6316)
 * Fix missing one row in reverse query (CASSANDRA-6330)
 * Fix reading expired row value from row cache (CASSANDRA-6325)
 * Fix AssertionError when doing set element deletion (CASSANDRA-6341)
 * Make CL code for the native protocol match the one in C* 2.0
   (CASSANDRA-6347)
 * Disallow altering CQL3 table from thrift (CASSANDRA-6370)
 * Fix size computation of prepared statement (CASSANDRA-6369)


2.0.2
 * Update FailureDetector to use nanontime (CASSANDRA-4925)
 * Fix FileCacheService regressions (CASSANDRA-6149)
 * Never return WriteTimeout for CL.ANY (CASSANDRA-6132)
 * Fix race conditions in bulk loader (CASSANDRA-6129)
 * Add configurable metrics reporting (CASSANDRA-4430)
 * drop queries exceeding a configurable number of tombstones (CASSANDRA-6117)
 * Track and persist sstable read activity (CASSANDRA-5515)
 * Fixes for speculative retry (CASSANDRA-5932, CASSANDRA-6194)
 * Improve memory usage of metadata min/max column names (CASSANDRA-6077)
 * Fix thrift validation refusing row markers on CQL3 tables (CASSANDRA-6081)
 * Fix insertion of collections with CAS (CASSANDRA-6069)
 * Correctly send metadata on SELECT COUNT (CASSANDRA-6080)
 * Track clients' remote addresses in ClientState (CASSANDRA-6070)
 * Create snapshot dir if it does not exist when migrating
   leveled manifest (CASSANDRA-6093)
 * make sequential nodetool repair the default (CASSANDRA-5950)
 * Add more hooks for compaction strategy implementations (CASSANDRA-6111)
 * Fix potential NPE on composite 2ndary indexes (CASSANDRA-6098)
 * Delete can potentially be skipped in batch (CASSANDRA-6115)
 * Allow alter keyspace on system_traces (CASSANDRA-6016)
 * Disallow empty column names in cql (CASSANDRA-6136)
 * Use Java7 file-handling APIs and fix file moving on Windows (CASSANDRA-5383)
 * Save compaction history to system keyspace (CASSANDRA-5078)
 * Fix NPE if StorageService.getOperationMode() is executed before full startup (CASSANDRA-6166)
 * CQL3: support pre-epoch longs for TimestampType (CASSANDRA-6212)
 * Add reloadtriggers command to nodetool (CASSANDRA-4949)
 * cqlsh: ignore empty 'value alias' in DESCRIBE (CASSANDRA-6139)
 * Fix sstable loader (CASSANDRA-6205)
 * Reject bootstrapping if the node already exists in gossip (CASSANDRA-5571)
 * Fix NPE while loading paxos state (CASSANDRA-6211)
 * cqlsh: add SHOW SESSION <tracing-session> command (CASSANDRA-6228)
Merged from 1.2:
 * (Hadoop) Require CFRR batchSize to be at least 2 (CASSANDRA-6114)
 * Add a warning for small LCS sstable size (CASSANDRA-6191)
 * Add ability to list specific KS/CF combinations in nodetool cfstats (CASSANDRA-4191)
 * Mark CF clean if a mutation raced the drop and got it marked dirty (CASSANDRA-5946)
 * Add a LOCAL_ONE consistency level (CASSANDRA-6202)
 * Limit CQL prepared statement cache by size instead of count (CASSANDRA-6107)
 * Tracing should log write failure rather than raw exceptions (CASSANDRA-6133)
 * lock access to TM.endpointToHostIdMap (CASSANDRA-6103)
 * Allow estimated memtable size to exceed slab allocator size (CASSANDRA-6078)
 * Start MeteredFlusher earlier to prevent OOM during CL replay (CASSANDRA-6087)
 * Avoid sending Truncate command to fat clients (CASSANDRA-6088)
 * Allow where clause conditions to be in parenthesis (CASSANDRA-6037)
 * Do not open non-ssl storage port if encryption option is all (CASSANDRA-3916)
 * Move batchlog replay to its own executor (CASSANDRA-6079)
 * Add tombstone debug threshold and histogram (CASSANDRA-6042, 6057)
 * Enable tcp keepalive on incoming connections (CASSANDRA-4053)
 * Fix fat client schema pull NPE (CASSANDRA-6089)
 * Fix memtable flushing for indexed tables (CASSANDRA-6112)
 * Fix skipping columns with multiple slices (CASSANDRA-6119)
 * Expose connected thrift + native client counts (CASSANDRA-5084)
 * Optimize auth setup (CASSANDRA-6122)
 * Trace index selection (CASSANDRA-6001)
 * Update sstablesPerReadHistogram to use biased sampling (CASSANDRA-6164)
 * Log UnknownColumnfamilyException when closing socket (CASSANDRA-5725)
 * Properly error out on CREATE INDEX for counters table (CASSANDRA-6160)
 * Handle JMX notification failure for repair (CASSANDRA-6097)
 * (Hadoop) Fetch no more than 128 splits in parallel (CASSANDRA-6169)
 * stress: add username/password authentication support (CASSANDRA-6068)
 * Fix indexed queries with row cache enabled on parent table (CASSANDRA-5732)
 * Fix compaction race during columnfamily drop (CASSANDRA-5957)
 * Fix validation of empty column names for compact tables (CASSANDRA-6152)
 * Skip replaying mutations that pass CRC but fail to deserialize (CASSANDRA-6183)
 * Rework token replacement to use replace_address (CASSANDRA-5916)
 * Fix altering column types (CASSANDRA-6185)
 * cqlsh: fix CREATE/ALTER WITH completion (CASSANDRA-6196)
 * add windows bat files for shell commands (CASSANDRA-6145)
 * Fix potential stack overflow during range tombstones insertion (CASSANDRA-6181)
 * (Hadoop) Make LOCAL_ONE the default consistency level (CASSANDRA-6214)


2.0.1
 * Fix bug that could allow reading deleted data temporarily (CASSANDRA-6025)
 * Improve memory use defaults (CASSANDRA-6059)
 * Make ThriftServer more easlly extensible (CASSANDRA-6058)
 * Remove Hadoop dependency from ITransportFactory (CASSANDRA-6062)
 * add file_cache_size_in_mb setting (CASSANDRA-5661)
 * Improve error message when yaml contains invalid properties (CASSANDRA-5958)
 * Improve leveled compaction's ability to find non-overlapping L0 compactions
   to work on concurrently (CASSANDRA-5921)
 * Notify indexer of columns shadowed by range tombstones (CASSANDRA-5614)
 * Log Merkle tree stats (CASSANDRA-2698)
 * Switch from crc32 to adler32 for compressed sstable checksums (CASSANDRA-5862)
 * Improve offheap memcpy performance (CASSANDRA-5884)
 * Use a range aware scanner for cleanup (CASSANDRA-2524)
 * Cleanup doesn't need to inspect sstables that contain only local data
   (CASSANDRA-5722)
 * Add ability for CQL3 to list partition keys (CASSANDRA-4536)
 * Improve native protocol serialization (CASSANDRA-5664)
 * Upgrade Thrift to 0.9.1 (CASSANDRA-5923)
 * Require superuser status for adding triggers (CASSANDRA-5963)
 * Make standalone scrubber handle old and new style leveled manifest
   (CASSANDRA-6005)
 * Fix paxos bugs (CASSANDRA-6012, 6013, 6023)
 * Fix paged ranges with multiple replicas (CASSANDRA-6004)
 * Fix potential AssertionError during tracing (CASSANDRA-6041)
 * Fix NPE in sstablesplit (CASSANDRA-6027)
 * Migrate pre-2.0 key/value/column aliases to system.schema_columns
   (CASSANDRA-6009)
 * Paging filter empty rows too agressively (CASSANDRA-6040)
 * Support variadic parameters for IN clauses (CASSANDRA-4210)
 * cqlsh: return the result of CAS writes (CASSANDRA-5796)
 * Fix validation of IN clauses with 2ndary indexes (CASSANDRA-6050)
 * Support named bind variables in CQL (CASSANDRA-6033)
Merged from 1.2:
 * Allow cache-keys-to-save to be set at runtime (CASSANDRA-5980)
 * Avoid second-guessing out-of-space state (CASSANDRA-5605)
 * Tuning knobs for dealing with large blobs and many CFs (CASSANDRA-5982)
 * (Hadoop) Fix CQLRW for thrift tables (CASSANDRA-6002)
 * Fix possible divide-by-zero in HHOM (CASSANDRA-5990)
 * Allow local batchlog writes for CL.ANY (CASSANDRA-5967)
 * Upgrade metrics-core to version 2.2.0 (CASSANDRA-5947)
 * Fix CqlRecordWriter with composite keys (CASSANDRA-5949)
 * Add snitch, schema version, cluster, partitioner to JMX (CASSANDRA-5881)
 * Allow disabling SlabAllocator (CASSANDRA-5935)
 * Make user-defined compaction JMX blocking (CASSANDRA-4952)
 * Fix streaming does not transfer wrapped range (CASSANDRA-5948)
 * Fix loading index summary containing empty key (CASSANDRA-5965)
 * Correctly handle limits in CompositesSearcher (CASSANDRA-5975)
 * Pig: handle CQL collections (CASSANDRA-5867)
 * Pass the updated cf to the PRSI index() method (CASSANDRA-5999)
 * Allow empty CQL3 batches (as no-op) (CASSANDRA-5994)
 * Support null in CQL3 functions (CASSANDRA-5910)
 * Replace the deprecated MapMaker with CacheLoader (CASSANDRA-6007)
 * Add SSTableDeletingNotification to DataTracker (CASSANDRA-6010)
 * Fix snapshots in use get deleted during snapshot repair (CASSANDRA-6011)
 * Move hints and exception count to o.a.c.metrics (CASSANDRA-6017)
 * Fix memory leak in snapshot repair (CASSANDRA-6047)
 * Fix sstable2sjon for CQL3 tables (CASSANDRA-5852)


2.0.0
 * Fix thrift validation when inserting into CQL3 tables (CASSANDRA-5138)
 * Fix periodic memtable flushing behavior with clean memtables (CASSANDRA-5931)
 * Fix dateOf() function for pre-2.0 timestamp columns (CASSANDRA-5928)
 * Fix SSTable unintentionally loads BF when opened for batch (CASSANDRA-5938)
 * Add stream session progress to JMX (CASSANDRA-4757)
 * Fix NPE during CAS operation (CASSANDRA-5925)
Merged from 1.2:
 * Fix getBloomFilterDiskSpaceUsed for AlwaysPresentFilter (CASSANDRA-5900)
 * Don't announce schema version until we've loaded the changes locally
   (CASSANDRA-5904)
 * Fix to support off heap bloom filters size greater than 2 GB (CASSANDRA-5903)
 * Properly handle parsing huge map and set literals (CASSANDRA-5893)


2.0.0-rc2
 * enable vnodes by default (CASSANDRA-5869)
 * fix CAS contention timeout (CASSANDRA-5830)
 * fix HsHa to respect max frame size (CASSANDRA-4573)
 * Fix (some) 2i on composite components omissions (CASSANDRA-5851)
 * cqlsh: add DESCRIBE FULL SCHEMA variant (CASSANDRA-5880)
Merged from 1.2:
 * Correctly validate sparse composite cells in scrub (CASSANDRA-5855)
 * Add KeyCacheHitRate metric to CF metrics (CASSANDRA-5868)
 * cqlsh: add support for multiline comments (CASSANDRA-5798)
 * Handle CQL3 SELECT duplicate IN restrictions on clustering columns
   (CASSANDRA-5856)


2.0.0-rc1
 * improve DecimalSerializer performance (CASSANDRA-5837)
 * fix potential spurious wakeup in AsyncOneResponse (CASSANDRA-5690)
 * fix schema-related trigger issues (CASSANDRA-5774)
 * Better validation when accessing CQL3 table from thrift (CASSANDRA-5138)
 * Fix assertion error during repair (CASSANDRA-5801)
 * Fix range tombstone bug (CASSANDRA-5805)
 * DC-local CAS (CASSANDRA-5797)
 * Add a native_protocol_version column to the system.local table (CASSANRDA-5819)
 * Use index_interval from cassandra.yaml when upgraded (CASSANDRA-5822)
 * Fix buffer underflow on socket close (CASSANDRA-5792)
Merged from 1.2:
 * Fix reading DeletionTime from 1.1-format sstables (CASSANDRA-5814)
 * cqlsh: add collections support to COPY (CASSANDRA-5698)
 * retry important messages for any IOException (CASSANDRA-5804)
 * Allow empty IN relations in SELECT/UPDATE/DELETE statements (CASSANDRA-5626)
 * cqlsh: fix crashing on Windows due to libedit detection (CASSANDRA-5812)
 * fix bulk-loading compressed sstables (CASSANDRA-5820)
 * (Hadoop) fix quoting in CqlPagingRecordReader and CqlRecordWriter
   (CASSANDRA-5824)
 * update default LCS sstable size to 160MB (CASSANDRA-5727)
 * Allow compacting 2Is via nodetool (CASSANDRA-5670)
 * Hex-encode non-String keys in OPP (CASSANDRA-5793)
 * nodetool history logging (CASSANDRA-5823)
 * (Hadoop) fix support for Thrift tables in CqlPagingRecordReader
   (CASSANDRA-5752)
 * add "all time blocked" to StatusLogger output (CASSANDRA-5825)
 * Future-proof inter-major-version schema migrations (CASSANDRA-5845)
 * (Hadoop) add CqlPagingRecordReader support for ReversedType in Thrift table
   (CASSANDRA-5718)
 * Add -no-snapshot option to scrub (CASSANDRA-5891)
 * Fix to support off heap bloom filters size greater than 2 GB (CASSANDRA-5903)
 * Properly handle parsing huge map and set literals (CASSANDRA-5893)
 * Fix LCS L0 compaction may overlap in L1 (CASSANDRA-5907)
 * New sstablesplit tool to split large sstables offline (CASSANDRA-4766)
 * Fix potential deadlock in native protocol server (CASSANDRA-5926)
 * Disallow incompatible type change in CQL3 (CASSANDRA-5882)
Merged from 1.1:
 * Correctly validate sparse composite cells in scrub (CASSANDRA-5855)


2.0.0-beta2
 * Replace countPendingHints with Hints Created metric (CASSANDRA-5746)
 * Allow nodetool with no args, and with help to run without a server (CASSANDRA-5734)
 * Cleanup AbstractType/TypeSerializer classes (CASSANDRA-5744)
 * Remove unimplemented cli option schema-mwt (CASSANDRA-5754)
 * Support range tombstones in thrift (CASSANDRA-5435)
 * Normalize table-manipulating CQL3 statements' class names (CASSANDRA-5759)
 * cqlsh: add missing table options to DESCRIBE output (CASSANDRA-5749)
 * Fix assertion error during repair (CASSANDRA-5757)
 * Fix bulkloader (CASSANDRA-5542)
 * Add LZ4 compression to the native protocol (CASSANDRA-5765)
 * Fix bugs in the native protocol v2 (CASSANDRA-5770)
 * CAS on 'primary key only' table (CASSANDRA-5715)
 * Support streaming SSTables of old versions (CASSANDRA-5772)
 * Always respect protocol version in native protocol (CASSANDRA-5778)
 * Fix ConcurrentModificationException during streaming (CASSANDRA-5782)
 * Update deletion timestamp in Commit#updatesWithPaxosTime (CASSANDRA-5787)
 * Thrift cas() method crashes if input columns are not sorted (CASSANDRA-5786)
 * Order columns names correctly when querying for CAS (CASSANDRA-5788)
 * Fix streaming retry (CASSANDRA-5775)
Merged from 1.2:
 * if no seeds can be a reached a node won't start in a ring by itself (CASSANDRA-5768)
 * add cassandra.unsafesystem property (CASSANDRA-5704)
 * (Hadoop) quote identifiers in CqlPagingRecordReader (CASSANDRA-5763)
 * Add replace_node functionality for vnodes (CASSANDRA-5337)
 * Add timeout events to query traces (CASSANDRA-5520)
 * Fix serialization of the LEFT gossip value (CASSANDRA-5696)
 * Pig: support for cql3 tables (CASSANDRA-5234)
 * Fix skipping range tombstones with reverse queries (CASSANDRA-5712)
 * Expire entries out of ThriftSessionManager (CASSANDRA-5719)
 * Don't keep ancestor information in memory (CASSANDRA-5342)
 * Expose native protocol server status in nodetool info (CASSANDRA-5735)
 * Fix pathetic performance of range tombstones (CASSANDRA-5677)
 * Fix querying with an empty (impossible) range (CASSANDRA-5573)
 * cqlsh: handle CUSTOM 2i in DESCRIBE output (CASSANDRA-5760)
 * Fix minor bug in Range.intersects(Bound) (CASSANDRA-5771)
 * cqlsh: handle disabled compression in DESCRIBE output (CASSANDRA-5766)
 * Ensure all UP events are notified on the native protocol (CASSANDRA-5769)
 * Fix formatting of sstable2json with multiple -k arguments (CASSANDRA-5781)
 * Don't rely on row marker for queries in general to hide lost markers
   after TTL expires (CASSANDRA-5762)
 * Sort nodetool help output (CASSANDRA-5776)
 * Fix column expiring during 2 phases compaction (CASSANDRA-5799)
 * now() is being rejected in INSERTs when inside collections (CASSANDRA-5795)


2.0.0-beta1
 * Add support for indexing clustered columns (CASSANDRA-5125)
 * Removed on-heap row cache (CASSANDRA-5348)
 * use nanotime consistently for node-local timeouts (CASSANDRA-5581)
 * Avoid unnecessary second pass on name-based queries (CASSANDRA-5577)
 * Experimental triggers (CASSANDRA-1311)
 * JEMalloc support for off-heap allocation (CASSANDRA-3997)
 * Single-pass compaction (CASSANDRA-4180)
 * Removed token range bisection (CASSANDRA-5518)
 * Removed compatibility with pre-1.2.5 sstables and network messages
   (CASSANDRA-5511)
 * removed PBSPredictor (CASSANDRA-5455)
 * CAS support (CASSANDRA-5062, 5441, 5442, 5443, 5619, 5667)
 * Leveled compaction performs size-tiered compactions in L0
   (CASSANDRA-5371, 5439)
 * Add yaml network topology snitch for mixed ec2/other envs (CASSANDRA-5339)
 * Log when a node is down longer than the hint window (CASSANDRA-4554)
 * Optimize tombstone creation for ExpiringColumns (CASSANDRA-4917)
 * Improve LeveledScanner work estimation (CASSANDRA-5250, 5407)
 * Replace compaction lock with runWithCompactionsDisabled (CASSANDRA-3430)
 * Change Message IDs to ints (CASSANDRA-5307)
 * Move sstable level information into the Stats component, removing the
   need for a separate Manifest file (CASSANDRA-4872)
 * avoid serializing to byte[] on commitlog append (CASSANDRA-5199)
 * make index_interval configurable per columnfamily (CASSANDRA-3961, CASSANDRA-5650)
 * add default_time_to_live (CASSANDRA-3974)
 * add memtable_flush_period_in_ms (CASSANDRA-4237)
 * replace supercolumns internally by composites (CASSANDRA-3237, 5123)
 * upgrade thrift to 0.9.0 (CASSANDRA-3719)
 * drop unnecessary keyspace parameter from user-defined compaction API
   (CASSANDRA-5139)
 * more robust solution to incomplete compactions + counters (CASSANDRA-5151)
 * Change order of directory searching for c*.in.sh (CASSANDRA-3983)
 * Add tool to reset SSTable compaction level for LCS (CASSANDRA-5271)
 * Allow custom configuration loader (CASSANDRA-5045)
 * Remove memory emergency pressure valve logic (CASSANDRA-3534)
 * Reduce request latency with eager retry (CASSANDRA-4705)
 * cqlsh: Remove ASSUME command (CASSANDRA-5331)
 * Rebuild BF when loading sstables if bloom_filter_fp_chance
   has changed since compaction (CASSANDRA-5015)
 * remove row-level bloom filters (CASSANDRA-4885)
 * Change Kernel Page Cache skipping into row preheating (disabled by default)
   (CASSANDRA-4937)
 * Improve repair by deciding on a gcBefore before sending
   out TreeRequests (CASSANDRA-4932)
 * Add an official way to disable compactions (CASSANDRA-5074)
 * Reenable ALTER TABLE DROP with new semantics (CASSANDRA-3919)
 * Add binary protocol versioning (CASSANDRA-5436)
 * Swap THshaServer for TThreadedSelectorServer (CASSANDRA-5530)
 * Add alias support to SELECT statement (CASSANDRA-5075)
 * Don't create empty RowMutations in CommitLogReplayer (CASSANDRA-5541)
 * Use range tombstones when dropping cfs/columns from schema (CASSANDRA-5579)
 * cqlsh: drop CQL2/CQL3-beta support (CASSANDRA-5585)
 * Track max/min column names in sstables to be able to optimize slice
   queries (CASSANDRA-5514, CASSANDRA-5595, CASSANDRA-5600)
 * Binary protocol: allow batching already prepared statements (CASSANDRA-4693)
 * Allow preparing timestamp, ttl and limit in CQL3 queries (CASSANDRA-4450)
 * Support native link w/o JNA in Java7 (CASSANDRA-3734)
 * Use SASL authentication in binary protocol v2 (CASSANDRA-5545)
 * Replace Thrift HsHa with LMAX Disruptor based implementation (CASSANDRA-5582)
 * cqlsh: Add row count to SELECT output (CASSANDRA-5636)
 * Include a timestamp with all read commands to determine column expiration
   (CASSANDRA-5149)
 * Streaming 2.0 (CASSANDRA-5286, 5699)
 * Conditional create/drop ks/table/index statements in CQL3 (CASSANDRA-2737)
 * more pre-table creation property validation (CASSANDRA-5693)
 * Redesign repair messages (CASSANDRA-5426)
 * Fix ALTER RENAME post-5125 (CASSANDRA-5702)
 * Disallow renaming a 2ndary indexed column (CASSANDRA-5705)
 * Rename Table to Keyspace (CASSANDRA-5613)
 * Ensure changing column_index_size_in_kb on different nodes don't corrupt the
   sstable (CASSANDRA-5454)
 * Move resultset type information into prepare, not execute (CASSANDRA-5649)
 * Auto paging in binary protocol (CASSANDRA-4415, 5714)
 * Don't tie client side use of AbstractType to JDBC (CASSANDRA-4495)
 * Adds new TimestampType to replace DateType (CASSANDRA-5723, CASSANDRA-5729)
Merged from 1.2:
 * make starting native protocol server idempotent (CASSANDRA-5728)
 * Fix loading key cache when a saved entry is no longer valid (CASSANDRA-5706)
 * Fix serialization of the LEFT gossip value (CASSANDRA-5696)
 * cqlsh: Don't show 'null' in place of empty values (CASSANDRA-5675)
 * Race condition in detecting version on a mixed 1.1/1.2 cluster
   (CASSANDRA-5692)
 * Fix skipping range tombstones with reverse queries (CASSANDRA-5712)
 * Expire entries out of ThriftSessionManager (CASSANRDA-5719)
 * Don't keep ancestor information in memory (CASSANDRA-5342)
 * cqlsh: fix handling of semicolons inside BATCH queries (CASSANDRA-5697)


1.2.6
 * Fix tracing when operation completes before all responses arrive
   (CASSANDRA-5668)
 * Fix cross-DC mutation forwarding (CASSANDRA-5632)
 * Reduce SSTableLoader memory usage (CASSANDRA-5555)
 * Scale hinted_handoff_throttle_in_kb to cluster size (CASSANDRA-5272)
 * (Hadoop) Add CQL3 input/output formats (CASSANDRA-4421, 5622)
 * (Hadoop) Fix InputKeyRange in CFIF (CASSANDRA-5536)
 * Fix dealing with ridiculously large max sstable sizes in LCS (CASSANDRA-5589)
 * Ignore pre-truncate hints (CASSANDRA-4655)
 * Move System.exit on OOM into a separate thread (CASSANDRA-5273)
 * Write row markers when serializing schema (CASSANDRA-5572)
 * Check only SSTables for the requested range when streaming (CASSANDRA-5569)
 * Improve batchlog replay behavior and hint ttl handling (CASSANDRA-5314)
 * Exclude localTimestamp from validation for tombstones (CASSANDRA-5398)
 * cqlsh: add custom prompt support (CASSANDRA-5539)
 * Reuse prepared statements in hot auth queries (CASSANDRA-5594)
 * cqlsh: add vertical output option (see EXPAND) (CASSANDRA-5597)
 * Add a rate limit option to stress (CASSANDRA-5004)
 * have BulkLoader ignore snapshots directories (CASSANDRA-5587)
 * fix SnitchProperties logging context (CASSANDRA-5602)
 * Expose whether jna is enabled and memory is locked via JMX (CASSANDRA-5508)
 * cqlsh: fix COPY FROM with ReversedType (CASSANDRA-5610)
 * Allow creating CUSTOM indexes on collections (CASSANDRA-5615)
 * Evaluate now() function at execution time (CASSANDRA-5616)
 * Expose detailed read repair metrics (CASSANDRA-5618)
 * Correct blob literal + ReversedType parsing (CASSANDRA-5629)
 * Allow GPFS to prefer the internal IP like EC2MRS (CASSANDRA-5630)
 * fix help text for -tspw cassandra-cli (CASSANDRA-5643)
 * don't throw away initial causes exceptions for internode encryption issues
   (CASSANDRA-5644)
 * Fix message spelling errors for cql select statements (CASSANDRA-5647)
 * Suppress custom exceptions thru jmx (CASSANDRA-5652)
 * Update CREATE CUSTOM INDEX syntax (CASSANDRA-5639)
 * Fix PermissionDetails.equals() method (CASSANDRA-5655)
 * Never allow partition key ranges in CQL3 without token() (CASSANDRA-5666)
 * Gossiper incorrectly drops AppState for an upgrading node (CASSANDRA-5660)
 * Connection thrashing during multi-region ec2 during upgrade, due to
   messaging version (CASSANDRA-5669)
 * Avoid over reconnecting in EC2MRS (CASSANDRA-5678)
 * Fix ReadResponseSerializer.serializedSize() for digest reads (CASSANDRA-5476)
 * allow sstable2json on 2i CFs (CASSANDRA-5694)
Merged from 1.1:
 * Remove buggy thrift max message length option (CASSANDRA-5529)
 * Fix NPE in Pig's widerow mode (CASSANDRA-5488)
 * Add split size parameter to Pig and disable split combination (CASSANDRA-5544)


1.2.5
 * make BytesToken.toString only return hex bytes (CASSANDRA-5566)
 * Ensure that submitBackground enqueues at least one task (CASSANDRA-5554)
 * fix 2i updates with identical values and timestamps (CASSANDRA-5540)
 * fix compaction throttling bursty-ness (CASSANDRA-4316)
 * reduce memory consumption of IndexSummary (CASSANDRA-5506)
 * remove per-row column name bloom filters (CASSANDRA-5492)
 * Include fatal errors in trace events (CASSANDRA-5447)
 * Ensure that PerRowSecondaryIndex is notified of row-level deletes
   (CASSANDRA-5445)
 * Allow empty blob literals in CQL3 (CASSANDRA-5452)
 * Fix streaming RangeTombstones at column index boundary (CASSANDRA-5418)
 * Fix preparing statements when current keyspace is not set (CASSANDRA-5468)
 * Fix SemanticVersion.isSupportedBy minor/patch handling (CASSANDRA-5496)
 * Don't provide oldCfId for post-1.1 system cfs (CASSANDRA-5490)
 * Fix primary range ignores replication strategy (CASSANDRA-5424)
 * Fix shutdown of binary protocol server (CASSANDRA-5507)
 * Fix repair -snapshot not working (CASSANDRA-5512)
 * Set isRunning flag later in binary protocol server (CASSANDRA-5467)
 * Fix use of CQL3 functions with descending clustering order (CASSANDRA-5472)
 * Disallow renaming columns one at a time for thrift table in CQL3
   (CASSANDRA-5531)
 * cqlsh: add CLUSTERING ORDER BY support to DESCRIBE (CASSANDRA-5528)
 * Add custom secondary index support to CQL3 (CASSANDRA-5484)
 * Fix repair hanging silently on unexpected error (CASSANDRA-5229)
 * Fix Ec2Snitch regression introduced by CASSANDRA-5171 (CASSANDRA-5432)
 * Add nodetool enablebackup/disablebackup (CASSANDRA-5556)
 * cqlsh: fix DESCRIBE after case insensitive USE (CASSANDRA-5567)
Merged from 1.1
 * Add retry mechanism to OTC for non-droppable_verbs (CASSANDRA-5393)
 * Use allocator information to improve memtable memory usage estimate
   (CASSANDRA-5497)
 * Fix trying to load deleted row into row cache on startup (CASSANDRA-4463)
 * fsync leveled manifest to avoid corruption (CASSANDRA-5535)
 * Fix Bound intersection computation (CASSANDRA-5551)
 * sstablescrub now respects max memory size in cassandra.in.sh (CASSANDRA-5562)


1.2.4
 * Ensure that PerRowSecondaryIndex updates see the most recent values
   (CASSANDRA-5397)
 * avoid duplicate index entries ind PrecompactedRow and
   ParallelCompactionIterable (CASSANDRA-5395)
 * remove the index entry on oldColumn when new column is a tombstone
   (CASSANDRA-5395)
 * Change default stream throughput from 400 to 200 mbps (CASSANDRA-5036)
 * Gossiper logs DOWN for symmetry with UP (CASSANDRA-5187)
 * Fix mixing prepared statements between keyspaces (CASSANDRA-5352)
 * Fix consistency level during bootstrap - strike 3 (CASSANDRA-5354)
 * Fix transposed arguments in AlreadyExistsException (CASSANDRA-5362)
 * Improve asynchronous hint delivery (CASSANDRA-5179)
 * Fix Guava dependency version (12.0 -> 13.0.1) for Maven (CASSANDRA-5364)
 * Validate that provided CQL3 collection value are < 64K (CASSANDRA-5355)
 * Make upgradeSSTable skip current version sstables by default (CASSANDRA-5366)
 * Optimize min/max timestamp collection (CASSANDRA-5373)
 * Invalid streamId in cql binary protocol when using invalid CL
   (CASSANDRA-5164)
 * Fix validation for IN where clauses with collections (CASSANDRA-5376)
 * Copy resultSet on count query to avoid ConcurrentModificationException
   (CASSANDRA-5382)
 * Correctly typecheck in CQL3 even with ReversedType (CASSANDRA-5386)
 * Fix streaming compressed files when using encryption (CASSANDRA-5391)
 * cassandra-all 1.2.0 pom missing netty dependency (CASSANDRA-5392)
 * Fix writetime/ttl functions on null values (CASSANDRA-5341)
 * Fix NPE during cql3 select with token() (CASSANDRA-5404)
 * IndexHelper.skipBloomFilters won't skip non-SHA filters (CASSANDRA-5385)
 * cqlsh: Print maps ordered by key, sort sets (CASSANDRA-5413)
 * Add null syntax support in CQL3 for inserts (CASSANDRA-3783)
 * Allow unauthenticated set_keyspace() calls (CASSANDRA-5423)
 * Fix potential incremental backups race (CASSANDRA-5410)
 * Fix prepared BATCH statements with batch-level timestamps (CASSANDRA-5415)
 * Allow overriding superuser setup delay (CASSANDRA-5430)
 * cassandra-shuffle with JMX usernames and passwords (CASSANDRA-5431)
Merged from 1.1:
 * cli: Quote ks and cf names in schema output when needed (CASSANDRA-5052)
 * Fix bad default for min/max timestamp in SSTableMetadata (CASSANDRA-5372)
 * Fix cf name extraction from manifest in Directories.migrateFile()
   (CASSANDRA-5242)
 * Support pluggable internode authentication (CASSANDRA-5401)


1.2.3
 * add check for sstable overlap within a level on startup (CASSANDRA-5327)
 * replace ipv6 colons in jmx object names (CASSANDRA-5298, 5328)
 * Avoid allocating SSTableBoundedScanner during repair when the range does
   not intersect the sstable (CASSANDRA-5249)
 * Don't lowercase property map keys (this breaks NTS) (CASSANDRA-5292)
 * Fix composite comparator with super columns (CASSANDRA-5287)
 * Fix insufficient validation of UPDATE queries against counter cfs
   (CASSANDRA-5300)
 * Fix PropertyFileSnitch default DC/Rack behavior (CASSANDRA-5285)
 * Handle null values when executing prepared statement (CASSANDRA-5081)
 * Add netty to pom dependencies (CASSANDRA-5181)
 * Include type arguments in Thrift CQLPreparedResult (CASSANDRA-5311)
 * Fix compaction not removing columns when bf_fp_ratio is 1 (CASSANDRA-5182)
 * cli: Warn about missing CQL3 tables in schema descriptions (CASSANDRA-5309)
 * Re-enable unknown option in replication/compaction strategies option for
   backward compatibility (CASSANDRA-4795)
 * Add binary protocol support to stress (CASSANDRA-4993)
 * cqlsh: Fix COPY FROM value quoting and null handling (CASSANDRA-5305)
 * Fix repair -pr for vnodes (CASSANDRA-5329)
 * Relax CL for auth queries for non-default users (CASSANDRA-5310)
 * Fix AssertionError during repair (CASSANDRA-5245)
 * Don't announce migrations to pre-1.2 nodes (CASSANDRA-5334)
Merged from 1.1:
 * Update offline scrub for 1.0 -> 1.1 directory structure (CASSANDRA-5195)
 * add tmp flag to Descriptor hashcode (CASSANDRA-4021)
 * fix logging of "Found table data in data directories" when only system tables
   are present (CASSANDRA-5289)
 * cli: Add JMX authentication support (CASSANDRA-5080)
 * nodetool: ability to repair specific range (CASSANDRA-5280)
 * Fix possible assertion triggered in SliceFromReadCommand (CASSANDRA-5284)
 * cqlsh: Add inet type support on Windows (ipv4-only) (CASSANDRA-4801)
 * Fix race when initializing ColumnFamilyStore (CASSANDRA-5350)
 * Add UseTLAB JVM flag (CASSANDRA-5361)


1.2.2
 * fix potential for multiple concurrent compactions of the same sstables
   (CASSANDRA-5256)
 * avoid no-op caching of byte[] on commitlog append (CASSANDRA-5199)
 * fix symlinks under data dir not working (CASSANDRA-5185)
 * fix bug in compact storage metadata handling (CASSANDRA-5189)
 * Validate login for USE queries (CASSANDRA-5207)
 * cli: remove default username and password (CASSANDRA-5208)
 * configure populate_io_cache_on_flush per-CF (CASSANDRA-4694)
 * allow configuration of internode socket buffer (CASSANDRA-3378)
 * Make sstable directory picking blacklist-aware again (CASSANDRA-5193)
 * Correctly expire gossip states for edge cases (CASSANDRA-5216)
 * Improve handling of directory creation failures (CASSANDRA-5196)
 * Expose secondary indicies to the rest of nodetool (CASSANDRA-4464)
 * Binary protocol: avoid sending notification for 0.0.0.0 (CASSANDRA-5227)
 * add UseCondCardMark XX jvm settings on jdk 1.7 (CASSANDRA-4366)
 * CQL3 refactor to allow conversion function (CASSANDRA-5226)
 * Fix drop of sstables in some circumstance (CASSANDRA-5232)
 * Implement caching of authorization results (CASSANDRA-4295)
 * Add support for LZ4 compression (CASSANDRA-5038)
 * Fix missing columns in wide rows queries (CASSANDRA-5225)
 * Simplify auth setup and make system_auth ks alterable (CASSANDRA-5112)
 * Stop compactions from hanging during bootstrap (CASSANDRA-5244)
 * fix compressed streaming sending extra chunk (CASSANDRA-5105)
 * Add CQL3-based implementations of IAuthenticator and IAuthorizer
   (CASSANDRA-4898)
 * Fix timestamp-based tomstone removal logic (CASSANDRA-5248)
 * cli: Add JMX authentication support (CASSANDRA-5080)
 * Fix forceFlush behavior (CASSANDRA-5241)
 * cqlsh: Add username autocompletion (CASSANDRA-5231)
 * Fix CQL3 composite partition key error (CASSANDRA-5240)
 * Allow IN clause on last clustering key (CASSANDRA-5230)
Merged from 1.1:
 * fix start key/end token validation for wide row iteration (CASSANDRA-5168)
 * add ConfigHelper support for Thrift frame and max message sizes (CASSANDRA-5188)
 * fix nodetool repair not fail on node down (CASSANDRA-5203)
 * always collect tombstone hints (CASSANDRA-5068)
 * Fix error when sourcing file in cqlsh (CASSANDRA-5235)


1.2.1
 * stream undelivered hints on decommission (CASSANDRA-5128)
 * GossipingPropertyFileSnitch loads saved dc/rack info if needed (CASSANDRA-5133)
 * drain should flush system CFs too (CASSANDRA-4446)
 * add inter_dc_tcp_nodelay setting (CASSANDRA-5148)
 * re-allow wrapping ranges for start_token/end_token range pairitspwng (CASSANDRA-5106)
 * fix validation compaction of empty rows (CASSANDRA-5136)
 * nodetool methods to enable/disable hint storage/delivery (CASSANDRA-4750)
 * disallow bloom filter false positive chance of 0 (CASSANDRA-5013)
 * add threadpool size adjustment methods to JMXEnabledThreadPoolExecutor and
   CompactionManagerMBean (CASSANDRA-5044)
 * fix hinting for dropped local writes (CASSANDRA-4753)
 * off-heap cache doesn't need mutable column container (CASSANDRA-5057)
 * apply disk_failure_policy to bad disks on initial directory creation
   (CASSANDRA-4847)
 * Optimize name-based queries to use ArrayBackedSortedColumns (CASSANDRA-5043)
 * Fall back to old manifest if most recent is unparseable (CASSANDRA-5041)
 * pool [Compressed]RandomAccessReader objects on the partitioned read path
   (CASSANDRA-4942)
 * Add debug logging to list filenames processed by Directories.migrateFile
   method (CASSANDRA-4939)
 * Expose black-listed directories via JMX (CASSANDRA-4848)
 * Log compaction merge counts (CASSANDRA-4894)
 * Minimize byte array allocation by AbstractData{Input,Output} (CASSANDRA-5090)
 * Add SSL support for the binary protocol (CASSANDRA-5031)
 * Allow non-schema system ks modification for shuffle to work (CASSANDRA-5097)
 * cqlsh: Add default limit to SELECT statements (CASSANDRA-4972)
 * cqlsh: fix DESCRIBE for 1.1 cfs in CQL3 (CASSANDRA-5101)
 * Correctly gossip with nodes >= 1.1.7 (CASSANDRA-5102)
 * Ensure CL guarantees on digest mismatch (CASSANDRA-5113)
 * Validate correctly selects on composite partition key (CASSANDRA-5122)
 * Fix exception when adding collection (CASSANDRA-5117)
 * Handle states for non-vnode clusters correctly (CASSANDRA-5127)
 * Refuse unrecognized replication and compaction strategy options (CASSANDRA-4795)
 * Pick the correct value validator in sstable2json for cql3 tables (CASSANDRA-5134)
 * Validate login for describe_keyspace, describe_keyspaces and set_keyspace
   (CASSANDRA-5144)
 * Fix inserting empty maps (CASSANDRA-5141)
 * Don't remove tokens from System table for node we know (CASSANDRA-5121)
 * fix streaming progress report for compresed files (CASSANDRA-5130)
 * Coverage analysis for low-CL queries (CASSANDRA-4858)
 * Stop interpreting dates as valid timeUUID value (CASSANDRA-4936)
 * Adds E notation for floating point numbers (CASSANDRA-4927)
 * Detect (and warn) unintentional use of the cql2 thrift methods when cql3 was
   intended (CASSANDRA-5172)
 * cli: Quote ks and cf names in schema output when needed (CASSANDRA-5052)
 * Fix cf name extraction from manifest in Directories.migrateFile() (CASSANDRA-5242)
 * Replace mistaken usage of commons-logging with slf4j (CASSANDRA-5464)
 * Ensure Jackson dependency matches lib (CASSANDRA-5126)
 * Expose droppable tombstone ratio stats over JMX (CASSANDRA-5159)
Merged from 1.1:
 * Simplify CompressedRandomAccessReader to work around JDK FD bug (CASSANDRA-5088)
 * Improve handling a changing target throttle rate mid-compaction (CASSANDRA-5087)
 * Pig: correctly decode row keys in widerow mode (CASSANDRA-5098)
 * nodetool repair command now prints progress (CASSANDRA-4767)
 * fix user defined compaction to run against 1.1 data directory (CASSANDRA-5118)
 * Fix CQL3 BATCH authorization caching (CASSANDRA-5145)
 * fix get_count returns incorrect value with TTL (CASSANDRA-5099)
 * better handling for mid-compaction failure (CASSANDRA-5137)
 * convert default marshallers list to map for better readability (CASSANDRA-5109)
 * fix ConcurrentModificationException in getBootstrapSource (CASSANDRA-5170)
 * fix sstable maxtimestamp for row deletes and pre-1.1.1 sstables (CASSANDRA-5153)
 * Fix thread growth on node removal (CASSANDRA-5175)
 * Make Ec2Region's datacenter name configurable (CASSANDRA-5155)


1.2.0
 * Disallow counters in collections (CASSANDRA-5082)
 * cqlsh: add unit tests (CASSANDRA-3920)
 * fix default bloom_filter_fp_chance for LeveledCompactionStrategy (CASSANDRA-5093)
Merged from 1.1:
 * add validation for get_range_slices with start_key and end_token (CASSANDRA-5089)


1.2.0-rc2
 * fix nodetool ownership display with vnodes (CASSANDRA-5065)
 * cqlsh: add DESCRIBE KEYSPACES command (CASSANDRA-5060)
 * Fix potential infinite loop when reloading CFS (CASSANDRA-5064)
 * Fix SimpleAuthorizer example (CASSANDRA-5072)
 * cqlsh: force CL.ONE for tracing and system.schema* queries (CASSANDRA-5070)
 * Includes cassandra-shuffle in the debian package (CASSANDRA-5058)
Merged from 1.1:
 * fix multithreaded compaction deadlock (CASSANDRA-4492)
 * fix temporarily missing schema after upgrade from pre-1.1.5 (CASSANDRA-5061)
 * Fix ALTER TABLE overriding compression options with defaults
   (CASSANDRA-4996, 5066)
 * fix specifying and altering crc_check_chance (CASSANDRA-5053)
 * fix Murmur3Partitioner ownership% calculation (CASSANDRA-5076)
 * Don't expire columns sooner than they should in 2ndary indexes (CASSANDRA-5079)


1.2-rc1
 * rename rpc_timeout settings to request_timeout (CASSANDRA-5027)
 * add BF with 0.1 FP to LCS by default (CASSANDRA-5029)
 * Fix preparing insert queries (CASSANDRA-5016)
 * Fix preparing queries with counter increment (CASSANDRA-5022)
 * Fix preparing updates with collections (CASSANDRA-5017)
 * Don't generate UUID based on other node address (CASSANDRA-5002)
 * Fix message when trying to alter a clustering key type (CASSANDRA-5012)
 * Update IAuthenticator to match the new IAuthorizer (CASSANDRA-5003)
 * Fix inserting only a key in CQL3 (CASSANDRA-5040)
 * Fix CQL3 token() function when used with strings (CASSANDRA-5050)
Merged from 1.1:
 * reduce log spam from invalid counter shards (CASSANDRA-5026)
 * Improve schema propagation performance (CASSANDRA-5025)
 * Fix for IndexHelper.IndexFor throws OOB Exception (CASSANDRA-5030)
 * cqlsh: make it possible to describe thrift CFs (CASSANDRA-4827)
 * cqlsh: fix timestamp formatting on some platforms (CASSANDRA-5046)


1.2-beta3
 * make consistency level configurable in cqlsh (CASSANDRA-4829)
 * fix cqlsh rendering of blob fields (CASSANDRA-4970)
 * fix cqlsh DESCRIBE command (CASSANDRA-4913)
 * save truncation position in system table (CASSANDRA-4906)
 * Move CompressionMetadata off-heap (CASSANDRA-4937)
 * allow CLI to GET cql3 columnfamily data (CASSANDRA-4924)
 * Fix rare race condition in getExpireTimeForEndpoint (CASSANDRA-4402)
 * acquire references to overlapping sstables during compaction so bloom filter
   doesn't get free'd prematurely (CASSANDRA-4934)
 * Don't share slice query filter in CQL3 SelectStatement (CASSANDRA-4928)
 * Separate tracing from Log4J (CASSANDRA-4861)
 * Exclude gcable tombstones from merkle-tree computation (CASSANDRA-4905)
 * Better printing of AbstractBounds for tracing (CASSANDRA-4931)
 * Optimize mostRecentTombstone check in CC.collectAllData (CASSANDRA-4883)
 * Change stream session ID to UUID to avoid collision from same node (CASSANDRA-4813)
 * Use Stats.db when bulk loading if present (CASSANDRA-4957)
 * Skip repair on system_trace and keyspaces with RF=1 (CASSANDRA-4956)
 * (cql3) Remove arbitrary SELECT limit (CASSANDRA-4918)
 * Correctly handle prepared operation on collections (CASSANDRA-4945)
 * Fix CQL3 LIMIT (CASSANDRA-4877)
 * Fix Stress for CQL3 (CASSANDRA-4979)
 * Remove cassandra specific exceptions from JMX interface (CASSANDRA-4893)
 * (CQL3) Force using ALLOW FILTERING on potentially inefficient queries (CASSANDRA-4915)
 * (cql3) Fix adding column when the table has collections (CASSANDRA-4982)
 * (cql3) Fix allowing collections with compact storage (CASSANDRA-4990)
 * (cql3) Refuse ttl/writetime function on collections (CASSANDRA-4992)
 * Replace IAuthority with new IAuthorizer (CASSANDRA-4874)
 * clqsh: fix KEY pseudocolumn escaping when describing Thrift tables
   in CQL3 mode (CASSANDRA-4955)
 * add basic authentication support for Pig CassandraStorage (CASSANDRA-3042)
 * fix CQL2 ALTER TABLE compaction_strategy_class altering (CASSANDRA-4965)
Merged from 1.1:
 * Fall back to old describe_splits if d_s_ex is not available (CASSANDRA-4803)
 * Improve error reporting when streaming ranges fail (CASSANDRA-5009)
 * Fix cqlsh timestamp formatting of timezone info (CASSANDRA-4746)
 * Fix assertion failure with leveled compaction (CASSANDRA-4799)
 * Check for null end_token in get_range_slice (CASSANDRA-4804)
 * Remove all remnants of removed nodes (CASSANDRA-4840)
 * Add aut-reloading of the log4j file in debian package (CASSANDRA-4855)
 * Fix estimated row cache entry size (CASSANDRA-4860)
 * reset getRangeSlice filter after finishing a row for get_paged_slice
   (CASSANDRA-4919)
 * expunge row cache post-truncate (CASSANDRA-4940)
 * Allow static CF definition with compact storage (CASSANDRA-4910)
 * Fix endless loop/compaction of schema_* CFs due to broken timestamps (CASSANDRA-4880)
 * Fix 'wrong class type' assertion in CounterColumn (CASSANDRA-4976)


1.2-beta2
 * fp rate of 1.0 disables BF entirely; LCS defaults to 1.0 (CASSANDRA-4876)
 * off-heap bloom filters for row keys (CASSANDRA_4865)
 * add extension point for sstable components (CASSANDRA-4049)
 * improve tracing output (CASSANDRA-4852, 4862)
 * make TRACE verb droppable (CASSANDRA-4672)
 * fix BulkLoader recognition of CQL3 columnfamilies (CASSANDRA-4755)
 * Sort commitlog segments for replay by id instead of mtime (CASSANDRA-4793)
 * Make hint delivery asynchronous (CASSANDRA-4761)
 * Pluggable Thrift transport factories for CLI and cqlsh (CASSANDRA-4609, 4610)
 * cassandra-cli: allow Double value type to be inserted to a column (CASSANDRA-4661)
 * Add ability to use custom TServerFactory implementations (CASSANDRA-4608)
 * optimize batchlog flushing to skip successful batches (CASSANDRA-4667)
 * include metadata for system keyspace itself in schema tables (CASSANDRA-4416)
 * add check to PropertyFileSnitch to verify presence of location for
   local node (CASSANDRA-4728)
 * add PBSPredictor consistency modeler (CASSANDRA-4261)
 * remove vestiges of Thrift unframed mode (CASSANDRA-4729)
 * optimize single-row PK lookups (CASSANDRA-4710)
 * adjust blockFor calculation to account for pending ranges due to node
   movement (CASSANDRA-833)
 * Change CQL version to 3.0.0 and stop accepting 3.0.0-beta1 (CASSANDRA-4649)
 * (CQL3) Make prepared statement global instead of per connection
   (CASSANDRA-4449)
 * Fix scrubbing of CQL3 created tables (CASSANDRA-4685)
 * (CQL3) Fix validation when using counter and regular columns in the same
   table (CASSANDRA-4706)
 * Fix bug starting Cassandra with simple authentication (CASSANDRA-4648)
 * Add support for batchlog in CQL3 (CASSANDRA-4545, 4738)
 * Add support for multiple column family outputs in CFOF (CASSANDRA-4208)
 * Support repairing only the local DC nodes (CASSANDRA-4747)
 * Use rpc_address for binary protocol and change default port (CASSANDRA-4751)
 * Fix use of collections in prepared statements (CASSANDRA-4739)
 * Store more information into peers table (CASSANDRA-4351, 4814)
 * Configurable bucket size for size tiered compaction (CASSANDRA-4704)
 * Run leveled compaction in parallel (CASSANDRA-4310)
 * Fix potential NPE during CFS reload (CASSANDRA-4786)
 * Composite indexes may miss results (CASSANDRA-4796)
 * Move consistency level to the protocol level (CASSANDRA-4734, 4824)
 * Fix Subcolumn slice ends not respected (CASSANDRA-4826)
 * Fix Assertion error in cql3 select (CASSANDRA-4783)
 * Fix list prepend logic (CQL3) (CASSANDRA-4835)
 * Add booleans as literals in CQL3 (CASSANDRA-4776)
 * Allow renaming PK columns in CQL3 (CASSANDRA-4822)
 * Fix binary protocol NEW_NODE event (CASSANDRA-4679)
 * Fix potential infinite loop in tombstone compaction (CASSANDRA-4781)
 * Remove system tables accounting from schema (CASSANDRA-4850)
 * (cql3) Force provided columns in clustering key order in
   'CLUSTERING ORDER BY' (CASSANDRA-4881)
 * Fix composite index bug (CASSANDRA-4884)
 * Fix short read protection for CQL3 (CASSANDRA-4882)
 * Add tracing support to the binary protocol (CASSANDRA-4699)
 * (cql3) Don't allow prepared marker inside collections (CASSANDRA-4890)
 * Re-allow order by on non-selected columns (CASSANDRA-4645)
 * Bug when composite index is created in a table having collections (CASSANDRA-4909)
 * log index scan subject in CompositesSearcher (CASSANDRA-4904)
Merged from 1.1:
 * add get[Row|Key]CacheEntries to CacheServiceMBean (CASSANDRA-4859)
 * fix get_paged_slice to wrap to next row correctly (CASSANDRA-4816)
 * fix indexing empty column values (CASSANDRA-4832)
 * allow JdbcDate to compose null Date objects (CASSANDRA-4830)
 * fix possible stackoverflow when compacting 1000s of sstables
   (CASSANDRA-4765)
 * fix wrong leveled compaction progress calculation (CASSANDRA-4807)
 * add a close() method to CRAR to prevent leaking file descriptors (CASSANDRA-4820)
 * fix potential infinite loop in get_count (CASSANDRA-4833)
 * fix compositeType.{get/from}String methods (CASSANDRA-4842)
 * (CQL) fix CREATE COLUMNFAMILY permissions check (CASSANDRA-4864)
 * Fix DynamicCompositeType same type comparison (CASSANDRA-4711)
 * Fix duplicate SSTable reference when stream session failed (CASSANDRA-3306)
 * Allow static CF definition with compact storage (CASSANDRA-4910)
 * Fix endless loop/compaction of schema_* CFs due to broken timestamps (CASSANDRA-4880)
 * Fix 'wrong class type' assertion in CounterColumn (CASSANDRA-4976)


1.2-beta1
 * add atomic_batch_mutate (CASSANDRA-4542, -4635)
 * increase default max_hint_window_in_ms to 3h (CASSANDRA-4632)
 * include message initiation time to replicas so they can more
   accurately drop timed-out requests (CASSANDRA-2858)
 * fix clientutil.jar dependencies (CASSANDRA-4566)
 * optimize WriteResponse (CASSANDRA-4548)
 * new metrics (CASSANDRA-4009)
 * redesign KEYS indexes to avoid read-before-write (CASSANDRA-2897)
 * debug tracing (CASSANDRA-1123)
 * parallelize row cache loading (CASSANDRA-4282)
 * Make compaction, flush JBOD-aware (CASSANDRA-4292)
 * run local range scans on the read stage (CASSANDRA-3687)
 * clean up ioexceptions (CASSANDRA-2116)
 * add disk_failure_policy (CASSANDRA-2118)
 * Introduce new json format with row level deletion (CASSANDRA-4054)
 * remove redundant "name" column from schema_keyspaces (CASSANDRA-4433)
 * improve "nodetool ring" handling of multi-dc clusters (CASSANDRA-3047)
 * update NTS calculateNaturalEndpoints to be O(N log N) (CASSANDRA-3881)
 * split up rpc timeout by operation type (CASSANDRA-2819)
 * rewrite key cache save/load to use only sequential i/o (CASSANDRA-3762)
 * update MS protocol with a version handshake + broadcast address id
   (CASSANDRA-4311)
 * multithreaded hint replay (CASSANDRA-4189)
 * add inter-node message compression (CASSANDRA-3127)
 * remove COPP (CASSANDRA-2479)
 * Track tombstone expiration and compact when tombstone content is
   higher than a configurable threshold, default 20% (CASSANDRA-3442, 4234)
 * update MurmurHash to version 3 (CASSANDRA-2975)
 * (CLI) track elapsed time for `delete' operation (CASSANDRA-4060)
 * (CLI) jline version is bumped to 1.0 to properly  support
   'delete' key function (CASSANDRA-4132)
 * Save IndexSummary into new SSTable 'Summary' component (CASSANDRA-2392, 4289)
 * Add support for range tombstones (CASSANDRA-3708)
 * Improve MessagingService efficiency (CASSANDRA-3617)
 * Avoid ID conflicts from concurrent schema changes (CASSANDRA-3794)
 * Set thrift HSHA server thread limit to unlimited by default (CASSANDRA-4277)
 * Avoids double serialization of CF id in RowMutation messages
   (CASSANDRA-4293)
 * stream compressed sstables directly with java nio (CASSANDRA-4297)
 * Support multiple ranges in SliceQueryFilter (CASSANDRA-3885)
 * Add column metadata to system column families (CASSANDRA-4018)
 * (cql3) Always use composite types by default (CASSANDRA-4329)
 * (cql3) Add support for set, map and list (CASSANDRA-3647)
 * Validate date type correctly (CASSANDRA-4441)
 * (cql3) Allow definitions with only a PK (CASSANDRA-4361)
 * (cql3) Add support for row key composites (CASSANDRA-4179)
 * improve DynamicEndpointSnitch by using reservoir sampling (CASSANDRA-4038)
 * (cql3) Add support for 2ndary indexes (CASSANDRA-3680)
 * (cql3) fix defining more than one PK to be invalid (CASSANDRA-4477)
 * remove schema agreement checking from all external APIs (Thrift, CQL and CQL3) (CASSANDRA-4487)
 * add Murmur3Partitioner and make it default for new installations (CASSANDRA-3772, 4621)
 * (cql3) update pseudo-map syntax to use map syntax (CASSANDRA-4497)
 * Finer grained exceptions hierarchy and provides error code with exceptions (CASSANDRA-3979)
 * Adds events push to binary protocol (CASSANDRA-4480)
 * Rewrite nodetool help (CASSANDRA-2293)
 * Make CQL3 the default for CQL (CASSANDRA-4640)
 * update stress tool to be able to use CQL3 (CASSANDRA-4406)
 * Accept all thrift update on CQL3 cf but don't expose their metadata (CASSANDRA-4377)
 * Replace Throttle with Guava's RateLimiter for HintedHandOff (CASSANDRA-4541)
 * fix counter add/get using CQL2 and CQL3 in stress tool (CASSANDRA-4633)
 * Add sstable count per level to cfstats (CASSANDRA-4537)
 * (cql3) Add ALTER KEYSPACE statement (CASSANDRA-4611)
 * (cql3) Allow defining default consistency levels (CASSANDRA-4448)
 * (cql3) Fix queries using LIMIT missing results (CASSANDRA-4579)
 * fix cross-version gossip messaging (CASSANDRA-4576)
 * added inet data type (CASSANDRA-4627)


1.1.6
 * Wait for writes on synchronous read digest mismatch (CASSANDRA-4792)
 * fix commitlog replay for nanotime-infected sstables (CASSANDRA-4782)
 * preflight check ttl for maximum of 20 years (CASSANDRA-4771)
 * (Pig) fix widerow input with single column rows (CASSANDRA-4789)
 * Fix HH to compact with correct gcBefore, which avoids wiping out
   undelivered hints (CASSANDRA-4772)
 * LCS will merge up to 32 L0 sstables as intended (CASSANDRA-4778)
 * NTS will default unconfigured DC replicas to zero (CASSANDRA-4675)
 * use default consistency level in counter validation if none is
   explicitly provide (CASSANDRA-4700)
 * Improve IAuthority interface by introducing fine-grained
   access permissions and grant/revoke commands (CASSANDRA-4490, 4644)
 * fix assumption error in CLI when updating/describing keyspace
   (CASSANDRA-4322)
 * Adds offline sstablescrub to debian packaging (CASSANDRA-4642)
 * Automatic fixing of overlapping leveled sstables (CASSANDRA-4644)
 * fix error when using ORDER BY with extended selections (CASSANDRA-4689)
 * (CQL3) Fix validation for IN queries for non-PK cols (CASSANDRA-4709)
 * fix re-created keyspace disappering after 1.1.5 upgrade
   (CASSANDRA-4698, 4752)
 * (CLI) display elapsed time in 2 fraction digits (CASSANDRA-3460)
 * add authentication support to sstableloader (CASSANDRA-4712)
 * Fix CQL3 'is reversed' logic (CASSANDRA-4716, 4759)
 * (CQL3) Don't return ReversedType in result set metadata (CASSANDRA-4717)
 * Backport adding AlterKeyspace statement (CASSANDRA-4611)
 * (CQL3) Correcty accept upper-case data types (CASSANDRA-4770)
 * Add binary protocol events for schema changes (CASSANDRA-4684)
Merged from 1.0:
 * Switch from NBHM to CHM in MessagingService's callback map, which
   prevents OOM in long-running instances (CASSANDRA-4708)


1.1.5
 * add SecondaryIndex.reload API (CASSANDRA-4581)
 * use millis + atomicint for commitlog segment creation instead of
   nanotime, which has issues under some hypervisors (CASSANDRA-4601)
 * fix FD leak in slice queries (CASSANDRA-4571)
 * avoid recursion in leveled compaction (CASSANDRA-4587)
 * increase stack size under Java7 to 180K
 * Log(info) schema changes (CASSANDRA-4547)
 * Change nodetool setcachecapcity to manipulate global caches (CASSANDRA-4563)
 * (cql3) fix setting compaction strategy (CASSANDRA-4597)
 * fix broken system.schema_* timestamps on system startup (CASSANDRA-4561)
 * fix wrong skip of cache saving (CASSANDRA-4533)
 * Avoid NPE when lost+found is in data dir (CASSANDRA-4572)
 * Respect five-minute flush moratorium after initial CL replay (CASSANDRA-4474)
 * Adds ntp as recommended in debian packaging (CASSANDRA-4606)
 * Configurable transport in CF Record{Reader|Writer} (CASSANDRA-4558)
 * (cql3) fix potential NPE with both equal and unequal restriction (CASSANDRA-4532)
 * (cql3) improves ORDER BY validation (CASSANDRA-4624)
 * Fix potential deadlock during counter writes (CASSANDRA-4578)
 * Fix cql error with ORDER BY when using IN (CASSANDRA-4612)
Merged from 1.0:
 * increase Xss to 160k to accomodate latest 1.6 JVMs (CASSANDRA-4602)
 * fix toString of hint destination tokens (CASSANDRA-4568)
 * Fix multiple values for CurrentLocal NodeID (CASSANDRA-4626)


1.1.4
 * fix offline scrub to catch >= out of order rows (CASSANDRA-4411)
 * fix cassandra-env.sh on RHEL and other non-dash-based systems
   (CASSANDRA-4494)
Merged from 1.0:
 * (Hadoop) fix setting key length for old-style mapred api (CASSANDRA-4534)
 * (Hadoop) fix iterating through a resultset consisting entirely
   of tombstoned rows (CASSANDRA-4466)


1.1.3
 * (cqlsh) add COPY TO (CASSANDRA-4434)
 * munmap commitlog segments before rename (CASSANDRA-4337)
 * (JMX) rename getRangeKeySample to sampleKeyRange to avoid returning
   multi-MB results as an attribute (CASSANDRA-4452)
 * flush based on data size, not throughput; overwritten columns no
   longer artificially inflate liveRatio (CASSANDRA-4399)
 * update default commitlog segment size to 32MB and total commitlog
   size to 32/1024 MB for 32/64 bit JVMs, respectively (CASSANDRA-4422)
 * avoid using global partitioner to estimate ranges in index sstables
   (CASSANDRA-4403)
 * restore pre-CASSANDRA-3862 approach to removing expired tombstones
   from row cache during compaction (CASSANDRA-4364)
 * (stress) support for CQL prepared statements (CASSANDRA-3633)
 * Correctly catch exception when Snappy cannot be loaded (CASSANDRA-4400)
 * (cql3) Support ORDER BY when IN condition is given in WHERE clause (CASSANDRA-4327)
 * (cql3) delete "component_index" column on DROP TABLE call (CASSANDRA-4420)
 * change nanoTime() to currentTimeInMillis() in schema related code (CASSANDRA-4432)
 * add a token generation tool (CASSANDRA-3709)
 * Fix LCS bug with sstable containing only 1 row (CASSANDRA-4411)
 * fix "Can't Modify Index Name" problem on CF update (CASSANDRA-4439)
 * Fix assertion error in getOverlappingSSTables during repair (CASSANDRA-4456)
 * fix nodetool's setcompactionthreshold command (CASSANDRA-4455)
 * Ensure compacted files are never used, to avoid counter overcount (CASSANDRA-4436)
Merged from 1.0:
 * Push the validation of secondary index values to the SecondaryIndexManager (CASSANDRA-4240)
 * allow dropping columns shadowed by not-yet-expired supercolumn or row
   tombstones in PrecompactedRow (CASSANDRA-4396)


1.1.2
 * Fix cleanup not deleting index entries (CASSANDRA-4379)
 * Use correct partitioner when saving + loading caches (CASSANDRA-4331)
 * Check schema before trying to export sstable (CASSANDRA-2760)
 * Raise a meaningful exception instead of NPE when PFS encounters
   an unconfigured node + no default (CASSANDRA-4349)
 * fix bug in sstable blacklisting with LCS (CASSANDRA-4343)
 * LCS no longer promotes tiny sstables out of L0 (CASSANDRA-4341)
 * skip tombstones during hint replay (CASSANDRA-4320)
 * fix NPE in compactionstats (CASSANDRA-4318)
 * enforce 1m min keycache for auto (CASSANDRA-4306)
 * Have DeletedColumn.isMFD always return true (CASSANDRA-4307)
 * (cql3) exeption message for ORDER BY constraints said primary filter can be
    an IN clause, which is misleading (CASSANDRA-4319)
 * (cql3) Reject (not yet supported) creation of 2ndardy indexes on tables with
   composite primary keys (CASSANDRA-4328)
 * Set JVM stack size to 160k for java 7 (CASSANDRA-4275)
 * cqlsh: add COPY command to load data from CSV flat files (CASSANDRA-4012)
 * CFMetaData.fromThrift to throw ConfigurationException upon error (CASSANDRA-4353)
 * Use CF comparator to sort indexed columns in SecondaryIndexManager
   (CASSANDRA-4365)
 * add strategy_options to the KSMetaData.toString() output (CASSANDRA-4248)
 * (cql3) fix range queries containing unqueried results (CASSANDRA-4372)
 * (cql3) allow updating column_alias types (CASSANDRA-4041)
 * (cql3) Fix deletion bug (CASSANDRA-4193)
 * Fix computation of overlapping sstable for leveled compaction (CASSANDRA-4321)
 * Improve scrub and allow to run it offline (CASSANDRA-4321)
 * Fix assertionError in StorageService.bulkLoad (CASSANDRA-4368)
 * (cqlsh) add option to authenticate to a keyspace at startup (CASSANDRA-4108)
 * (cqlsh) fix ASSUME functionality (CASSANDRA-4352)
 * Fix ColumnFamilyRecordReader to not return progress > 100% (CASSANDRA-3942)
Merged from 1.0:
 * Set gc_grace on index CF to 0 (CASSANDRA-4314)


1.1.1
 * add populate_io_cache_on_flush option (CASSANDRA-2635)
 * allow larger cache capacities than 2GB (CASSANDRA-4150)
 * add getsstables command to nodetool (CASSANDRA-4199)
 * apply parent CF compaction settings to secondary index CFs (CASSANDRA-4280)
 * preserve commitlog size cap when recycling segments at startup
   (CASSANDRA-4201)
 * (Hadoop) fix split generation regression (CASSANDRA-4259)
 * ignore min/max compactions settings in LCS, while preserving
   behavior that min=max=0 disables autocompaction (CASSANDRA-4233)
 * log number of rows read from saved cache (CASSANDRA-4249)
 * calculate exact size required for cleanup operations (CASSANDRA-1404)
 * avoid blocking additional writes during flush when the commitlog
   gets behind temporarily (CASSANDRA-1991)
 * enable caching on index CFs based on data CF cache setting (CASSANDRA-4197)
 * warn on invalid replication strategy creation options (CASSANDRA-4046)
 * remove [Freeable]Memory finalizers (CASSANDRA-4222)
 * include tombstone size in ColumnFamily.size, which can prevent OOM
   during sudden mass delete operations by yielding a nonzero liveRatio
   (CASSANDRA-3741)
 * Open 1 sstableScanner per level for leveled compaction (CASSANDRA-4142)
 * Optimize reads when row deletion timestamps allow us to restrict
   the set of sstables we check (CASSANDRA-4116)
 * add support for commitlog archiving and point-in-time recovery
   (CASSANDRA-3690)
 * avoid generating redundant compaction tasks during streaming
   (CASSANDRA-4174)
 * add -cf option to nodetool snapshot, and takeColumnFamilySnapshot to
   StorageService mbean (CASSANDRA-556)
 * optimize cleanup to drop entire sstables where possible (CASSANDRA-4079)
 * optimize truncate when autosnapshot is disabled (CASSANDRA-4153)
 * update caches to use byte[] keys to reduce memory overhead (CASSANDRA-3966)
 * add column limit to cli (CASSANDRA-3012, 4098)
 * clean up and optimize DataOutputBuffer, used by CQL compression and
   CompositeType (CASSANDRA-4072)
 * optimize commitlog checksumming (CASSANDRA-3610)
 * identify and blacklist corrupted SSTables from future compactions
   (CASSANDRA-2261)
 * Move CfDef and KsDef validation out of thrift (CASSANDRA-4037)
 * Expose API to repair a user provided range (CASSANDRA-3912)
 * Add way to force the cassandra-cli to refresh its schema (CASSANDRA-4052)
 * Avoid having replicate on write tasks stacking up at CL.ONE (CASSANDRA-2889)
 * (cql3) Backwards compatibility for composite comparators in non-cql3-aware
   clients (CASSANDRA-4093)
 * (cql3) Fix order by for reversed queries (CASSANDRA-4160)
 * (cql3) Add ReversedType support (CASSANDRA-4004)
 * (cql3) Add timeuuid type (CASSANDRA-4194)
 * (cql3) Minor fixes (CASSANDRA-4185)
 * (cql3) Fix prepared statement in BATCH (CASSANDRA-4202)
 * (cql3) Reduce the list of reserved keywords (CASSANDRA-4186)
 * (cql3) Move max/min compaction thresholds to compaction strategy options
   (CASSANDRA-4187)
 * Fix exception during move when localhost is the only source (CASSANDRA-4200)
 * (cql3) Allow paging through non-ordered partitioner results (CASSANDRA-3771)
 * (cql3) Fix drop index (CASSANDRA-4192)
 * (cql3) Don't return range ghosts anymore (CASSANDRA-3982)
 * fix re-creating Keyspaces/ColumnFamilies with the same name as dropped
   ones (CASSANDRA-4219)
 * fix SecondaryIndex LeveledManifest save upon snapshot (CASSANDRA-4230)
 * fix missing arrayOffset in FBUtilities.hash (CASSANDRA-4250)
 * (cql3) Add name of parameters in CqlResultSet (CASSANDRA-4242)
 * (cql3) Correctly validate order by queries (CASSANDRA-4246)
 * rename stress to cassandra-stress for saner packaging (CASSANDRA-4256)
 * Fix exception on colum metadata with non-string comparator (CASSANDRA-4269)
 * Check for unknown/invalid compression options (CASSANDRA-4266)
 * (cql3) Adds simple access to column timestamp and ttl (CASSANDRA-4217)
 * (cql3) Fix range queries with secondary indexes (CASSANDRA-4257)
 * Better error messages from improper input in cli (CASSANDRA-3865)
 * Try to stop all compaction upon Keyspace or ColumnFamily drop (CASSANDRA-4221)
 * (cql3) Allow keyspace properties to contain hyphens (CASSANDRA-4278)
 * (cql3) Correctly validate keyspace access in create table (CASSANDRA-4296)
 * Avoid deadlock in migration stage (CASSANDRA-3882)
 * Take supercolumn names and deletion info into account in memtable throughput
   (CASSANDRA-4264)
 * Add back backward compatibility for old style replication factor (CASSANDRA-4294)
 * Preserve compatibility with pre-1.1 index queries (CASSANDRA-4262)
Merged from 1.0:
 * Fix super columns bug where cache is not updated (CASSANDRA-4190)
 * fix maxTimestamp to include row tombstones (CASSANDRA-4116)
 * (CLI) properly handle quotes in create/update keyspace commands (CASSANDRA-4129)
 * Avoids possible deadlock during bootstrap (CASSANDRA-4159)
 * fix stress tool that hangs forever on timeout or error (CASSANDRA-4128)
 * stress tool to return appropriate exit code on failure (CASSANDRA-4188)
 * fix compaction NPE when out of disk space and assertions disabled
   (CASSANDRA-3985)
 * synchronize LCS getEstimatedTasks to avoid CME (CASSANDRA-4255)
 * ensure unique streaming session id's (CASSANDRA-4223)
 * kick off background compaction when min/max thresholds change
   (CASSANDRA-4279)
 * improve ability of STCS.getBuckets to deal with 100s of 1000s of
   sstables, such as when convertinb back from LCS (CASSANDRA-4287)
 * Oversize integer in CQL throws NumberFormatException (CASSANDRA-4291)
 * fix 1.0.x node join to mixed version cluster, other nodes >= 1.1 (CASSANDRA-4195)
 * Fix LCS splitting sstable base on uncompressed size (CASSANDRA-4419)
 * Push the validation of secondary index values to the SecondaryIndexManager (CASSANDRA-4240)
 * Don't purge columns during upgradesstables (CASSANDRA-4462)
 * Make cqlsh work with piping (CASSANDRA-4113)
 * Validate arguments for nodetool decommission (CASSANDRA-4061)
 * Report thrift status in nodetool info (CASSANDRA-4010)


1.1.0-final
 * average a reduced liveRatio estimate with the previous one (CASSANDRA-4065)
 * Allow KS and CF names up to 48 characters (CASSANDRA-4157)
 * fix stress build (CASSANDRA-4140)
 * add time remaining estimate to nodetool compactionstats (CASSANDRA-4167)
 * (cql) fix NPE in cql3 ALTER TABLE (CASSANDRA-4163)
 * (cql) Add support for CL.TWO and CL.THREE in CQL (CASSANDRA-4156)
 * (cql) Fix type in CQL3 ALTER TABLE preventing update (CASSANDRA-4170)
 * (cql) Throw invalid exception from CQL3 on obsolete options (CASSANDRA-4171)
 * (cqlsh) fix recognizing uppercase SELECT keyword (CASSANDRA-4161)
 * Pig: wide row support (CASSANDRA-3909)
Merged from 1.0:
 * avoid streaming empty files with bulk loader if sstablewriter errors out
   (CASSANDRA-3946)


1.1-rc1
 * Include stress tool in binary builds (CASSANDRA-4103)
 * (Hadoop) fix wide row iteration when last row read was deleted
   (CASSANDRA-4154)
 * fix read_repair_chance to really default to 0.1 in the cli (CASSANDRA-4114)
 * Adds caching and bloomFilterFpChange to CQL options (CASSANDRA-4042)
 * Adds posibility to autoconfigure size of the KeyCache (CASSANDRA-4087)
 * fix KEYS index from skipping results (CASSANDRA-3996)
 * Remove sliced_buffer_size_in_kb dead option (CASSANDRA-4076)
 * make loadNewSStable preserve sstable version (CASSANDRA-4077)
 * Respect 1.0 cache settings as much as possible when upgrading
   (CASSANDRA-4088)
 * relax path length requirement for sstable files when upgrading on
   non-Windows platforms (CASSANDRA-4110)
 * fix terminination of the stress.java when errors were encountered
   (CASSANDRA-4128)
 * Move CfDef and KsDef validation out of thrift (CASSANDRA-4037)
 * Fix get_paged_slice (CASSANDRA-4136)
 * CQL3: Support slice with exclusive start and stop (CASSANDRA-3785)
Merged from 1.0:
 * support PropertyFileSnitch in bulk loader (CASSANDRA-4145)
 * add auto_snapshot option allowing disabling snapshot before drop/truncate
   (CASSANDRA-3710)
 * allow short snitch names (CASSANDRA-4130)


1.1-beta2
 * rename loaded sstables to avoid conflicts with local snapshots
   (CASSANDRA-3967)
 * start hint replay as soon as FD notifies that the target is back up
   (CASSANDRA-3958)
 * avoid unproductive deserializing of cached rows during compaction
   (CASSANDRA-3921)
 * fix concurrency issues with CQL keyspace creation (CASSANDRA-3903)
 * Show Effective Owership via Nodetool ring <keyspace> (CASSANDRA-3412)
 * Update ORDER BY syntax for CQL3 (CASSANDRA-3925)
 * Fix BulkRecordWriter to not throw NPE if reducer gets no map data from Hadoop (CASSANDRA-3944)
 * Fix bug with counters in super columns (CASSANDRA-3821)
 * Remove deprecated merge_shard_chance (CASSANDRA-3940)
 * add a convenient way to reset a node's schema (CASSANDRA-2963)
 * fix for intermittent SchemaDisagreementException (CASSANDRA-3884)
 * CLI `list <CF>` to limit number of columns and their order (CASSANDRA-3012)
 * ignore deprecated KsDef/CfDef/ColumnDef fields in native schema (CASSANDRA-3963)
 * CLI to report when unsupported column_metadata pair was given (CASSANDRA-3959)
 * reincarnate removed and deprecated KsDef/CfDef attributes (CASSANDRA-3953)
 * Fix race between writes and read for cache (CASSANDRA-3862)
 * perform static initialization of StorageProxy on start-up (CASSANDRA-3797)
 * support trickling fsync() on writes (CASSANDRA-3950)
 * expose counters for unavailable/timeout exceptions given to thrift clients (CASSANDRA-3671)
 * avoid quadratic startup time in LeveledManifest (CASSANDRA-3952)
 * Add type information to new schema_ columnfamilies and remove thrift
   serialization for schema (CASSANDRA-3792)
 * add missing column validator options to the CLI help (CASSANDRA-3926)
 * skip reading saved key cache if CF's caching strategy is NONE or ROWS_ONLY (CASSANDRA-3954)
 * Unify migration code (CASSANDRA-4017)
Merged from 1.0:
 * cqlsh: guess correct version of Python for Arch Linux (CASSANDRA-4090)
 * (CLI) properly handle quotes in create/update keyspace commands (CASSANDRA-4129)
 * Avoids possible deadlock during bootstrap (CASSANDRA-4159)
 * fix stress tool that hangs forever on timeout or error (CASSANDRA-4128)
 * Fix super columns bug where cache is not updated (CASSANDRA-4190)
 * stress tool to return appropriate exit code on failure (CASSANDRA-4188)


1.0.9
 * improve index sampling performance (CASSANDRA-4023)
 * always compact away deleted hints immediately after handoff (CASSANDRA-3955)
 * delete hints from dropped ColumnFamilies on handoff instead of
   erroring out (CASSANDRA-3975)
 * add CompositeType ref to the CLI doc for create/update column family (CASSANDRA-3980)
 * Pig: support Counter ColumnFamilies (CASSANDRA-3973)
 * Pig: Composite column support (CASSANDRA-3684)
 * Avoid NPE during repair when a keyspace has no CFs (CASSANDRA-3988)
 * Fix division-by-zero error on get_slice (CASSANDRA-4000)
 * don't change manifest level for cleanup, scrub, and upgradesstables
   operations under LeveledCompactionStrategy (CASSANDRA-3989, 4112)
 * fix race leading to super columns assertion failure (CASSANDRA-3957)
 * fix NPE on invalid CQL delete command (CASSANDRA-3755)
 * allow custom types in CLI's assume command (CASSANDRA-4081)
 * fix totalBytes count for parallel compactions (CASSANDRA-3758)
 * fix intermittent NPE in get_slice (CASSANDRA-4095)
 * remove unnecessary asserts in native code interfaces (CASSANDRA-4096)
 * Validate blank keys in CQL to avoid assertion errors (CASSANDRA-3612)
 * cqlsh: fix bad decoding of some column names (CASSANDRA-4003)
 * cqlsh: fix incorrect padding with unicode chars (CASSANDRA-4033)
 * Fix EC2 snitch incorrectly reporting region (CASSANDRA-4026)
 * Shut down thrift during decommission (CASSANDRA-4086)
 * Expose nodetool cfhistograms for 2ndary indexes (CASSANDRA-4063)
Merged from 0.8:
 * Fix ConcurrentModificationException in gossiper (CASSANDRA-4019)


1.1-beta1
 * (cqlsh)
   + add SOURCE and CAPTURE commands, and --file option (CASSANDRA-3479)
   + add ALTER COLUMNFAMILY WITH (CASSANDRA-3523)
   + bundle Python dependencies with Cassandra (CASSANDRA-3507)
   + added to Debian package (CASSANDRA-3458)
   + display byte data instead of erroring out on decode failure
     (CASSANDRA-3874)
 * add nodetool rebuild_index (CASSANDRA-3583)
 * add nodetool rangekeysample (CASSANDRA-2917)
 * Fix streaming too much data during move operations (CASSANDRA-3639)
 * Nodetool and CLI connect to localhost by default (CASSANDRA-3568)
 * Reduce memory used by primary index sample (CASSANDRA-3743)
 * (Hadoop) separate input/output configurations (CASSANDRA-3197, 3765)
 * avoid returning internal Cassandra classes over JMX (CASSANDRA-2805)
 * add row-level isolation via SnapTree (CASSANDRA-2893)
 * Optimize key count estimation when opening sstable on startup
   (CASSANDRA-2988)
 * multi-dc replication optimization supporting CL > ONE (CASSANDRA-3577)
 * add command to stop compactions (CASSANDRA-1740, 3566, 3582)
 * multithreaded streaming (CASSANDRA-3494)
 * removed in-tree redhat spec (CASSANDRA-3567)
 * "defragment" rows for name-based queries under STCS, again (CASSANDRA-2503)
 * Recycle commitlog segments for improved performance
   (CASSANDRA-3411, 3543, 3557, 3615)
 * update size-tiered compaction to prioritize small tiers (CASSANDRA-2407)
 * add message expiration logic to OutboundTcpConnection (CASSANDRA-3005)
 * off-heap cache to use sun.misc.Unsafe instead of JNA (CASSANDRA-3271)
 * EACH_QUORUM is only supported for writes (CASSANDRA-3272)
 * replace compactionlock use in schema migration by checking CFS.isValid
   (CASSANDRA-3116)
 * recognize that "SELECT first ... *" isn't really "SELECT *" (CASSANDRA-3445)
 * Use faster bytes comparison (CASSANDRA-3434)
 * Bulk loader is no longer a fat client, (HADOOP) bulk load output format
   (CASSANDRA-3045)
 * (Hadoop) add support for KeyRange.filter
 * remove assumption that keys and token are in bijection
   (CASSANDRA-1034, 3574, 3604)
 * always remove endpoints from delevery queue in HH (CASSANDRA-3546)
 * fix race between cf flush and its 2ndary indexes flush (CASSANDRA-3547)
 * fix potential race in AES when a repair fails (CASSANDRA-3548)
 * Remove columns shadowed by a deleted container even when we cannot purge
   (CASSANDRA-3538)
 * Improve memtable slice iteration performance (CASSANDRA-3545)
 * more efficient allocation of small bloom filters (CASSANDRA-3618)
 * Use separate writer thread in SSTableSimpleUnsortedWriter (CASSANDRA-3619)
 * fsync the directory after new sstable or commitlog segment are created (CASSANDRA-3250)
 * fix minor issues reported by FindBugs (CASSANDRA-3658)
 * global key/row caches (CASSANDRA-3143, 3849)
 * optimize memtable iteration during range scan (CASSANDRA-3638)
 * introduce 'crc_check_chance' in CompressionParameters to support
   a checksum percentage checking chance similarly to read-repair (CASSANDRA-3611)
 * a way to deactivate global key/row cache on per-CF basis (CASSANDRA-3667)
 * fix LeveledCompactionStrategy broken because of generation pre-allocation
   in LeveledManifest (CASSANDRA-3691)
 * finer-grained control over data directories (CASSANDRA-2749)
 * Fix ClassCastException during hinted handoff (CASSANDRA-3694)
 * Upgrade Thrift to 0.7 (CASSANDRA-3213)
 * Make stress.java insert operation to use microseconds (CASSANDRA-3725)
 * Allows (internally) doing a range query with a limit of columns instead of
   rows (CASSANDRA-3742)
 * Allow rangeSlice queries to be start/end inclusive/exclusive (CASSANDRA-3749)
 * Fix BulkLoader to support new SSTable layout and add stream
   throttling to prevent an NPE when there is no yaml config (CASSANDRA-3752)
 * Allow concurrent schema migrations (CASSANDRA-1391, 3832)
 * Add SnapshotCommand to trigger snapshot on remote node (CASSANDRA-3721)
 * Make CFMetaData conversions to/from thrift/native schema inverses
   (CASSANDRA_3559)
 * Add initial code for CQL 3.0-beta (CASSANDRA-2474, 3781, 3753)
 * Add wide row support for ColumnFamilyInputFormat (CASSANDRA-3264)
 * Allow extending CompositeType comparator (CASSANDRA-3657)
 * Avoids over-paging during get_count (CASSANDRA-3798)
 * Add new command to rebuild a node without (repair) merkle tree calculations
   (CASSANDRA-3483, 3922)
 * respect not only row cache capacity but caching mode when
   trying to read data (CASSANDRA-3812)
 * fix system tests (CASSANDRA-3827)
 * CQL support for altering row key type in ALTER TABLE (CASSANDRA-3781)
 * turn compression on by default (CASSANDRA-3871)
 * make hexToBytes refuse invalid input (CASSANDRA-2851)
 * Make secondary indexes CF inherit compression and compaction from their
   parent CF (CASSANDRA-3877)
 * Finish cleanup up tombstone purge code (CASSANDRA-3872)
 * Avoid NPE on aboarted stream-out sessions (CASSANDRA-3904)
 * BulkRecordWriter throws NPE for counter columns (CASSANDRA-3906)
 * Support compression using BulkWriter (CASSANDRA-3907)


1.0.8
 * fix race between cleanup and flush on secondary index CFSes (CASSANDRA-3712)
 * avoid including non-queried nodes in rangeslice read repair
   (CASSANDRA-3843)
 * Only snapshot CF being compacted for snapshot_before_compaction
   (CASSANDRA-3803)
 * Log active compactions in StatusLogger (CASSANDRA-3703)
 * Compute more accurate compaction score per level (CASSANDRA-3790)
 * Return InvalidRequest when using a keyspace that doesn't exist
   (CASSANDRA-3764)
 * disallow user modification of System keyspace (CASSANDRA-3738)
 * allow using sstable2json on secondary index data (CASSANDRA-3738)
 * (cqlsh) add DESCRIBE COLUMNFAMILIES (CASSANDRA-3586)
 * (cqlsh) format blobs correctly and use colors to improve output
   readability (CASSANDRA-3726)
 * synchronize BiMap of bootstrapping tokens (CASSANDRA-3417)
 * show index options in CLI (CASSANDRA-3809)
 * add optional socket timeout for streaming (CASSANDRA-3838)
 * fix truncate not to leave behind non-CFS backed secondary indexes
   (CASSANDRA-3844)
 * make CLI `show schema` to use output stream directly instead
   of StringBuilder (CASSANDRA-3842)
 * remove the wait on hint future during write (CASSANDRA-3870)
 * (cqlsh) ignore missing CfDef opts (CASSANDRA-3933)
 * (cqlsh) look for cqlshlib relative to realpath (CASSANDRA-3767)
 * Fix short read protection (CASSANDRA-3934)
 * Make sure infered and actual schema match (CASSANDRA-3371)
 * Fix NPE during HH delivery (CASSANDRA-3677)
 * Don't put boostrapping node in 'hibernate' status (CASSANDRA-3737)
 * Fix double quotes in windows bat files (CASSANDRA-3744)
 * Fix bad validator lookup (CASSANDRA-3789)
 * Fix soft reset in EC2MultiRegionSnitch (CASSANDRA-3835)
 * Don't leave zombie connections with THSHA thrift server (CASSANDRA-3867)
 * (cqlsh) fix deserialization of data (CASSANDRA-3874)
 * Fix removetoken force causing an inconsistent state (CASSANDRA-3876)
 * Fix ahndling of some types with Pig (CASSANDRA-3886)
 * Don't allow to drop the system keyspace (CASSANDRA-3759)
 * Make Pig deletes disabled by default and configurable (CASSANDRA-3628)
Merged from 0.8:
 * (Pig) fix CassandraStorage to use correct comparator in Super ColumnFamily
   case (CASSANDRA-3251)
 * fix thread safety issues in commitlog replay, primarily affecting
   systems with many (100s) of CF definitions (CASSANDRA-3751)
 * Fix relevant tombstone ignored with super columns (CASSANDRA-3875)


1.0.7
 * fix regression in HH page size calculation (CASSANDRA-3624)
 * retry failed stream on IOException (CASSANDRA-3686)
 * allow configuring bloom_filter_fp_chance (CASSANDRA-3497)
 * attempt hint delivery every ten minutes, or when failure detector
   notifies us that a node is back up, whichever comes first.  hint
   handoff throttle delay default changed to 1ms, from 50 (CASSANDRA-3554)
 * add nodetool setstreamthroughput (CASSANDRA-3571)
 * fix assertion when dropping a columnfamily with no sstables (CASSANDRA-3614)
 * more efficient allocation of small bloom filters (CASSANDRA-3618)
 * CLibrary.createHardLinkWithExec() to check for errors (CASSANDRA-3101)
 * Avoid creating empty and non cleaned writer during compaction (CASSANDRA-3616)
 * stop thrift service in shutdown hook so we can quiesce MessagingService
   (CASSANDRA-3335)
 * (CQL) compaction_strategy_options and compression_parameters for
   CREATE COLUMNFAMILY statement (CASSANDRA-3374)
 * Reset min/max compaction threshold when creating size tiered compaction
   strategy (CASSANDRA-3666)
 * Don't ignore IOException during compaction (CASSANDRA-3655)
 * Fix assertion error for CF with gc_grace=0 (CASSANDRA-3579)
 * Shutdown ParallelCompaction reducer executor after use (CASSANDRA-3711)
 * Avoid < 0 value for pending tasks in leveled compaction (CASSANDRA-3693)
 * (Hadoop) Support TimeUUID in Pig CassandraStorage (CASSANDRA-3327)
 * Check schema is ready before continuing boostrapping (CASSANDRA-3629)
 * Catch overflows during parsing of chunk_length_kb (CASSANDRA-3644)
 * Improve stream protocol mismatch errors (CASSANDRA-3652)
 * Avoid multiple thread doing HH to the same target (CASSANDRA-3681)
 * Add JMX property for rp_timeout_in_ms (CASSANDRA-2940)
 * Allow DynamicCompositeType to compare component of different types
   (CASSANDRA-3625)
 * Flush non-cfs backed secondary indexes (CASSANDRA-3659)
 * Secondary Indexes should report memory consumption (CASSANDRA-3155)
 * fix for SelectStatement start/end key are not set correctly
   when a key alias is involved (CASSANDRA-3700)
 * fix CLI `show schema` command insert of an extra comma in
   column_metadata (CASSANDRA-3714)
Merged from 0.8:
 * avoid logging (harmless) exception when GC takes < 1ms (CASSANDRA-3656)
 * prevent new nodes from thinking down nodes are up forever (CASSANDRA-3626)
 * use correct list of replicas for LOCAL_QUORUM reads when read repair
   is disabled (CASSANDRA-3696)
 * block on flush before compacting hints (may prevent OOM) (CASSANDRA-3733)


1.0.6
 * (CQL) fix cqlsh support for replicate_on_write (CASSANDRA-3596)
 * fix adding to leveled manifest after streaming (CASSANDRA-3536)
 * filter out unavailable cipher suites when using encryption (CASSANDRA-3178)
 * (HADOOP) add old-style api support for CFIF and CFRR (CASSANDRA-2799)
 * Support TimeUUIDType column names in Stress.java tool (CASSANDRA-3541)
 * (CQL) INSERT/UPDATE/DELETE/TRUNCATE commands should allow CF names to
   be qualified by keyspace (CASSANDRA-3419)
 * always remove endpoints from delevery queue in HH (CASSANDRA-3546)
 * fix race between cf flush and its 2ndary indexes flush (CASSANDRA-3547)
 * fix potential race in AES when a repair fails (CASSANDRA-3548)
 * fix default value validation usage in CLI SET command (CASSANDRA-3553)
 * Optimize componentsFor method for compaction and startup time
   (CASSANDRA-3532)
 * (CQL) Proper ColumnFamily metadata validation on CREATE COLUMNFAMILY
   (CASSANDRA-3565)
 * fix compression "chunk_length_kb" option to set correct kb value for
   thrift/avro (CASSANDRA-3558)
 * fix missing response during range slice repair (CASSANDRA-3551)
 * 'describe ring' moved from CLI to nodetool and available through JMX (CASSANDRA-3220)
 * add back partitioner to sstable metadata (CASSANDRA-3540)
 * fix NPE in get_count for counters (CASSANDRA-3601)
Merged from 0.8:
 * remove invalid assertion that table was opened before dropping it
   (CASSANDRA-3580)
 * range and index scans now only send requests to enough replicas to
   satisfy requested CL + RR (CASSANDRA-3598)
 * use cannonical host for local node in nodetool info (CASSANDRA-3556)
 * remove nonlocal DC write optimization since it only worked with
   CL.ONE or CL.LOCAL_QUORUM (CASSANDRA-3577, 3585)
 * detect misuses of CounterColumnType (CASSANDRA-3422)
 * turn off string interning in json2sstable, take 2 (CASSANDRA-2189)
 * validate compression parameters on add/update of the ColumnFamily
   (CASSANDRA-3573)
 * Check for 0.0.0.0 is incorrect in CFIF (CASSANDRA-3584)
 * Increase vm.max_map_count in debian packaging (CASSANDRA-3563)
 * gossiper will never add itself to saved endpoints (CASSANDRA-3485)


1.0.5
 * revert CASSANDRA-3407 (see CASSANDRA-3540)
 * fix assertion error while forwarding writes to local nodes (CASSANDRA-3539)


1.0.4
 * fix self-hinting of timed out read repair updates and make hinted handoff
   less prone to OOMing a coordinator (CASSANDRA-3440)
 * expose bloom filter sizes via JMX (CASSANDRA-3495)
 * enforce RP tokens 0..2**127 (CASSANDRA-3501)
 * canonicalize paths exposed through JMX (CASSANDRA-3504)
 * fix "liveSize" stat when sstables are removed (CASSANDRA-3496)
 * add bloom filter FP rates to nodetool cfstats (CASSANDRA-3347)
 * record partitioner in sstable metadata component (CASSANDRA-3407)
 * add new upgradesstables nodetool command (CASSANDRA-3406)
 * skip --debug requirement to see common exceptions in CLI (CASSANDRA-3508)
 * fix incorrect query results due to invalid max timestamp (CASSANDRA-3510)
 * make sstableloader recognize compressed sstables (CASSANDRA-3521)
 * avoids race in OutboundTcpConnection in multi-DC setups (CASSANDRA-3530)
 * use SETLOCAL in cassandra.bat (CASSANDRA-3506)
 * fix ConcurrentModificationException in Table.all() (CASSANDRA-3529)
Merged from 0.8:
 * fix concurrence issue in the FailureDetector (CASSANDRA-3519)
 * fix array out of bounds error in counter shard removal (CASSANDRA-3514)
 * avoid dropping tombstones when they might still be needed to shadow
   data in a different sstable (CASSANDRA-2786)


1.0.3
 * revert name-based query defragmentation aka CASSANDRA-2503 (CASSANDRA-3491)
 * fix invalidate-related test failures (CASSANDRA-3437)
 * add next-gen cqlsh to bin/ (CASSANDRA-3188, 3131, 3493)
 * (CQL) fix handling of rows with no columns (CASSANDRA-3424, 3473)
 * fix querying supercolumns by name returning only a subset of
   subcolumns or old subcolumn versions (CASSANDRA-3446)
 * automatically compute sha1 sum for uncompressed data files (CASSANDRA-3456)
 * fix reading metadata/statistics component for version < h (CASSANDRA-3474)
 * add sstable forward-compatibility (CASSANDRA-3478)
 * report compression ratio in CFSMBean (CASSANDRA-3393)
 * fix incorrect size exception during streaming of counters (CASSANDRA-3481)
 * (CQL) fix for counter decrement syntax (CASSANDRA-3418)
 * Fix race introduced by CASSANDRA-2503 (CASSANDRA-3482)
 * Fix incomplete deletion of delivered hints (CASSANDRA-3466)
 * Avoid rescheduling compactions when no compaction was executed
   (CASSANDRA-3484)
 * fix handling of the chunk_length_kb compression options (CASSANDRA-3492)
Merged from 0.8:
 * fix updating CF row_cache_provider (CASSANDRA-3414)
 * CFMetaData.convertToThrift method to set RowCacheProvider (CASSANDRA-3405)
 * acquire compactionlock during truncate (CASSANDRA-3399)
 * fix displaying cfdef entries for super columnfamilies (CASSANDRA-3415)
 * Make counter shard merging thread safe (CASSANDRA-3178)
 * Revert CASSANDRA-2855
 * Fix bug preventing the use of efficient cross-DC writes (CASSANDRA-3472)
 * `describe ring` command for CLI (CASSANDRA-3220)
 * (Hadoop) skip empty rows when entire row is requested, redux (CASSANDRA-2855)


1.0.2
 * "defragment" rows for name-based queries under STCS (CASSANDRA-2503)
 * Add timing information to cassandra-cli GET/SET/LIST queries (CASSANDRA-3326)
 * Only create one CompressionMetadata object per sstable (CASSANDRA-3427)
 * cleanup usage of StorageService.setMode() (CASSANDRA-3388)
 * Avoid large array allocation for compressed chunk offsets (CASSANDRA-3432)
 * fix DecimalType bytebuffer marshalling (CASSANDRA-3421)
 * fix bug that caused first column in per row indexes to be ignored
   (CASSANDRA-3441)
 * add JMX call to clean (failed) repair sessions (CASSANDRA-3316)
 * fix sstableloader reference acquisition bug (CASSANDRA-3438)
 * fix estimated row size regression (CASSANDRA-3451)
 * make sure we don't return more columns than asked (CASSANDRA-3303, 3395)
Merged from 0.8:
 * acquire compactionlock during truncate (CASSANDRA-3399)
 * fix displaying cfdef entries for super columnfamilies (CASSANDRA-3415)


1.0.1
 * acquire references during index build to prevent delete problems
   on Windows (CASSANDRA-3314)
 * describe_ring should include datacenter/topology information (CASSANDRA-2882)
 * Thrift sockets are not properly buffered (CASSANDRA-3261)
 * performance improvement for bytebufferutil compare function (CASSANDRA-3286)
 * add system.versions ColumnFamily (CASSANDRA-3140)
 * reduce network copies (CASSANDRA-3333, 3373)
 * limit nodetool to 32MB of heap (CASSANDRA-3124)
 * (CQL) update parser to accept "timestamp" instead of "date" (CASSANDRA-3149)
 * Fix CLI `show schema` to include "compression_options" (CASSANDRA-3368)
 * Snapshot to include manifest under LeveledCompactionStrategy (CASSANDRA-3359)
 * (CQL) SELECT query should allow CF name to be qualified by keyspace (CASSANDRA-3130)
 * (CQL) Fix internal application error specifying 'using consistency ...'
   in lower case (CASSANDRA-3366)
 * fix Deflate compression when compression actually makes the data bigger
   (CASSANDRA-3370)
 * optimize UUIDGen to avoid lock contention on InetAddress.getLocalHost
   (CASSANDRA-3387)
 * tolerate index being dropped mid-mutation (CASSANDRA-3334, 3313)
 * CompactionManager is now responsible for checking for new candidates
   post-task execution, enabling more consistent leveled compaction
   (CASSANDRA-3391)
 * Cache HSHA threads (CASSANDRA-3372)
 * use CF/KS names as snapshot prefix for drop + truncate operations
   (CASSANDRA-2997)
 * Break bloom filters up to avoid heap fragmentation (CASSANDRA-2466)
 * fix cassandra hanging on jsvc stop (CASSANDRA-3302)
 * Avoid leveled compaction getting blocked on errors (CASSANDRA-3408)
 * Make reloading the compaction strategy safe (CASSANDRA-3409)
 * ignore 0.8 hints even if compaction begins before we try to purge
   them (CASSANDRA-3385)
 * remove procrun (bin\daemon) from Cassandra source tree and
   artifacts (CASSANDRA-3331)
 * make cassandra compile under JDK7 (CASSANDRA-3275)
 * remove dependency of clientutil.jar to FBUtilities (CASSANDRA-3299)
 * avoid truncation errors by using long math on long values (CASSANDRA-3364)
 * avoid clock drift on some Windows machine (CASSANDRA-3375)
 * display cache provider in cli 'describe keyspace' command (CASSANDRA-3384)
 * fix incomplete topology information in describe_ring (CASSANDRA-3403)
 * expire dead gossip states based on time (CASSANDRA-2961)
 * improve CompactionTask extensibility (CASSANDRA-3330)
 * Allow one leveled compaction task to kick off another (CASSANDRA-3363)
 * allow encryption only between datacenters (CASSANDRA-2802)
Merged from 0.8:
 * fix truncate allowing data to be replayed post-restart (CASSANDRA-3297)
 * make iwriter final in IndexWriter to avoid NPE (CASSANDRA-2863)
 * (CQL) update grammar to require key clause in DELETE statement
   (CASSANDRA-3349)
 * (CQL) allow numeric keyspace names in USE statement (CASSANDRA-3350)
 * (Hadoop) skip empty rows when slicing the entire row (CASSANDRA-2855)
 * Fix handling of tombstone by SSTableExport/Import (CASSANDRA-3357)
 * fix ColumnIndexer to use long offsets (CASSANDRA-3358)
 * Improved CLI exceptions (CASSANDRA-3312)
 * Fix handling of tombstone by SSTableExport/Import (CASSANDRA-3357)
 * Only count compaction as active (for throttling) when they have
   successfully acquired the compaction lock (CASSANDRA-3344)
 * Display CLI version string on startup (CASSANDRA-3196)
 * (Hadoop) make CFIF try rpc_address or fallback to listen_address
   (CASSANDRA-3214)
 * (Hadoop) accept comma delimited lists of initial thrift connections
   (CASSANDRA-3185)
 * ColumnFamily min_compaction_threshold should be >= 2 (CASSANDRA-3342)
 * (Pig) add 0.8+ types and key validation type in schema (CASSANDRA-3280)
 * Fix completely removing column metadata using CLI (CASSANDRA-3126)
 * CLI `describe cluster;` output should be on separate lines for separate versions
   (CASSANDRA-3170)
 * fix changing durable_writes keyspace option during CF creation
   (CASSANDRA-3292)
 * avoid locking on update when no indexes are involved (CASSANDRA-3386)
 * fix assertionError during repair with ordered partitioners (CASSANDRA-3369)
 * correctly serialize key_validation_class for avro (CASSANDRA-3391)
 * don't expire counter tombstone after streaming (CASSANDRA-3394)
 * prevent nodes that failed to join from hanging around forever
   (CASSANDRA-3351)
 * remove incorrect optimization from slice read path (CASSANDRA-3390)
 * Fix race in AntiEntropyService (CASSANDRA-3400)


1.0.0-final
 * close scrubbed sstable fd before deleting it (CASSANDRA-3318)
 * fix bug preventing obsolete commitlog segments from being removed
   (CASSANDRA-3269)
 * tolerate whitespace in seed CDL (CASSANDRA-3263)
 * Change default heap thresholds to max(min(1/2 ram, 1G), min(1/4 ram, 8GB))
   (CASSANDRA-3295)
 * Fix broken CompressedRandomAccessReaderTest (CASSANDRA-3298)
 * (CQL) fix type information returned for wildcard queries (CASSANDRA-3311)
 * add estimated tasks to LeveledCompactionStrategy (CASSANDRA-3322)
 * avoid including compaction cache-warming in keycache stats (CASSANDRA-3325)
 * run compaction and hinted handoff threads at MIN_PRIORITY (CASSANDRA-3308)
 * default hsha thrift server to cpu core count in rpc pool (CASSANDRA-3329)
 * add bin\daemon to binary tarball for Windows service (CASSANDRA-3331)
 * Fix places where uncompressed size of sstables was use in place of the
   compressed one (CASSANDRA-3338)
 * Fix hsha thrift server (CASSANDRA-3346)
 * Make sure repair only stream needed sstables (CASSANDRA-3345)


1.0.0-rc2
 * Log a meaningful warning when a node receives a message for a repair session
   that doesn't exist anymore (CASSANDRA-3256)
 * test for NUMA policy support as well as numactl presence (CASSANDRA-3245)
 * Fix FD leak when internode encryption is enabled (CASSANDRA-3257)
 * Remove incorrect assertion in mergeIterator (CASSANDRA-3260)
 * FBUtilities.hexToBytes(String) to throw NumberFormatException when string
   contains non-hex characters (CASSANDRA-3231)
 * Keep SimpleSnitch proximity ordering unchanged from what the Strategy
   generates, as intended (CASSANDRA-3262)
 * remove Scrub from compactionstats when finished (CASSANDRA-3255)
 * fix counter entry in jdbc TypesMap (CASSANDRA-3268)
 * fix full queue scenario for ParallelCompactionIterator (CASSANDRA-3270)
 * fix bootstrap process (CASSANDRA-3285)
 * don't try delivering hints if when there isn't any (CASSANDRA-3176)
 * CLI documentation change for ColumnFamily `compression_options` (CASSANDRA-3282)
 * ignore any CF ids sent by client for adding CF/KS (CASSANDRA-3288)
 * remove obsolete hints on first startup (CASSANDRA-3291)
 * use correct ISortedColumns for time-optimized reads (CASSANDRA-3289)
 * Evict gossip state immediately when a token is taken over by a new IP
   (CASSANDRA-3259)


1.0.0-rc1
 * Update CQL to generate microsecond timestamps by default (CASSANDRA-3227)
 * Fix counting CFMetadata towards Memtable liveRatio (CASSANDRA-3023)
 * Kill server on wrapped OOME such as from FileChannel.map (CASSANDRA-3201)
 * remove unnecessary copy when adding to row cache (CASSANDRA-3223)
 * Log message when a full repair operation completes (CASSANDRA-3207)
 * Fix streamOutSession keeping sstables references forever if the remote end
   dies (CASSANDRA-3216)
 * Remove dynamic_snitch boolean from example configuration (defaulting to
   true) and set default badness threshold to 0.1 (CASSANDRA-3229)
 * Base choice of random or "balanced" token on bootstrap on whether
   schema definitions were found (CASSANDRA-3219)
 * Fixes for LeveledCompactionStrategy score computation, prioritization,
   scheduling, and performance (CASSANDRA-3224, 3234)
 * parallelize sstable open at server startup (CASSANDRA-2988)
 * fix handling of exceptions writing to OutboundTcpConnection (CASSANDRA-3235)
 * Allow using quotes in "USE <keyspace>;" CLI command (CASSANDRA-3208)
 * Don't allow any cache loading exceptions to halt startup (CASSANDRA-3218)
 * Fix sstableloader --ignores option (CASSANDRA-3247)
 * File descriptor limit increased in packaging (CASSANDRA-3206)
 * Fix deadlock in commit log during flush (CASSANDRA-3253)


1.0.0-beta1
 * removed binarymemtable (CASSANDRA-2692)
 * add commitlog_total_space_in_mb to prevent fragmented logs (CASSANDRA-2427)
 * removed commitlog_rotation_threshold_in_mb configuration (CASSANDRA-2771)
 * make AbstractBounds.normalize de-overlapp overlapping ranges (CASSANDRA-2641)
 * replace CollatingIterator, ReducingIterator with MergeIterator
   (CASSANDRA-2062)
 * Fixed the ability to set compaction strategy in cli using create column
   family command (CASSANDRA-2778)
 * clean up tmp files after failed compaction (CASSANDRA-2468)
 * restrict repair streaming to specific columnfamilies (CASSANDRA-2280)
 * don't bother persisting columns shadowed by a row tombstone (CASSANDRA-2589)
 * reset CF and SC deletion times after gc_grace (CASSANDRA-2317)
 * optimize away seek when compacting wide rows (CASSANDRA-2879)
 * single-pass streaming (CASSANDRA-2677, 2906, 2916, 3003)
 * use reference counting for deleting sstables instead of relying on GC
   (CASSANDRA-2521, 3179)
 * store hints as serialized mutations instead of pointers to data row
   (CASSANDRA-2045)
 * store hints in the coordinator node instead of in the closest replica
   (CASSANDRA-2914)
 * add row_cache_keys_to_save CF option (CASSANDRA-1966)
 * check column family validity in nodetool repair (CASSANDRA-2933)
 * use lazy initialization instead of class initialization in NodeId
   (CASSANDRA-2953)
 * add paging to get_count (CASSANDRA-2894)
 * fix "short reads" in [multi]get (CASSANDRA-2643, 3157, 3192)
 * add optional compression for sstables (CASSANDRA-47, 2994, 3001, 3128)
 * add scheduler JMX metrics (CASSANDRA-2962)
 * add block level checksum for compressed data (CASSANDRA-1717)
 * make column family backed column map pluggable and introduce unsynchronized
   ArrayList backed one to speedup reads (CASSANDRA-2843, 3165, 3205)
 * refactoring of the secondary index api (CASSANDRA-2982)
 * make CL > ONE reads wait for digest reconciliation before returning
   (CASSANDRA-2494)
 * fix missing logging for some exceptions (CASSANDRA-2061)
 * refactor and optimize ColumnFamilyStore.files(...) and Descriptor.fromFilename(String)
   and few other places responsible for work with SSTable files (CASSANDRA-3040)
 * Stop reading from sstables once we know we have the most recent columns,
   for query-by-name requests (CASSANDRA-2498)
 * Add query-by-column mode to stress.java (CASSANDRA-3064)
 * Add "install" command to cassandra.bat (CASSANDRA-292)
 * clean up KSMetadata, CFMetadata from unnecessary
   Thrift<->Avro conversion methods (CASSANDRA-3032)
 * Add timeouts to client request schedulers (CASSANDRA-3079, 3096)
 * Cli to use hashes rather than array of hashes for strategy options (CASSANDRA-3081)
 * LeveledCompactionStrategy (CASSANDRA-1608, 3085, 3110, 3087, 3145, 3154, 3182)
 * Improvements of the CLI `describe` command (CASSANDRA-2630)
 * reduce window where dropped CF sstables may not be deleted (CASSANDRA-2942)
 * Expose gossip/FD info to JMX (CASSANDRA-2806)
 * Fix streaming over SSL when compressed SSTable involved (CASSANDRA-3051)
 * Add support for pluggable secondary index implementations (CASSANDRA-3078)
 * remove compaction_thread_priority setting (CASSANDRA-3104)
 * generate hints for replicas that timeout, not just replicas that are known
   to be down before starting (CASSANDRA-2034)
 * Add throttling for internode streaming (CASSANDRA-3080)
 * make the repair of a range repair all replica (CASSANDRA-2610, 3194)
 * expose the ability to repair the first range (as returned by the
   partitioner) of a node (CASSANDRA-2606)
 * Streams Compression (CASSANDRA-3015)
 * add ability to use multiple threads during a single compaction
   (CASSANDRA-2901)
 * make AbstractBounds.normalize support overlapping ranges (CASSANDRA-2641)
 * fix of the CQL count() behavior (CASSANDRA-3068)
 * use TreeMap backed column families for the SSTable simple writers
   (CASSANDRA-3148)
 * fix inconsistency of the CLI syntax when {} should be used instead of [{}]
   (CASSANDRA-3119)
 * rename CQL type names to match expected SQL behavior (CASSANDRA-3149, 3031)
 * Arena-based allocation for memtables (CASSANDRA-2252, 3162, 3163, 3168)
 * Default RR chance to 0.1 (CASSANDRA-3169)
 * Add RowLevel support to secondary index API (CASSANDRA-3147)
 * Make SerializingCacheProvider the default if JNA is available (CASSANDRA-3183)
 * Fix backwards compatibilty for CQL memtable properties (CASSANDRA-3190)
 * Add five-minute delay before starting compactions on a restarted server
   (CASSANDRA-3181)
 * Reduce copies done for intra-host messages (CASSANDRA-1788, 3144)
 * support of compaction strategy option for stress.java (CASSANDRA-3204)
 * make memtable throughput and column count thresholds no-ops (CASSANDRA-2449)
 * Return schema information along with the resultSet in CQL (CASSANDRA-2734)
 * Add new DecimalType (CASSANDRA-2883)
 * Fix assertion error in RowRepairResolver (CASSANDRA-3156)
 * Reduce unnecessary high buffer sizes (CASSANDRA-3171)
 * Pluggable compaction strategy (CASSANDRA-1610)
 * Add new broadcast_address config option (CASSANDRA-2491)


0.8.7
 * Kill server on wrapped OOME such as from FileChannel.map (CASSANDRA-3201)
 * Allow using quotes in "USE <keyspace>;" CLI command (CASSANDRA-3208)
 * Log message when a full repair operation completes (CASSANDRA-3207)
 * Don't allow any cache loading exceptions to halt startup (CASSANDRA-3218)
 * Fix sstableloader --ignores option (CASSANDRA-3247)
 * File descriptor limit increased in packaging (CASSANDRA-3206)
 * Log a meaningfull warning when a node receive a message for a repair session
   that doesn't exist anymore (CASSANDRA-3256)
 * Fix FD leak when internode encryption is enabled (CASSANDRA-3257)
 * FBUtilities.hexToBytes(String) to throw NumberFormatException when string
   contains non-hex characters (CASSANDRA-3231)
 * Keep SimpleSnitch proximity ordering unchanged from what the Strategy
   generates, as intended (CASSANDRA-3262)
 * remove Scrub from compactionstats when finished (CASSANDRA-3255)
 * Fix tool .bat files when CASSANDRA_HOME contains spaces (CASSANDRA-3258)
 * Force flush of status table when removing/updating token (CASSANDRA-3243)
 * Evict gossip state immediately when a token is taken over by a new IP (CASSANDRA-3259)
 * Fix bug where the failure detector can take too long to mark a host
   down (CASSANDRA-3273)
 * (Hadoop) allow wrapping ranges in queries (CASSANDRA-3137)
 * (Hadoop) check all interfaces for a match with split location
   before falling back to random replica (CASSANDRA-3211)
 * (Hadoop) Make Pig storage handle implements LoadMetadata (CASSANDRA-2777)
 * (Hadoop) Fix exception during PIG 'dump' (CASSANDRA-2810)
 * Fix stress COUNTER_GET option (CASSANDRA-3301)
 * Fix missing fields in CLI `show schema` output (CASSANDRA-3304)
 * Nodetool no longer leaks threads and closes JMX connections (CASSANDRA-3309)
 * fix truncate allowing data to be replayed post-restart (CASSANDRA-3297)
 * Move SimpleAuthority and SimpleAuthenticator to examples (CASSANDRA-2922)
 * Fix handling of tombstone by SSTableExport/Import (CASSANDRA-3357)
 * Fix transposition in cfHistograms (CASSANDRA-3222)
 * Allow using number as DC name when creating keyspace in CQL (CASSANDRA-3239)
 * Force flush of system table after updating/removing a token (CASSANDRA-3243)


0.8.6
 * revert CASSANDRA-2388
 * change TokenRange.endpoints back to listen/broadcast address to match
   pre-1777 behavior, and add TokenRange.rpc_endpoints instead (CASSANDRA-3187)
 * avoid trying to watch cassandra-topology.properties when loaded from jar
   (CASSANDRA-3138)
 * prevent users from creating keyspaces with LocalStrategy replication
   (CASSANDRA-3139)
 * fix CLI `show schema;` to output correct keyspace definition statement
   (CASSANDRA-3129)
 * CustomTThreadPoolServer to log TTransportException at DEBUG level
   (CASSANDRA-3142)
 * allow topology sort to work with non-unique rack names between
   datacenters (CASSANDRA-3152)
 * Improve caching of same-version Messages on digest and repair paths
   (CASSANDRA-3158)
 * Randomize choice of first replica for counter increment (CASSANDRA-2890)
 * Fix using read_repair_chance instead of merge_shard_change (CASSANDRA-3202)
 * Avoid streaming data to nodes that already have it, on move as well as
   decommission (CASSANDRA-3041)
 * Fix divide by zero error in GCInspector (CASSANDRA-3164)
 * allow quoting of the ColumnFamily name in CLI `create column family`
   statement (CASSANDRA-3195)
 * Fix rolling upgrade from 0.7 to 0.8 problem (CASSANDRA-3166)
 * Accomodate missing encryption_options in IncomingTcpConnection.stream
   (CASSANDRA-3212)


0.8.5
 * fix NPE when encryption_options is unspecified (CASSANDRA-3007)
 * include column name in validation failure exceptions (CASSANDRA-2849)
 * make sure truncate clears out the commitlog so replay won't re-
   populate with truncated data (CASSANDRA-2950)
 * fix NPE when debug logging is enabled and dropped CF is present
   in a commitlog segment (CASSANDRA-3021)
 * fix cassandra.bat when CASSANDRA_HOME contains spaces (CASSANDRA-2952)
 * fix to SSTableSimpleUnsortedWriter bufferSize calculation (CASSANDRA-3027)
 * make cleanup and normal compaction able to skip empty rows
   (rows containing nothing but expired tombstones) (CASSANDRA-3039)
 * work around native memory leak in com.sun.management.GarbageCollectorMXBean
   (CASSANDRA-2868)
 * validate that column names in column_metadata are not equal to key_alias
   on create/update of the ColumnFamily and CQL 'ALTER' statement (CASSANDRA-3036)
 * return an InvalidRequestException if an indexed column is assigned
   a value larger than 64KB (CASSANDRA-3057)
 * fix of numeric-only and string column names handling in CLI "drop index"
   (CASSANDRA-3054)
 * prune index scan resultset back to original request for lazy
   resultset expansion case (CASSANDRA-2964)
 * (Hadoop) fail jobs when Cassandra node has failed but TaskTracker
   has not (CASSANDRA-2388)
 * fix dynamic snitch ignoring nodes when read_repair_chance is zero
   (CASSANDRA-2662)
 * avoid retaining references to dropped CFS objects in
   CompactionManager.estimatedCompactions (CASSANDRA-2708)
 * expose rpc timeouts per host in MessagingServiceMBean (CASSANDRA-2941)
 * avoid including cwd in classpath for deb and rpm packages (CASSANDRA-2881)
 * remove gossip state when a new IP takes over a token (CASSANDRA-3071)
 * allow sstable2json to work on index sstable files (CASSANDRA-3059)
 * always hint counters (CASSANDRA-3099)
 * fix log4j initialization in EmbeddedCassandraService (CASSANDRA-2857)
 * remove gossip state when a new IP takes over a token (CASSANDRA-3071)
 * work around native memory leak in com.sun.management.GarbageCollectorMXBean
    (CASSANDRA-2868)
 * fix UnavailableException with writes at CL.EACH_QUORM (CASSANDRA-3084)
 * fix parsing of the Keyspace and ColumnFamily names in numeric
   and string representations in CLI (CASSANDRA-3075)
 * fix corner cases in Range.differenceToFetch (CASSANDRA-3084)
 * fix ip address String representation in the ring cache (CASSANDRA-3044)
 * fix ring cache compatibility when mixing pre-0.8.4 nodes with post-
   in the same cluster (CASSANDRA-3023)
 * make repair report failure when a node participating dies (instead of
   hanging forever) (CASSANDRA-2433)
 * fix handling of the empty byte buffer by ReversedType (CASSANDRA-3111)
 * Add validation that Keyspace names are case-insensitively unique (CASSANDRA-3066)
 * catch invalid key_validation_class before instantiating UpdateColumnFamily (CASSANDRA-3102)
 * make Range and Bounds objects client-safe (CASSANDRA-3108)
 * optionally skip log4j configuration (CASSANDRA-3061)
 * bundle sstableloader with the debian package (CASSANDRA-3113)
 * don't try to build secondary indexes when there is none (CASSANDRA-3123)
 * improve SSTableSimpleUnsortedWriter speed for large rows (CASSANDRA-3122)
 * handle keyspace arguments correctly in nodetool snapshot (CASSANDRA-3038)
 * Fix SSTableImportTest on windows (CASSANDRA-3043)
 * expose compactionThroughputMbPerSec through JMX (CASSANDRA-3117)
 * log keyspace and CF of large rows being compacted


0.8.4
 * change TokenRing.endpoints to be a list of rpc addresses instead of
   listen/broadcast addresses (CASSANDRA-1777)
 * include files-to-be-streamed in StreamInSession.getSources (CASSANDRA-2972)
 * use JAVA env var in cassandra-env.sh (CASSANDRA-2785, 2992)
 * avoid doing read for no-op replicate-on-write at CL=1 (CASSANDRA-2892)
 * refuse counter write for CL.ANY (CASSANDRA-2990)
 * switch back to only logging recent dropped messages (CASSANDRA-3004)
 * always deserialize RowMutation for counters (CASSANDRA-3006)
 * ignore saved replication_factor strategy_option for NTS (CASSANDRA-3011)
 * make sure pre-truncate CL segments are discarded (CASSANDRA-2950)


0.8.3
 * add ability to drop local reads/writes that are going to timeout
   (CASSANDRA-2943)
 * revamp token removal process, keep gossip states for 3 days (CASSANDRA-2496)
 * don't accept extra args for 0-arg nodetool commands (CASSANDRA-2740)
 * log unavailableexception details at debug level (CASSANDRA-2856)
 * expose data_dir though jmx (CASSANDRA-2770)
 * don't include tmp files as sstable when create cfs (CASSANDRA-2929)
 * log Java classpath on startup (CASSANDRA-2895)
 * keep gossipped version in sync with actual on migration coordinator
   (CASSANDRA-2946)
 * use lazy initialization instead of class initialization in NodeId
   (CASSANDRA-2953)
 * check column family validity in nodetool repair (CASSANDRA-2933)
 * speedup bytes to hex conversions dramatically (CASSANDRA-2850)
 * Flush memtables on shutdown when durable writes are disabled
   (CASSANDRA-2958)
 * improved POSIX compatibility of start scripts (CASsANDRA-2965)
 * add counter support to Hadoop InputFormat (CASSANDRA-2981)
 * fix bug where dirty commitlog segments were removed (and avoid keeping
   segments with no post-flush activity permanently dirty) (CASSANDRA-2829)
 * fix throwing exception with batch mutation of counter super columns
   (CASSANDRA-2949)
 * ignore system tables during repair (CASSANDRA-2979)
 * throw exception when NTS is given replication_factor as an option
   (CASSANDRA-2960)
 * fix assertion error during compaction of counter CFs (CASSANDRA-2968)
 * avoid trying to create index names, when no index exists (CASSANDRA-2867)
 * don't sample the system table when choosing a bootstrap token
   (CASSANDRA-2825)
 * gossiper notifies of local state changes (CASSANDRA-2948)
 * add asynchronous and half-sync/half-async (hsha) thrift servers
   (CASSANDRA-1405)
 * fix potential use of free'd native memory in SerializingCache
   (CASSANDRA-2951)
 * prune index scan resultset back to original request for lazy
   resultset expansion case (CASSANDRA-2964)
 * (Hadoop) fail jobs when Cassandra node has failed but TaskTracker
    has not (CASSANDRA-2388)


0.8.2
 * CQL:
   - include only one row per unique key for IN queries (CASSANDRA-2717)
   - respect client timestamp on full row deletions (CASSANDRA-2912)
 * improve thread-safety in StreamOutSession (CASSANDRA-2792)
 * allow deleting a row and updating indexed columns in it in the
   same mutation (CASSANDRA-2773)
 * Expose number of threads blocked on submitting memtable to flush
   in JMX (CASSANDRA-2817)
 * add ability to return "endpoints" to nodetool (CASSANDRA-2776)
 * Add support for multiple (comma-delimited) coordinator addresses
   to ColumnFamilyInputFormat (CASSANDRA-2807)
 * fix potential NPE while scheduling read repair for range slice
   (CASSANDRA-2823)
 * Fix race in SystemTable.getCurrentLocalNodeId (CASSANDRA-2824)
 * Correctly set default for replicate_on_write (CASSANDRA-2835)
 * improve nodetool compactionstats formatting (CASSANDRA-2844)
 * fix index-building status display (CASSANDRA-2853)
 * fix CLI perpetuating obsolete KsDef.replication_factor (CASSANDRA-2846)
 * improve cli treatment of multiline comments (CASSANDRA-2852)
 * handle row tombstones correctly in EchoedRow (CASSANDRA-2786)
 * add MessagingService.get[Recently]DroppedMessages and
   StorageService.getExceptionCount (CASSANDRA-2804)
 * fix possibility of spurious UnavailableException for LOCAL_QUORUM
   reads with dynamic snitch + read repair disabled (CASSANDRA-2870)
 * add ant-optional as dependence for the debian package (CASSANDRA-2164)
 * add option to specify limit for get_slice in the CLI (CASSANDRA-2646)
 * decrease HH page size (CASSANDRA-2832)
 * reset cli keyspace after dropping the current one (CASSANDRA-2763)
 * add KeyRange option to Hadoop inputformat (CASSANDRA-1125)
 * fix protocol versioning (CASSANDRA-2818, 2860)
 * support spaces in path to log4j configuration (CASSANDRA-2383)
 * avoid including inferred types in CF update (CASSANDRA-2809)
 * fix JMX bulkload call (CASSANDRA-2908)
 * fix updating KS with durable_writes=false (CASSANDRA-2907)
 * add simplified facade to SSTableWriter for bulk loading use
   (CASSANDRA-2911)
 * fix re-using index CF sstable names after drop/recreate (CASSANDRA-2872)
 * prepend CF to default index names (CASSANDRA-2903)
 * fix hint replay (CASSANDRA-2928)
 * Properly synchronize repair's merkle tree computation (CASSANDRA-2816)


0.8.1
 * CQL:
   - support for insert, delete in BATCH (CASSANDRA-2537)
   - support for IN to SELECT, UPDATE (CASSANDRA-2553)
   - timestamp support for INSERT, UPDATE, and BATCH (CASSANDRA-2555)
   - TTL support (CASSANDRA-2476)
   - counter support (CASSANDRA-2473)
   - ALTER COLUMNFAMILY (CASSANDRA-1709)
   - DROP INDEX (CASSANDRA-2617)
   - add SCHEMA/TABLE as aliases for KS/CF (CASSANDRA-2743)
   - server handles wait-for-schema-agreement (CASSANDRA-2756)
   - key alias support (CASSANDRA-2480)
 * add support for comparator parameters and a generic ReverseType
   (CASSANDRA-2355)
 * add CompositeType and DynamicCompositeType (CASSANDRA-2231)
 * optimize batches containing multiple updates to the same row
   (CASSANDRA-2583)
 * adjust hinted handoff page size to avoid OOM with large columns
   (CASSANDRA-2652)
 * mark BRAF buffer invalid post-flush so we don't re-flush partial
   buffers again, especially on CL writes (CASSANDRA-2660)
 * add DROP INDEX support to CLI (CASSANDRA-2616)
 * don't perform HH to client-mode [storageproxy] nodes (CASSANDRA-2668)
 * Improve forceDeserialize/getCompactedRow encapsulation (CASSANDRA-2659)
 * Don't write CounterUpdateColumn to disk in tests (CASSANDRA-2650)
 * Add sstable bulk loading utility (CASSANDRA-1278)
 * avoid replaying hints to dropped columnfamilies (CASSANDRA-2685)
 * add placeholders for missing rows in range query pseudo-RR (CASSANDRA-2680)
 * remove no-op HHOM.renameHints (CASSANDRA-2693)
 * clone super columns to avoid modifying them during flush (CASSANDRA-2675)
 * allow writes to bypass the commitlog for certain keyspaces (CASSANDRA-2683)
 * avoid NPE when bypassing commitlog during memtable flush (CASSANDRA-2781)
 * Added support for making bootstrap retry if nodes flap (CASSANDRA-2644)
 * Added statusthrift to nodetool to report if thrift server is running (CASSANDRA-2722)
 * Fixed rows being cached if they do not exist (CASSANDRA-2723)
 * Support passing tableName and cfName to RowCacheProviders (CASSANDRA-2702)
 * close scrub file handles (CASSANDRA-2669)
 * throttle migration replay (CASSANDRA-2714)
 * optimize column serializer creation (CASSANDRA-2716)
 * Added support for making bootstrap retry if nodes flap (CASSANDRA-2644)
 * Added statusthrift to nodetool to report if thrift server is running
   (CASSANDRA-2722)
 * Fixed rows being cached if they do not exist (CASSANDRA-2723)
 * fix truncate/compaction race (CASSANDRA-2673)
 * workaround large resultsets causing large allocation retention
   by nio sockets (CASSANDRA-2654)
 * fix nodetool ring use with Ec2Snitch (CASSANDRA-2733)
 * fix removing columns and subcolumns that are supressed by a row or
   supercolumn tombstone during replica resolution (CASSANDRA-2590)
 * support sstable2json against snapshot sstables (CASSANDRA-2386)
 * remove active-pull schema requests (CASSANDRA-2715)
 * avoid marking entire list of sstables as actively being compacted
   in multithreaded compaction (CASSANDRA-2765)
 * seek back after deserializing a row to update cache with (CASSANDRA-2752)
 * avoid skipping rows in scrub for counter column family (CASSANDRA-2759)
 * fix ConcurrentModificationException in repair when dealing with 0.7 node
   (CASSANDRA-2767)
 * use threadsafe collections for StreamInSession (CASSANDRA-2766)
 * avoid infinite loop when creating merkle tree (CASSANDRA-2758)
 * avoids unmarking compacting sstable prematurely in cleanup (CASSANDRA-2769)
 * fix NPE when the commit log is bypassed (CASSANDRA-2718)
 * don't throw an exception in SS.isRPCServerRunning (CASSANDRA-2721)
 * make stress.jar executable (CASSANDRA-2744)
 * add daemon mode to java stress (CASSANDRA-2267)
 * expose the DC and rack of a node through JMX and nodetool ring (CASSANDRA-2531)
 * fix cache mbean getSize (CASSANDRA-2781)
 * Add Date, Float, Double, and Boolean types (CASSANDRA-2530)
 * Add startup flag to renew counter node id (CASSANDRA-2788)
 * add jamm agent to cassandra.bat (CASSANDRA-2787)
 * fix repair hanging if a neighbor has nothing to send (CASSANDRA-2797)
 * purge tombstone even if row is in only one sstable (CASSANDRA-2801)
 * Fix wrong purge of deleted cf during compaction (CASSANDRA-2786)
 * fix race that could result in Hadoop writer failing to throw an
   exception encountered after close() (CASSANDRA-2755)
 * fix scan wrongly throwing assertion error (CASSANDRA-2653)
 * Always use even distribution for merkle tree with RandomPartitionner
   (CASSANDRA-2841)
 * fix describeOwnership for OPP (CASSANDRA-2800)
 * ensure that string tokens do not contain commas (CASSANDRA-2762)


0.8.0-final
 * fix CQL grammar warning and cqlsh regression from CASSANDRA-2622
 * add ant generate-cql-html target (CASSANDRA-2526)
 * update CQL consistency levels (CASSANDRA-2566)
 * debian packaging fixes (CASSANDRA-2481, 2647)
 * fix UUIDType, IntegerType for direct buffers (CASSANDRA-2682, 2684)
 * switch to native Thrift for Hadoop map/reduce (CASSANDRA-2667)
 * fix StackOverflowError when building from eclipse (CASSANDRA-2687)
 * only provide replication_factor to strategy_options "help" for
   SimpleStrategy, OldNetworkTopologyStrategy (CASSANDRA-2678, 2713)
 * fix exception adding validators to non-string columns (CASSANDRA-2696)
 * avoid instantiating DatabaseDescriptor in JDBC (CASSANDRA-2694)
 * fix potential stack overflow during compaction (CASSANDRA-2626)
 * clone super columns to avoid modifying them during flush (CASSANDRA-2675)
 * reset underlying iterator in EchoedRow constructor (CASSANDRA-2653)


0.8.0-rc1
 * faster flushes and compaction from fixing excessively pessimistic
   rebuffering in BRAF (CASSANDRA-2581)
 * fix returning null column values in the python cql driver (CASSANDRA-2593)
 * fix merkle tree splitting exiting early (CASSANDRA-2605)
 * snapshot_before_compaction directory name fix (CASSANDRA-2598)
 * Disable compaction throttling during bootstrap (CASSANDRA-2612)
 * fix CQL treatment of > and < operators in range slices (CASSANDRA-2592)
 * fix potential double-application of counter updates on commitlog replay
   by moving replay position from header to sstable metadata (CASSANDRA-2419)
 * JDBC CQL driver exposes getColumn for access to timestamp
 * JDBC ResultSetMetadata properties added to AbstractType
 * r/m clustertool (CASSANDRA-2607)
 * add support for presenting row key as a column in CQL result sets
   (CASSANDRA-2622)
 * Don't allow {LOCAL|EACH}_QUORUM unless strategy is NTS (CASSANDRA-2627)
 * validate keyspace strategy_options during CQL create (CASSANDRA-2624)
 * fix empty Result with secondary index when limit=1 (CASSANDRA-2628)
 * Fix regression where bootstrapping a node with no schema fails
   (CASSANDRA-2625)
 * Allow removing LocationInfo sstables (CASSANDRA-2632)
 * avoid attempting to replay mutations from dropped keyspaces (CASSANDRA-2631)
 * avoid using cached position of a key when GT is requested (CASSANDRA-2633)
 * fix counting bloom filter true positives (CASSANDRA-2637)
 * initialize local ep state prior to gossip startup if needed (CASSANDRA-2638)
 * fix counter increment lost after restart (CASSANDRA-2642)
 * add quote-escaping via backslash to CLI (CASSANDRA-2623)
 * fix pig example script (CASSANDRA-2487)
 * fix dynamic snitch race in adding latencies (CASSANDRA-2618)
 * Start/stop cassandra after more important services such as mdadm in
   debian packaging (CASSANDRA-2481)


0.8.0-beta2
 * fix NPE compacting index CFs (CASSANDRA-2528)
 * Remove checking all column families on startup for compaction candidates
   (CASSANDRA-2444)
 * validate CQL create keyspace options (CASSANDRA-2525)
 * fix nodetool setcompactionthroughput (CASSANDRA-2550)
 * move	gossip heartbeat back to its own thread (CASSANDRA-2554)
 * validate cql TRUNCATE columnfamily before truncating (CASSANDRA-2570)
 * fix batch_mutate for mixed standard-counter mutations (CASSANDRA-2457)
 * disallow making schema changes to system keyspace (CASSANDRA-2563)
 * fix sending mutation messages multiple times (CASSANDRA-2557)
 * fix incorrect use of NBHM.size in ReadCallback that could cause
   reads to time out even when responses were received (CASSANDRA-2552)
 * trigger read repair correctly for LOCAL_QUORUM reads (CASSANDRA-2556)
 * Allow configuring the number of compaction thread (CASSANDRA-2558)
 * forceUserDefinedCompaction will attempt to compact what it is given
   even if the pessimistic estimate is that there is not enough disk space;
   automatic compactions will only compact 2 or more sstables (CASSANDRA-2575)
 * refuse to apply migrations with older timestamps than the current
   schema (CASSANDRA-2536)
 * remove unframed Thrift transport option
 * include indexes in snapshots (CASSANDRA-2596)
 * improve ignoring of obsolete mutations in index maintenance (CASSANDRA-2401)
 * recognize attempt to drop just the index while leaving the column
   definition alone (CASSANDRA-2619)


0.8.0-beta1
 * remove Avro RPC support (CASSANDRA-926)
 * support for columns that act as incr/decr counters
   (CASSANDRA-1072, 1937, 1944, 1936, 2101, 2093, 2288, 2105, 2384, 2236, 2342,
   2454)
 * CQL (CASSANDRA-1703, 1704, 1705, 1706, 1707, 1708, 1710, 1711, 1940,
   2124, 2302, 2277, 2493)
 * avoid double RowMutation serialization on write path (CASSANDRA-1800)
 * make NetworkTopologyStrategy the default (CASSANDRA-1960)
 * configurable internode encryption (CASSANDRA-1567, 2152)
 * human readable column names in sstable2json output (CASSANDRA-1933)
 * change default JMX port to 7199 (CASSANDRA-2027)
 * backwards compatible internal messaging (CASSANDRA-1015)
 * atomic switch of memtables and sstables (CASSANDRA-2284)
 * add pluggable SeedProvider (CASSANDRA-1669)
 * Fix clustertool to not throw exception when calling get_endpoints (CASSANDRA-2437)
 * upgrade to thrift 0.6 (CASSANDRA-2412)
 * repair works on a token range instead of full ring (CASSANDRA-2324)
 * purge tombstones from row cache (CASSANDRA-2305)
 * push replication_factor into strategy_options (CASSANDRA-1263)
 * give snapshots the same name on each node (CASSANDRA-1791)
 * remove "nodetool loadbalance" (CASSANDRA-2448)
 * multithreaded compaction (CASSANDRA-2191)
 * compaction throttling (CASSANDRA-2156)
 * add key type information and alias (CASSANDRA-2311, 2396)
 * cli no longer divides read_repair_chance by 100 (CASSANDRA-2458)
 * made CompactionInfo.getTaskType return an enum (CASSANDRA-2482)
 * add a server-wide cap on measured memtable memory usage and aggressively
   flush to keep under that threshold (CASSANDRA-2006)
 * add unified UUIDType (CASSANDRA-2233)
 * add off-heap row cache support (CASSANDRA-1969)


0.7.5
 * improvements/fixes to PIG driver (CASSANDRA-1618, CASSANDRA-2387,
   CASSANDRA-2465, CASSANDRA-2484)
 * validate index names (CASSANDRA-1761)
 * reduce contention on Table.flusherLock (CASSANDRA-1954)
 * try harder to detect failures during streaming, cleaning up temporary
   files more reliably (CASSANDRA-2088)
 * shut down server for OOM on a Thrift thread (CASSANDRA-2269)
 * fix tombstone handling in repair and sstable2json (CASSANDRA-2279)
 * preserve version when streaming data from old sstables (CASSANDRA-2283)
 * don't start repair if a neighboring node is marked as dead (CASSANDRA-2290)
 * purge tombstones from row cache (CASSANDRA-2305)
 * Avoid seeking when sstable2json exports the entire file (CASSANDRA-2318)
 * clear Built flag in system table when dropping an index (CASSANDRA-2320)
 * don't allow arbitrary argument for stress.java (CASSANDRA-2323)
 * validate values for index predicates in get_indexed_slice (CASSANDRA-2328)
 * queue secondary indexes for flush before the parent (CASSANDRA-2330)
 * allow job configuration to set the CL used in Hadoop jobs (CASSANDRA-2331)
 * add memtable_flush_queue_size defaulting to 4 (CASSANDRA-2333)
 * Allow overriding of initial_token, storage_port and rpc_port from system
   properties (CASSANDRA-2343)
 * fix comparator used for non-indexed secondary expressions in index scan
   (CASSANDRA-2347)
 * ensure size calculation and write phase of large-row compaction use
   the same threshold for TTL expiration (CASSANDRA-2349)
 * fix race when iterating CFs during add/drop (CASSANDRA-2350)
 * add ConsistencyLevel command to CLI (CASSANDRA-2354)
 * allow negative numbers in the cli (CASSANDRA-2358)
 * hard code serialVersionUID for tokens class (CASSANDRA-2361)
 * fix potential infinite loop in ByteBufferUtil.inputStream (CASSANDRA-2365)
 * fix encoding bugs in HintedHandoffManager, SystemTable when default
   charset is not UTF8 (CASSANDRA-2367)
 * avoids having removed node reappearing in Gossip (CASSANDRA-2371)
 * fix incorrect truncation of long to int when reading columns via block
   index (CASSANDRA-2376)
 * fix NPE during stream session (CASSANDRA-2377)
 * fix race condition that could leave orphaned data files when dropping CF or
   KS (CASSANDRA-2381)
 * fsync statistics component on write (CASSANDRA-2382)
 * fix duplicate results from CFS.scan (CASSANDRA-2406)
 * add IntegerType to CLI help (CASSANDRA-2414)
 * avoid caching token-only decoratedkeys (CASSANDRA-2416)
 * convert mmap assertion to if/throw so scrub can catch it (CASSANDRA-2417)
 * don't overwrite gc log (CASSANDR-2418)
 * invalidate row cache for streamed row to avoid inconsitencies
   (CASSANDRA-2420)
 * avoid copies in range/index scans (CASSANDRA-2425)
 * make sure we don't wipe data during cleanup if the node has not join
   the ring (CASSANDRA-2428)
 * Try harder to close files after compaction (CASSANDRA-2431)
 * re-set bootstrapped flag after move finishes (CASSANDRA-2435)
 * display validation_class in CLI 'describe keyspace' (CASSANDRA-2442)
 * make cleanup compactions cleanup the row cache (CASSANDRA-2451)
 * add column fields validation to scrub (CASSANDRA-2460)
 * use 64KB flush buffer instead of in_memory_compaction_limit (CASSANDRA-2463)
 * fix backslash substitutions in CLI (CASSANDRA-2492)
 * disable cache saving for system CFS (CASSANDRA-2502)
 * fixes for verifying destination availability under hinted conditions
   so UE can be thrown intead of timing out (CASSANDRA-2514)
 * fix update of validation class in column metadata (CASSANDRA-2512)
 * support LOCAL_QUORUM, EACH_QUORUM CLs outside of NTS (CASSANDRA-2516)
 * preserve version when streaming data from old sstables (CASSANDRA-2283)
 * fix backslash substitutions in CLI (CASSANDRA-2492)
 * count a row deletion as one operation towards memtable threshold
   (CASSANDRA-2519)
 * support LOCAL_QUORUM, EACH_QUORUM CLs outside of NTS (CASSANDRA-2516)


0.7.4
 * add nodetool join command (CASSANDRA-2160)
 * fix secondary indexes on pre-existing or streamed data (CASSANDRA-2244)
 * initialize endpoint in gossiper earlier (CASSANDRA-2228)
 * add ability to write to Cassandra from Pig (CASSANDRA-1828)
 * add rpc_[min|max]_threads (CASSANDRA-2176)
 * add CL.TWO, CL.THREE (CASSANDRA-2013)
 * avoid exporting an un-requested row in sstable2json, when exporting
   a key that does not exist (CASSANDRA-2168)
 * add incremental_backups option (CASSANDRA-1872)
 * add configurable row limit to Pig loadfunc (CASSANDRA-2276)
 * validate column values in batches as well as single-Column inserts
   (CASSANDRA-2259)
 * move sample schema from cassandra.yaml to schema-sample.txt,
   a cli scripts (CASSANDRA-2007)
 * avoid writing empty rows when scrubbing tombstoned rows (CASSANDRA-2296)
 * fix assertion error in range and index scans for CL < ALL
   (CASSANDRA-2282)
 * fix commitlog replay when flush position refers to data that didn't
   get synced before server died (CASSANDRA-2285)
 * fix fd leak in sstable2json with non-mmap'd i/o (CASSANDRA-2304)
 * reduce memory use during streaming of multiple sstables (CASSANDRA-2301)
 * purge tombstoned rows from cache after GCGraceSeconds (CASSANDRA-2305)
 * allow zero replicas in a NTS datacenter (CASSANDRA-1924)
 * make range queries respect snitch for local replicas (CASSANDRA-2286)
 * fix HH delivery when column index is larger than 2GB (CASSANDRA-2297)
 * make 2ary indexes use parent CF flush thresholds during initial build
   (CASSANDRA-2294)
 * update memtable_throughput to be a long (CASSANDRA-2158)


0.7.3
 * Keep endpoint state until aVeryLongTime (CASSANDRA-2115)
 * lower-latency read repair (CASSANDRA-2069)
 * add hinted_handoff_throttle_delay_in_ms option (CASSANDRA-2161)
 * fixes for cache save/load (CASSANDRA-2172, -2174)
 * Handle whole-row deletions in CFOutputFormat (CASSANDRA-2014)
 * Make memtable_flush_writers flush in parallel (CASSANDRA-2178)
 * Add compaction_preheat_key_cache option (CASSANDRA-2175)
 * refactor stress.py to have only one copy of the format string
   used for creating row keys (CASSANDRA-2108)
 * validate index names for \w+ (CASSANDRA-2196)
 * Fix Cassandra cli to respect timeout if schema does not settle
   (CASSANDRA-2187)
 * fix for compaction and cleanup writing old-format data into new-version
   sstable (CASSANDRA-2211, -2216)
 * add nodetool scrub (CASSANDRA-2217, -2240)
 * fix sstable2json large-row pagination (CASSANDRA-2188)
 * fix EOFing on requests for the last bytes in a file (CASSANDRA-2213)
 * fix BufferedRandomAccessFile bugs (CASSANDRA-2218, -2241)
 * check for memtable flush_after_mins exceeded every 10s (CASSANDRA-2183)
 * fix cache saving on Windows (CASSANDRA-2207)
 * add validateSchemaAgreement call + synchronization to schema
   modification operations (CASSANDRA-2222)
 * fix for reversed slice queries on large rows (CASSANDRA-2212)
 * fat clients were writing local data (CASSANDRA-2223)
 * set DEFAULT_MEMTABLE_LIFETIME_IN_MINS to 24h
 * improve detection and cleanup of partially-written sstables
   (CASSANDRA-2206)
 * fix supercolumn de/serialization when subcolumn comparator is different
   from supercolumn's (CASSANDRA-2104)
 * fix starting up on Windows when CASSANDRA_HOME contains whitespace
   (CASSANDRA-2237)
 * add [get|set][row|key]cacheSavePeriod to JMX (CASSANDRA-2100)
 * fix Hadoop ColumnFamilyOutputFormat dropping of mutations
   when batch fills up (CASSANDRA-2255)
 * move file deletions off of scheduledtasks executor (CASSANDRA-2253)


0.7.2
 * copy DecoratedKey.key when inserting into caches to avoid retaining
   a reference to the underlying buffer (CASSANDRA-2102)
 * format subcolumn names with subcomparator (CASSANDRA-2136)
 * fix column bloom filter deserialization (CASSANDRA-2165)


0.7.1
 * refactor MessageDigest creation code. (CASSANDRA-2107)
 * buffer network stack to avoid inefficient small TCP messages while avoiding
   the nagle/delayed ack problem (CASSANDRA-1896)
 * check log4j configuration for changes every 10s (CASSANDRA-1525, 1907)
 * more-efficient cross-DC replication (CASSANDRA-1530, -2051, -2138)
 * avoid polluting page cache with commitlog or sstable writes
   and seq scan operations (CASSANDRA-1470)
 * add RMI authentication options to nodetool (CASSANDRA-1921)
 * make snitches configurable at runtime (CASSANDRA-1374)
 * retry hadoop split requests on connection failure (CASSANDRA-1927)
 * implement describeOwnership for BOP, COPP (CASSANDRA-1928)
 * make read repair behave as expected for ConsistencyLevel > ONE
   (CASSANDRA-982, 2038)
 * distributed test harness (CASSANDRA-1859, 1964)
 * reduce flush lock contention (CASSANDRA-1930)
 * optimize supercolumn deserialization (CASSANDRA-1891)
 * fix CFMetaData.apply to only compare objects of the same class
   (CASSANDRA-1962)
 * allow specifying specific SSTables to compact from JMX (CASSANDRA-1963)
 * fix race condition in MessagingService.targets (CASSANDRA-1959, 2094, 2081)
 * refuse to open sstables from a future version (CASSANDRA-1935)
 * zero-copy reads (CASSANDRA-1714)
 * fix copy bounds for word Text in wordcount demo (CASSANDRA-1993)
 * fixes for contrib/javautils (CASSANDRA-1979)
 * check more frequently for memtable expiration (CASSANDRA-2000)
 * fix writing SSTable column count statistics (CASSANDRA-1976)
 * fix streaming of multiple CFs during bootstrap (CASSANDRA-1992)
 * explicitly set JVM GC new generation size with -Xmn (CASSANDRA-1968)
 * add short options for CLI flags (CASSANDRA-1565)
 * make keyspace argument to "describe keyspace" in CLI optional
   when authenticated to keyspace already (CASSANDRA-2029)
 * added option to specify -Dcassandra.join_ring=false on startup
   to allow "warm spare" nodes or performing JMX maintenance before
   joining the ring (CASSANDRA-526)
 * log migrations at INFO (CASSANDRA-2028)
 * add CLI verbose option in file mode (CASSANDRA-2030)
 * add single-line "--" comments to CLI (CASSANDRA-2032)
 * message serialization tests (CASSANDRA-1923)
 * switch from ivy to maven-ant-tasks (CASSANDRA-2017)
 * CLI attempts to block for new schema to propagate (CASSANDRA-2044)
 * fix potential overflow in nodetool cfstats (CASSANDRA-2057)
 * add JVM shutdownhook to sync commitlog (CASSANDRA-1919)
 * allow nodes to be up without being part of  normal traffic (CASSANDRA-1951)
 * fix CLI "show keyspaces" with null options on NTS (CASSANDRA-2049)
 * fix possible ByteBuffer race conditions (CASSANDRA-2066)
 * reduce garbage generated by MessagingService to prevent load spikes
   (CASSANDRA-2058)
 * fix math in RandomPartitioner.describeOwnership (CASSANDRA-2071)
 * fix deletion of sstable non-data components (CASSANDRA-2059)
 * avoid blocking gossip while deleting handoff hints (CASSANDRA-2073)
 * ignore messages from newer versions, keep track of nodes in gossip
   regardless of version (CASSANDRA-1970)
 * cache writing moved to CompactionManager to reduce i/o contention and
   updated to use non-cache-polluting writes (CASSANDRA-2053)
 * page through large rows when exporting to JSON (CASSANDRA-2041)
 * add flush_largest_memtables_at and reduce_cache_sizes_at options
   (CASSANDRA-2142)
 * add cli 'describe cluster' command (CASSANDRA-2127)
 * add cli support for setting username/password at 'connect' command
   (CASSANDRA-2111)
 * add -D option to Stress.java to allow reading hosts from a file
   (CASSANDRA-2149)
 * bound hints CF throughput between 32M and 256M (CASSANDRA-2148)
 * continue starting when invalid saved cache entries are encountered
   (CASSANDRA-2076)
 * add max_hint_window_in_ms option (CASSANDRA-1459)


0.7.0-final
 * fix offsets to ByteBuffer.get (CASSANDRA-1939)


0.7.0-rc4
 * fix cli crash after backgrounding (CASSANDRA-1875)
 * count timeouts in storageproxy latencies, and include latency
   histograms in StorageProxyMBean (CASSANDRA-1893)
 * fix CLI get recognition of supercolumns (CASSANDRA-1899)
 * enable keepalive on intra-cluster sockets (CASSANDRA-1766)
 * count timeouts towards dynamicsnitch latencies (CASSANDRA-1905)
 * Expose index-building status in JMX + cli schema description
   (CASSANDRA-1871)
 * allow [LOCAL|EACH]_QUORUM to be used with non-NetworkTopology
   replication Strategies
 * increased amount of index locks for faster commitlog replay
 * collect secondary index tombstones immediately (CASSANDRA-1914)
 * revert commitlog changes from #1780 (CASSANDRA-1917)
 * change RandomPartitioner min token to -1 to avoid collision w/
   tokens on actual nodes (CASSANDRA-1901)
 * examine the right nibble when validating TimeUUID (CASSANDRA-1910)
 * include secondary indexes in cleanup (CASSANDRA-1916)
 * CFS.scrubDataDirectories should also cleanup invalid secondary indexes
   (CASSANDRA-1904)
 * ability to disable/enable gossip on nodes to force them down
   (CASSANDRA-1108)


0.7.0-rc3
 * expose getNaturalEndpoints in StorageServiceMBean taking byte[]
   key; RMI cannot serialize ByteBuffer (CASSANDRA-1833)
 * infer org.apache.cassandra.locator for replication strategy classes
   when not otherwise specified
 * validation that generates less garbage (CASSANDRA-1814)
 * add TTL support to CLI (CASSANDRA-1838)
 * cli defaults to bytestype for subcomparator when creating
   column families (CASSANDRA-1835)
 * unregister index MBeans when index is dropped (CASSANDRA-1843)
 * make ByteBufferUtil.clone thread-safe (CASSANDRA-1847)
 * change exception for read requests during bootstrap from
   InvalidRequest to Unavailable (CASSANDRA-1862)
 * respect row-level tombstones post-flush in range scans
   (CASSANDRA-1837)
 * ReadResponseResolver check digests against each other (CASSANDRA-1830)
 * return InvalidRequest when remove of subcolumn without supercolumn
   is requested (CASSANDRA-1866)
 * flush before repair (CASSANDRA-1748)
 * SSTableExport validates key order (CASSANDRA-1884)
 * large row support for SSTableExport (CASSANDRA-1867)
 * Re-cache hot keys post-compaction without hitting disk (CASSANDRA-1878)
 * manage read repair in coordinator instead of data source, to
   provide latency information to dynamic snitch (CASSANDRA-1873)


0.7.0-rc2
 * fix live-column-count of slice ranges including tombstoned supercolumn
   with live subcolumn (CASSANDRA-1591)
 * rename o.a.c.internal.AntientropyStage -> AntiEntropyStage,
   o.a.c.request.Request_responseStage -> RequestResponseStage,
   o.a.c.internal.Internal_responseStage -> InternalResponseStage
 * add AbstractType.fromString (CASSANDRA-1767)
 * require index_type to be present when specifying index_name
   on ColumnDef (CASSANDRA-1759)
 * fix add/remove index bugs in CFMetadata (CASSANDRA-1768)
 * rebuild Strategy during system_update_keyspace (CASSANDRA-1762)
 * cli updates prompt to ... in continuation lines (CASSANDRA-1770)
 * support multiple Mutations per key in hadoop ColumnFamilyOutputFormat
   (CASSANDRA-1774)
 * improvements to Debian init script (CASSANDRA-1772)
 * use local classloader to check for version.properties (CASSANDRA-1778)
 * Validate that column names in column_metadata are valid for the
   defined comparator, and decode properly in cli (CASSANDRA-1773)
 * use cross-platform newlines in cli (CASSANDRA-1786)
 * add ExpiringColumn support to sstable import/export (CASSANDRA-1754)
 * add flush for each append to periodic commitlog mode; added
   periodic_without_flush option to disable this (CASSANDRA-1780)
 * close file handle used for post-flush truncate (CASSANDRA-1790)
 * various code cleanup (CASSANDRA-1793, -1794, -1795)
 * fix range queries against wrapped range (CASSANDRA-1781)
 * fix consistencylevel calculations for NetworkTopologyStrategy
   (CASSANDRA-1804)
 * cli support index type enum names (CASSANDRA-1810)
 * improved validation of column_metadata (CASSANDRA-1813)
 * reads at ConsistencyLevel > 1 throw UnavailableException
   immediately if insufficient live nodes exist (CASSANDRA-1803)
 * copy bytebuffers for local writes to avoid retaining the entire
   Thrift frame (CASSANDRA-1801)
 * fix NPE adding index to column w/o prior metadata (CASSANDRA-1764)
 * reduce fat client timeout (CASSANDRA-1730)
 * fix botched merge of CASSANDRA-1316


0.7.0-rc1
 * fix compaction and flush races with schema updates (CASSANDRA-1715)
 * add clustertool, config-converter, sstablekeys, and schematool
   Windows .bat files (CASSANDRA-1723)
 * reject range queries received during bootstrap (CASSANDRA-1739)
 * fix wrapping-range queries on non-minimum token (CASSANDRA-1700)
 * add nodetool cfhistogram (CASSANDRA-1698)
 * limit repaired ranges to what the nodes have in common (CASSANDRA-1674)
 * index scan treats missing columns as not matching secondary
   expressions (CASSANDRA-1745)
 * Fix misuse of DataOutputBuffer.getData in AntiEntropyService
   (CASSANDRA-1729)
 * detect and warn when obsolete version of JNA is present (CASSANDRA-1760)
 * reduce fat client timeout (CASSANDRA-1730)
 * cleanup smallest CFs first to increase free temp space for larger ones
   (CASSANDRA-1811)
 * Update windows .bat files to work outside of main Cassandra
   directory (CASSANDRA-1713)
 * fix read repair regression from 0.6.7 (CASSANDRA-1727)
 * more-efficient read repair (CASSANDRA-1719)
 * fix hinted handoff replay (CASSANDRA-1656)
 * log type of dropped messages (CASSANDRA-1677)
 * upgrade to SLF4J 1.6.1
 * fix ByteBuffer bug in ExpiringColumn.updateDigest (CASSANDRA-1679)
 * fix IntegerType.getString (CASSANDRA-1681)
 * make -Djava.net.preferIPv4Stack=true the default (CASSANDRA-628)
 * add INTERNAL_RESPONSE verb to differentiate from responses related
   to client requests (CASSANDRA-1685)
 * log tpstats when dropping messages (CASSANDRA-1660)
 * include unreachable nodes in describeSchemaVersions (CASSANDRA-1678)
 * Avoid dropping messages off the client request path (CASSANDRA-1676)
 * fix jna errno reporting (CASSANDRA-1694)
 * add friendlier error for UnknownHostException on startup (CASSANDRA-1697)
 * include jna dependency in RPM package (CASSANDRA-1690)
 * add --skip-keys option to stress.py (CASSANDRA-1696)
 * improve cli handling of non-string keys and column names
   (CASSANDRA-1701, -1693)
 * r/m extra subcomparator line in cli keyspaces output (CASSANDRA-1712)
 * add read repair chance to cli "show keyspaces"
 * upgrade to ConcurrentLinkedHashMap 1.1 (CASSANDRA-975)
 * fix index scan routing (CASSANDRA-1722)
 * fix tombstoning of supercolumns in range queries (CASSANDRA-1734)
 * clear endpoint cache after updating keyspace metadata (CASSANDRA-1741)
 * fix wrapping-range queries on non-minimum token (CASSANDRA-1700)
 * truncate includes secondary indexes (CASSANDRA-1747)
 * retain reference to PendingFile sstables (CASSANDRA-1749)
 * fix sstableimport regression (CASSANDRA-1753)
 * fix for bootstrap when no non-system tables are defined (CASSANDRA-1732)
 * handle replica unavailability in index scan (CASSANDRA-1755)
 * fix service initialization order deadlock (CASSANDRA-1756)
 * multi-line cli commands (CASSANDRA-1742)
 * fix race between snapshot and compaction (CASSANDRA-1736)
 * add listEndpointsPendingHints, deleteHintsForEndpoint JMX methods
   (CASSANDRA-1551)


0.7.0-beta3
 * add strategy options to describe_keyspace output (CASSANDRA-1560)
 * log warning when using randomly generated token (CASSANDRA-1552)
 * re-organize JMX into .db, .net, .internal, .request (CASSANDRA-1217)
 * allow nodes to change IPs between restarts (CASSANDRA-1518)
 * remember ring state between restarts by default (CASSANDRA-1518)
 * flush index built flag so we can read it before log replay (CASSANDRA-1541)
 * lock row cache updates to prevent race condition (CASSANDRA-1293)
 * remove assertion causing rare (and harmless) error messages in
   commitlog (CASSANDRA-1330)
 * fix moving nodes with no keyspaces defined (CASSANDRA-1574)
 * fix unbootstrap when no data is present in a transfer range (CASSANDRA-1573)
 * take advantage of AVRO-495 to simplify our avro IDL (CASSANDRA-1436)
 * extend authorization hierarchy to column family (CASSANDRA-1554)
 * deletion support in secondary indexes (CASSANDRA-1571)
 * meaningful error message for invalid replication strategy class
   (CASSANDRA-1566)
 * allow keyspace creation with RF > N (CASSANDRA-1428)
 * improve cli error handling (CASSANDRA-1580)
 * add cache save/load ability (CASSANDRA-1417, 1606, 1647)
 * add StorageService.getDrainProgress (CASSANDRA-1588)
 * Disallow bootstrap to an in-use token (CASSANDRA-1561)
 * Allow dynamic secondary index creation and destruction (CASSANDRA-1532)
 * log auto-guessed memtable thresholds (CASSANDRA-1595)
 * add ColumnDef support to cli (CASSANDRA-1583)
 * reduce index sample time by 75% (CASSANDRA-1572)
 * add cli support for column, strategy metadata (CASSANDRA-1578, 1612)
 * add cli support for schema modification (CASSANDRA-1584)
 * delete temp files on failed compactions (CASSANDRA-1596)
 * avoid blocking for dead nodes during removetoken (CASSANDRA-1605)
 * remove ConsistencyLevel.ZERO (CASSANDRA-1607)
 * expose in-progress compaction type in jmx (CASSANDRA-1586)
 * removed IClock & related classes from internals (CASSANDRA-1502)
 * fix removing tokens from SystemTable on decommission and removetoken
   (CASSANDRA-1609)
 * include CF metadata in cli 'show keyspaces' (CASSANDRA-1613)
 * switch from Properties to HashMap in PropertyFileSnitch to
   avoid synchronization bottleneck (CASSANDRA-1481)
 * PropertyFileSnitch configuration file renamed to
   cassandra-topology.properties
 * add cli support for get_range_slices (CASSANDRA-1088, CASSANDRA-1619)
 * Make memtable flush thresholds per-CF instead of global
   (CASSANDRA-1007, 1637)
 * add cli support for binary data without CfDef hints (CASSANDRA-1603)
 * fix building SSTable statistics post-stream (CASSANDRA-1620)
 * fix potential infinite loop in 2ary index queries (CASSANDRA-1623)
 * allow creating NTS keyspaces with no replicas configured (CASSANDRA-1626)
 * add jmx histogram of sstables accessed per read (CASSANDRA-1624)
 * remove system_rename_column_family and system_rename_keyspace from the
   client API until races can be fixed (CASSANDRA-1630, CASSANDRA-1585)
 * add cli sanity tests (CASSANDRA-1582)
 * update GC settings in cassandra.bat (CASSANDRA-1636)
 * cli support for index queries (CASSANDRA-1635)
 * cli support for updating schema memtable settings (CASSANDRA-1634)
 * cli --file option (CASSANDRA-1616)
 * reduce automatically chosen memtable sizes by 50% (CASSANDRA-1641)
 * move endpoint cache from snitch to strategy (CASSANDRA-1643)
 * fix commitlog recovery deleting the newly-created segment as well as
   the old ones (CASSANDRA-1644)
 * upgrade to Thrift 0.5 (CASSANDRA-1367)
 * renamed CL.DCQUORUM to LOCAL_QUORUM and DCQUORUMSYNC to EACH_QUORUM
 * cli truncate support (CASSANDRA-1653)
 * update GC settings in cassandra.bat (CASSANDRA-1636)
 * avoid logging when a node's ip/token is gossipped back to it (CASSANDRA-1666)


0.7-beta2
 * always use UTF-8 for hint keys (CASSANDRA-1439)
 * remove cassandra.yaml dependency from Hadoop and Pig (CASSADRA-1322)
 * expose CfDef metadata in describe_keyspaces (CASSANDRA-1363)
 * restore use of mmap_index_only option (CASSANDRA-1241)
 * dropping a keyspace with no column families generated an error
   (CASSANDRA-1378)
 * rename RackAwareStrategy to OldNetworkTopologyStrategy, RackUnawareStrategy
   to SimpleStrategy, DatacenterShardStrategy to NetworkTopologyStrategy,
   AbstractRackAwareSnitch to AbstractNetworkTopologySnitch (CASSANDRA-1392)
 * merge StorageProxy.mutate, mutateBlocking (CASSANDRA-1396)
 * faster UUIDType, LongType comparisons (CASSANDRA-1386, 1393)
 * fix setting read_repair_chance from CLI addColumnFamily (CASSANDRA-1399)
 * fix updates to indexed columns (CASSANDRA-1373)
 * fix race condition leaving to FileNotFoundException (CASSANDRA-1382)
 * fix sharded lock hash on index write path (CASSANDRA-1402)
 * add support for GT/E, LT/E in subordinate index clauses (CASSANDRA-1401)
 * cfId counter got out of sync when CFs were added (CASSANDRA-1403)
 * less chatty schema updates (CASSANDRA-1389)
 * rename column family mbeans. 'type' will now include either
   'IndexColumnFamilies' or 'ColumnFamilies' depending on the CFS type.
   (CASSANDRA-1385)
 * disallow invalid keyspace and column family names. This includes name that
   matches a '^\w+' regex. (CASSANDRA-1377)
 * use JNA, if present, to take snapshots (CASSANDRA-1371)
 * truncate hints if starting 0.7 for the first time (CASSANDRA-1414)
 * fix FD leak in single-row slicepredicate queries (CASSANDRA-1416)
 * allow index expressions against columns that are not part of the
   SlicePredicate (CASSANDRA-1410)
 * config-converter properly handles snitches and framed support
   (CASSANDRA-1420)
 * remove keyspace argument from multiget_count (CASSANDRA-1422)
 * allow specifying cassandra.yaml location as (local or remote) URL
   (CASSANDRA-1126)
 * fix using DynamicEndpointSnitch with NetworkTopologyStrategy
   (CASSANDRA-1429)
 * Add CfDef.default_validation_class (CASSANDRA-891)
 * fix EstimatedHistogram.max (CASSANDRA-1413)
 * quorum read optimization (CASSANDRA-1622)
 * handle zero-length (or missing) rows during HH paging (CASSANDRA-1432)
 * include secondary indexes during schema migrations (CASSANDRA-1406)
 * fix commitlog header race during schema change (CASSANDRA-1435)
 * fix ColumnFamilyStoreMBeanIterator to use new type name (CASSANDRA-1433)
 * correct filename generated by xml->yaml converter (CASSANDRA-1419)
 * add CMSInitiatingOccupancyFraction=75 and UseCMSInitiatingOccupancyOnly
   to default JVM options
 * decrease jvm heap for cassandra-cli (CASSANDRA-1446)
 * ability to modify keyspaces and column family definitions on a live cluster
   (CASSANDRA-1285)
 * support for Hadoop Streaming [non-jvm map/reduce via stdin/out]
   (CASSANDRA-1368)
 * Move persistent sstable stats from the system table to an sstable component
   (CASSANDRA-1430)
 * remove failed bootstrap attempt from pending ranges when gossip times
   it out after 1h (CASSANDRA-1463)
 * eager-create tcp connections to other cluster members (CASSANDRA-1465)
 * enumerate stages and derive stage from message type instead of
   transmitting separately (CASSANDRA-1465)
 * apply reversed flag during collation from different data sources
   (CASSANDRA-1450)
 * make failure to remove commitlog segment non-fatal (CASSANDRA-1348)
 * correct ordering of drain operations so CL.recover is no longer
   necessary (CASSANDRA-1408)
 * removed keyspace from describe_splits method (CASSANDRA-1425)
 * rename check_schema_agreement to describe_schema_versions
   (CASSANDRA-1478)
 * fix QUORUM calculation for RF > 3 (CASSANDRA-1487)
 * remove tombstones during non-major compactions when bloom filter
   verifies that row does not exist in other sstables (CASSANDRA-1074)
 * nodes that coordinated a loadbalance in the past could not be seen by
   newly added nodes (CASSANDRA-1467)
 * exposed endpoint states (gossip details) via jmx (CASSANDRA-1467)
 * ensure that compacted sstables are not included when new readers are
   instantiated (CASSANDRA-1477)
 * by default, calculate heap size and memtable thresholds at runtime (CASSANDRA-1469)
 * fix races dealing with adding/dropping keyspaces and column families in
   rapid succession (CASSANDRA-1477)
 * clean up of Streaming system (CASSANDRA-1503, 1504, 1506)
 * add options to configure Thrift socket keepalive and buffer sizes (CASSANDRA-1426)
 * make contrib CassandraServiceDataCleaner recursive (CASSANDRA-1509)
 * min, max compaction threshold are configurable and persistent
   per-ColumnFamily (CASSANDRA-1468)
 * fix replaying the last mutation in a commitlog unnecessarily
   (CASSANDRA-1512)
 * invoke getDefaultUncaughtExceptionHandler from DTPE with the original
   exception rather than the ExecutionException wrapper (CASSANDRA-1226)
 * remove Clock from the Thrift (and Avro) API (CASSANDRA-1501)
 * Close intra-node sockets when connection is broken (CASSANDRA-1528)
 * RPM packaging spec file (CASSANDRA-786)
 * weighted request scheduler (CASSANDRA-1485)
 * treat expired columns as deleted (CASSANDRA-1539)
 * make IndexInterval configurable (CASSANDRA-1488)
 * add describe_snitch to Thrift API (CASSANDRA-1490)
 * MD5 authenticator compares plain text submitted password with MD5'd
   saved property, instead of vice versa (CASSANDRA-1447)
 * JMX MessagingService pending and completed counts (CASSANDRA-1533)
 * fix race condition processing repair responses (CASSANDRA-1511)
 * make repair blocking (CASSANDRA-1511)
 * create EndpointSnitchInfo and MBean to expose rack and DC (CASSANDRA-1491)
 * added option to contrib/word_count to output results back to Cassandra
   (CASSANDRA-1342)
 * rewrite Hadoop ColumnFamilyRecordWriter to pool connections, retry to
   multiple Cassandra nodes, and smooth impact on the Cassandra cluster
   by using smaller batch sizes (CASSANDRA-1434)
 * fix setting gc_grace_seconds via CLI (CASSANDRA-1549)
 * support TTL'd index values (CASSANDRA-1536)
 * make removetoken work like decommission (CASSANDRA-1216)
 * make cli comparator-aware and improve quote rules (CASSANDRA-1523,-1524)
 * make nodetool compact and cleanup blocking (CASSANDRA-1449)
 * add memtable, cache information to GCInspector logs (CASSANDRA-1558)
 * enable/disable HintedHandoff via JMX (CASSANDRA-1550)
 * Ignore stray files in the commit log directory (CASSANDRA-1547)
 * Disallow bootstrap to an in-use token (CASSANDRA-1561)


0.7-beta1
 * sstable versioning (CASSANDRA-389)
 * switched to slf4j logging (CASSANDRA-625)
 * add (optional) expiration time for column (CASSANDRA-699)
 * access levels for authentication/authorization (CASSANDRA-900)
 * add ReadRepairChance to CF definition (CASSANDRA-930)
 * fix heisenbug in system tests, especially common on OS X (CASSANDRA-944)
 * convert to byte[] keys internally and all public APIs (CASSANDRA-767)
 * ability to alter schema definitions on a live cluster (CASSANDRA-44)
 * renamed configuration file to cassandra.xml, and log4j.properties to
   log4j-server.properties, which must now be loaded from
   the classpath (which is how our scripts in bin/ have always done it)
   (CASSANDRA-971)
 * change get_count to require a SlicePredicate. create multi_get_count
   (CASSANDRA-744)
 * re-organized endpointsnitch implementations and added SimpleSnitch
   (CASSANDRA-994)
 * Added preload_row_cache option (CASSANDRA-946)
 * add CRC to commitlog header (CASSANDRA-999)
 * removed deprecated batch_insert and get_range_slice methods (CASSANDRA-1065)
 * add truncate thrift method (CASSANDRA-531)
 * http mini-interface using mx4j (CASSANDRA-1068)
 * optimize away copy of sliced row on memtable read path (CASSANDRA-1046)
 * replace constant-size 2GB mmaped segments and special casing for index
   entries spanning segment boundaries, with SegmentedFile that computes
   segments that always contain entire entries/rows (CASSANDRA-1117)
 * avoid reading large rows into memory during compaction (CASSANDRA-16)
 * added hadoop OutputFormat (CASSANDRA-1101)
 * efficient Streaming (no more anticompaction) (CASSANDRA-579)
 * split commitlog header into separate file and add size checksum to
   mutations (CASSANDRA-1179)
 * avoid allocating a new byte[] for each mutation on replay (CASSANDRA-1219)
 * revise HH schema to be per-endpoint (CASSANDRA-1142)
 * add joining/leaving status to nodetool ring (CASSANDRA-1115)
 * allow multiple repair sessions per node (CASSANDRA-1190)
 * optimize away MessagingService for local range queries (CASSANDRA-1261)
 * make framed transport the default so malformed requests can't OOM the
   server (CASSANDRA-475)
 * significantly faster reads from row cache (CASSANDRA-1267)
 * take advantage of row cache during range queries (CASSANDRA-1302)
 * make GCGraceSeconds a per-ColumnFamily value (CASSANDRA-1276)
 * keep persistent row size and column count statistics (CASSANDRA-1155)
 * add IntegerType (CASSANDRA-1282)
 * page within a single row during hinted handoff (CASSANDRA-1327)
 * push DatacenterShardStrategy configuration into keyspace definition,
   eliminating datacenter.properties. (CASSANDRA-1066)
 * optimize forward slices starting with '' and single-index-block name
   queries by skipping the column index (CASSANDRA-1338)
 * streaming refactor (CASSANDRA-1189)
 * faster comparison for UUID types (CASSANDRA-1043)
 * secondary index support (CASSANDRA-749 and subtasks)
 * make compaction buckets deterministic (CASSANDRA-1265)


0.6.6
 * Allow using DynamicEndpointSnitch with RackAwareStrategy (CASSANDRA-1429)
 * remove the remaining vestiges of the unfinished DatacenterShardStrategy
   (replaced by NetworkTopologyStrategy in 0.7)


0.6.5
 * fix key ordering in range query results with RandomPartitioner
   and ConsistencyLevel > ONE (CASSANDRA-1145)
 * fix for range query starting with the wrong token range (CASSANDRA-1042)
 * page within a single row during hinted handoff (CASSANDRA-1327)
 * fix compilation on non-sun JDKs (CASSANDRA-1061)
 * remove String.trim() call on row keys in batch mutations (CASSANDRA-1235)
 * Log summary of dropped messages instead of spamming log (CASSANDRA-1284)
 * add dynamic endpoint snitch (CASSANDRA-981)
 * fix streaming for keyspaces with hyphens in their name (CASSANDRA-1377)
 * fix errors in hard-coded bloom filter optKPerBucket by computing it
   algorithmically (CASSANDRA-1220
 * remove message deserialization stage, and uncap read/write stages
   so slow reads/writes don't block gossip processing (CASSANDRA-1358)
 * add jmx port configuration to Debian package (CASSANDRA-1202)
 * use mlockall via JNA, if present, to prevent Linux from swapping
   out parts of the JVM (CASSANDRA-1214)


0.6.4
 * avoid queuing multiple hint deliveries for the same endpoint
   (CASSANDRA-1229)
 * better performance for and stricter checking of UTF8 column names
   (CASSANDRA-1232)
 * extend option to lower compaction priority to hinted handoff
   as well (CASSANDRA-1260)
 * log errors in gossip instead of re-throwing (CASSANDRA-1289)
 * avoid aborting commitlog replay prematurely if a flushed-but-
   not-removed commitlog segment is encountered (CASSANDRA-1297)
 * fix duplicate rows being read during mapreduce (CASSANDRA-1142)
 * failure detection wasn't closing command sockets (CASSANDRA-1221)
 * cassandra-cli.bat works on windows (CASSANDRA-1236)
 * pre-emptively drop requests that cannot be processed within RPCTimeout
   (CASSANDRA-685)
 * add ack to Binary write verb and update CassandraBulkLoader
   to wait for acks for each row (CASSANDRA-1093)
 * added describe_partitioner Thrift method (CASSANDRA-1047)
 * Hadoop jobs no longer require the Cassandra storage-conf.xml
   (CASSANDRA-1280, CASSANDRA-1047)
 * log thread pool stats when GC is excessive (CASSANDRA-1275)
 * remove gossip message size limit (CASSANDRA-1138)
 * parallelize local and remote reads during multiget, and respect snitch
   when determining whether to do local read for CL.ONE (CASSANDRA-1317)
 * fix read repair to use requested consistency level on digest mismatch,
   rather than assuming QUORUM (CASSANDRA-1316)
 * process digest mismatch re-reads in parallel (CASSANDRA-1323)
 * switch hints CF comparator to BytesType (CASSANDRA-1274)


0.6.3
 * retry to make streaming connections up to 8 times. (CASSANDRA-1019)
 * reject describe_ring() calls on invalid keyspaces (CASSANDRA-1111)
 * fix cache size calculation for size of 100% (CASSANDRA-1129)
 * fix cache capacity only being recalculated once (CASSANDRA-1129)
 * remove hourly scan of all hints on the off chance that the gossiper
   missed a status change; instead, expose deliverHintsToEndpoint to JMX
   so it can be done manually, if necessary (CASSANDRA-1141)
 * don't reject reads at CL.ALL (CASSANDRA-1152)
 * reject deletions to supercolumns in CFs containing only standard
   columns (CASSANDRA-1139)
 * avoid preserving login information after client disconnects
   (CASSANDRA-1057)
 * prefer sun jdk to openjdk in debian init script (CASSANDRA-1174)
 * detect partioner config changes between restarts and fail fast
   (CASSANDRA-1146)
 * use generation time to resolve node token reassignment disagreements
   (CASSANDRA-1118)
 * restructure the startup ordering of Gossiper and MessageService to avoid
   timing anomalies (CASSANDRA-1160)
 * detect incomplete commit log hearders (CASSANDRA-1119)
 * force anti-entropy service to stream files on the stream stage to avoid
   sending streams out of order (CASSANDRA-1169)
 * remove inactive stream managers after AES streams files (CASSANDRA-1169)
 * allow removing entire row through batch_mutate Deletion (CASSANDRA-1027)
 * add JMX metrics for row-level bloom filter false positives (CASSANDRA-1212)
 * added a redhat init script to contrib (CASSANDRA-1201)
 * use midpoint when bootstrapping a new machine into range with not
   much data yet instead of random token (CASSANDRA-1112)
 * kill server on OOM in executor stage as well as Thrift (CASSANDRA-1226)
 * remove opportunistic repairs, when two machines with overlapping replica
   responsibilities happen to finish major compactions of the same CF near
   the same time.  repairs are now fully manual (CASSANDRA-1190)
 * add ability to lower compaction priority (default is no change from 0.6.2)
   (CASSANDRA-1181)


0.6.2
 * fix contrib/word_count build. (CASSANDRA-992)
 * split CommitLogExecutorService into BatchCommitLogExecutorService and
   PeriodicCommitLogExecutorService (CASSANDRA-1014)
 * add latency histograms to CFSMBean (CASSANDRA-1024)
 * make resolving timestamp ties deterministic by using value bytes
   as a tiebreaker (CASSANDRA-1039)
 * Add option to turn off Hinted Handoff (CASSANDRA-894)
 * fix windows startup (CASSANDRA-948)
 * make concurrent_reads, concurrent_writes configurable at runtime via JMX
   (CASSANDRA-1060)
 * disable GCInspector on non-Sun JVMs (CASSANDRA-1061)
 * fix tombstone handling in sstable rows with no other data (CASSANDRA-1063)
 * fix size of row in spanned index entries (CASSANDRA-1056)
 * install json2sstable, sstable2json, and sstablekeys to Debian package
 * StreamingService.StreamDestinations wouldn't empty itself after streaming
   finished (CASSANDRA-1076)
 * added Collections.shuffle(splits) before returning the splits in
   ColumnFamilyInputFormat (CASSANDRA-1096)
 * do not recalculate cache capacity post-compaction if it's been manually
   modified (CASSANDRA-1079)
 * better defaults for flush sorter + writer executor queue sizes
   (CASSANDRA-1100)
 * windows scripts for SSTableImport/Export (CASSANDRA-1051)
 * windows script for nodetool (CASSANDRA-1113)
 * expose PhiConvictThreshold (CASSANDRA-1053)
 * make repair of RF==1 a no-op (CASSANDRA-1090)
 * improve default JVM GC options (CASSANDRA-1014)
 * fix SlicePredicate serialization inside Hadoop jobs (CASSANDRA-1049)
 * close Thrift sockets in Hadoop ColumnFamilyRecordReader (CASSANDRA-1081)


0.6.1
 * fix NPE in sstable2json when no excluded keys are given (CASSANDRA-934)
 * keep the replica set constant throughout the read repair process
   (CASSANDRA-937)
 * allow querying getAllRanges with empty token list (CASSANDRA-933)
 * fix command line arguments inversion in clustertool (CASSANDRA-942)
 * fix race condition that could trigger a false-positive assertion
   during post-flush discard of old commitlog segments (CASSANDRA-936)
 * fix neighbor calculation for anti-entropy repair (CASSANDRA-924)
 * perform repair even for small entropy differences (CASSANDRA-924)
 * Use hostnames in CFInputFormat to allow Hadoop's naive string-based
   locality comparisons to work (CASSANDRA-955)
 * cache read-only BufferedRandomAccessFile length to avoid
   3 system calls per invocation (CASSANDRA-950)
 * nodes with IPv6 (and no IPv4) addresses could not join cluster
   (CASSANDRA-969)
 * Retrieve the correct number of undeleted columns, if any, from
   a supercolumn in a row that had been deleted previously (CASSANDRA-920)
 * fix index scans that cross the 2GB mmap boundaries for both mmap
   and standard i/o modes (CASSANDRA-866)
 * expose drain via nodetool (CASSANDRA-978)


0.6.0-RC1
 * JMX drain to flush memtables and run through commit log (CASSANDRA-880)
 * Bootstrapping can skip ranges under the right conditions (CASSANDRA-902)
 * fix merging row versions in range_slice for CL > ONE (CASSANDRA-884)
 * default write ConsistencyLeven chaned from ZERO to ONE
 * fix for index entries spanning mmap buffer boundaries (CASSANDRA-857)
 * use lexical comparison if time part of TimeUUIDs are the same
   (CASSANDRA-907)
 * bound read, mutation, and response stages to fix possible OOM
   during log replay (CASSANDRA-885)
 * Use microseconds-since-epoch (UTC) in cli, instead of milliseconds
 * Treat batch_mutate Deletion with null supercolumn as "apply this predicate
   to top level supercolumns" (CASSANDRA-834)
 * Streaming destination nodes do not update their JMX status (CASSANDRA-916)
 * Fix internal RPC timeout calculation (CASSANDRA-911)
 * Added Pig loadfunc to contrib/pig (CASSANDRA-910)


0.6.0-beta3
 * fix compaction bucketing bug (CASSANDRA-814)
 * update windows batch file (CASSANDRA-824)
 * deprecate KeysCachedFraction configuration directive in favor
   of KeysCached; move to unified-per-CF key cache (CASSANDRA-801)
 * add invalidateRowCache to ColumnFamilyStoreMBean (CASSANDRA-761)
 * send Handoff hints to natural locations to reduce load on
   remaining nodes in a failure scenario (CASSANDRA-822)
 * Add RowWarningThresholdInMB configuration option to warn before very
   large rows get big enough to threaten node stability, and -x option to
   be able to remove them with sstable2json if the warning is unheeded
   until it's too late (CASSANDRA-843)
 * Add logging of GC activity (CASSANDRA-813)
 * fix ConcurrentModificationException in commitlog discard (CASSANDRA-853)
 * Fix hardcoded row count in Hadoop RecordReader (CASSANDRA-837)
 * Add a jmx status to the streaming service and change several DEBUG
   messages to INFO (CASSANDRA-845)
 * fix classpath in cassandra-cli.bat for Windows (CASSANDRA-858)
 * allow re-specifying host, port to cassandra-cli if invalid ones
   are first tried (CASSANDRA-867)
 * fix race condition handling rpc timeout in the coordinator
   (CASSANDRA-864)
 * Remove CalloutLocation and StagingFileDirectory from storage-conf files
   since those settings are no longer used (CASSANDRA-878)
 * Parse a long from RowWarningThresholdInMB instead of an int (CASSANDRA-882)
 * Remove obsolete ControlPort code from DatabaseDescriptor (CASSANDRA-886)
 * move skipBytes side effect out of assert (CASSANDRA-899)
 * add "double getLoad" to StorageServiceMBean (CASSANDRA-898)
 * track row stats per CF at compaction time (CASSANDRA-870)
 * disallow CommitLogDirectory matching a DataFileDirectory (CASSANDRA-888)
 * default key cache size is 200k entries, changed from 10% (CASSANDRA-863)
 * add -Dcassandra-foreground=yes to cassandra.bat
 * exit if cluster name is changed unexpectedly (CASSANDRA-769)


0.6.0-beta1/beta2
 * add batch_mutate thrift command, deprecating batch_insert (CASSANDRA-336)
 * remove get_key_range Thrift API, deprecated in 0.5 (CASSANDRA-710)
 * add optional login() Thrift call for authentication (CASSANDRA-547)
 * support fat clients using gossiper and StorageProxy to perform
   replication in-process [jvm-only] (CASSANDRA-535)
 * support mmapped I/O for reads, on by default on 64bit JVMs
   (CASSANDRA-408, CASSANDRA-669)
 * improve insert concurrency, particularly during Hinted Handoff
   (CASSANDRA-658)
 * faster network code (CASSANDRA-675)
 * stress.py moved to contrib (CASSANDRA-635)
 * row caching [must be explicitly enabled per-CF in config] (CASSANDRA-678)
 * present a useful measure of compaction progress in JMX (CASSANDRA-599)
 * add bin/sstablekeys (CASSNADRA-679)
 * add ConsistencyLevel.ANY (CASSANDRA-687)
 * make removetoken remove nodes from gossip entirely (CASSANDRA-644)
 * add ability to set cache sizes at runtime (CASSANDRA-708)
 * report latency and cache hit rate statistics with lifetime totals
   instead of average over the last minute (CASSANDRA-702)
 * support get_range_slice for RandomPartitioner (CASSANDRA-745)
 * per-keyspace replication factory and replication strategy (CASSANDRA-620)
 * track latency in microseconds (CASSANDRA-733)
 * add describe_ Thrift methods, deprecating get_string_property and
   get_string_list_property
 * jmx interface for tracking operation mode and streams in general.
   (CASSANDRA-709)
 * keep memtables in sorted order to improve range query performance
   (CASSANDRA-799)
 * use while loop instead of recursion when trimming sstables compaction list
   to avoid blowing stack in pathological cases (CASSANDRA-804)
 * basic Hadoop map/reduce support (CASSANDRA-342)


0.5.1
 * ensure all files for an sstable are streamed to the same directory.
   (CASSANDRA-716)
 * more accurate load estimate for bootstrapping (CASSANDRA-762)
 * tolerate dead or unavailable bootstrap target on write (CASSANDRA-731)
 * allow larger numbers of keys (> 140M) in a sstable bloom filter
   (CASSANDRA-790)
 * include jvm argument improvements from CASSANDRA-504 in debian package
 * change streaming chunk size to 32MB to accomodate Windows XP limitations
   (was 64MB) (CASSANDRA-795)
 * fix get_range_slice returning results in the wrong order (CASSANDRA-781)


0.5.0 final
 * avoid attempting to delete temporary bootstrap files twice (CASSANDRA-681)
 * fix bogus NaN in nodeprobe cfstats output (CASSANDRA-646)
 * provide a policy for dealing with single thread executors w/ a full queue
   (CASSANDRA-694)
 * optimize inner read in MessagingService, vastly improving multiple-node
   performance (CASSANDRA-675)
 * wait for table flush before streaming data back to a bootstrapping node.
   (CASSANDRA-696)
 * keep track of bootstrapping sources by table so that bootstrapping doesn't
   give the indication of finishing early (CASSANDRA-673)


0.5.0 RC3
 * commit the correct version of the patch for CASSANDRA-663


0.5.0 RC2 (unreleased)
 * fix bugs in converting get_range_slice results to Thrift
   (CASSANDRA-647, CASSANDRA-649)
 * expose java.util.concurrent.TimeoutException in StorageProxy methods
   (CASSANDRA-600)
 * TcpConnectionManager was holding on to disconnected connections,
   giving the false indication they were being used. (CASSANDRA-651)
 * Remove duplicated write. (CASSANDRA-662)
 * Abort bootstrap if IP is already in the token ring (CASSANDRA-663)
 * increase default commitlog sync period, and wait for last sync to
   finish before submitting another (CASSANDRA-668)


0.5.0 RC1
 * Fix potential NPE in get_range_slice (CASSANDRA-623)
 * add CRC32 to commitlog entries (CASSANDRA-605)
 * fix data streaming on windows (CASSANDRA-630)
 * GC compacted sstables after cleanup and compaction (CASSANDRA-621)
 * Speed up anti-entropy validation (CASSANDRA-629)
 * Fix anti-entropy assertion error (CASSANDRA-639)
 * Fix pending range conflicts when bootstapping or moving
   multiple nodes at once (CASSANDRA-603)
 * Handle obsolete gossip related to node movement in the case where
   one or more nodes is down when the movement occurs (CASSANDRA-572)
 * Include dead nodes in gossip to avoid a variety of problems
   and fix HH to removed nodes (CASSANDRA-634)
 * return an InvalidRequestException for mal-formed SlicePredicates
   (CASSANDRA-643)
 * fix bug determining closest neighbor for use in multiple datacenters
   (CASSANDRA-648)
 * Vast improvements in anticompaction speed (CASSANDRA-607)
 * Speed up log replay and writes by avoiding redundant serializations
   (CASSANDRA-652)


0.5.0 beta 2
 * Bootstrap improvements (several tickets)
 * add nodeprobe repair anti-entropy feature (CASSANDRA-193, CASSANDRA-520)
 * fix possibility of partition when many nodes restart at once
   in clusters with multiple seeds (CASSANDRA-150)
 * fix NPE in get_range_slice when no data is found (CASSANDRA-578)
 * fix potential NPE in hinted handoff (CASSANDRA-585)
 * fix cleanup of local "system" keyspace (CASSANDRA-576)
 * improve computation of cluster load balance (CASSANDRA-554)
 * added super column read/write, column count, and column/row delete to
   cassandra-cli (CASSANDRA-567, CASSANDRA-594)
 * fix returning live subcolumns of deleted supercolumns (CASSANDRA-583)
 * respect JAVA_HOME in bin/ scripts (several tickets)
 * add StorageService.initClient for fat clients on the JVM (CASSANDRA-535)
   (see contrib/client_only for an example of use)
 * make consistency_level functional in get_range_slice (CASSANDRA-568)
 * optimize key deserialization for RandomPartitioner (CASSANDRA-581)
 * avoid GCing tombstones except on major compaction (CASSANDRA-604)
 * increase failure conviction threshold, resulting in less nodes
   incorrectly (and temporarily) marked as down (CASSANDRA-610)
 * respect memtable thresholds during log replay (CASSANDRA-609)
 * support ConsistencyLevel.ALL on read (CASSANDRA-584)
 * add nodeprobe removetoken command (CASSANDRA-564)


0.5.0 beta
 * Allow multiple simultaneous flushes, improving flush throughput
   on multicore systems (CASSANDRA-401)
 * Split up locks to improve write and read throughput on multicore systems
   (CASSANDRA-444, CASSANDRA-414)
 * More efficient use of memory during compaction (CASSANDRA-436)
 * autobootstrap option: when enabled, all non-seed nodes will attempt
   to bootstrap when started, until bootstrap successfully
   completes. -b option is removed.  (CASSANDRA-438)
 * Unless a token is manually specified in the configuration xml,
   a bootstraping node will use a token that gives it half the
   keys from the most-heavily-loaded node in the cluster,
   instead of generating a random token.
   (CASSANDRA-385, CASSANDRA-517)
 * Miscellaneous bootstrap fixes (several tickets)
 * Ability to change a node's token even after it has data on it
   (CASSANDRA-541)
 * Ability to decommission a live node from the ring (CASSANDRA-435)
 * Semi-automatic loadbalancing via nodeprobe (CASSANDRA-192)
 * Add ability to set compaction thresholds at runtime via
   JMX / nodeprobe.  (CASSANDRA-465)
 * Add "comment" field to ColumnFamily definition. (CASSANDRA-481)
 * Additional JMX metrics (CASSANDRA-482)
 * JSON based export and import tools (several tickets)
 * Hinted Handoff fixes (several tickets)
 * Add key cache to improve read performance (CASSANDRA-423)
 * Simplified construction of custom ReplicationStrategy classes
   (CASSANDRA-497)
 * Graphical application (Swing) for ring integrity verification and
   visualization was added to contrib (CASSANDRA-252)
 * Add DCQUORUM, DCQUORUMSYNC consistency levels and corresponding
   ReplicationStrategy / EndpointSnitch classes.  Experimental.
   (CASSANDRA-492)
 * Web client interface added to contrib (CASSANDRA-457)
 * More-efficient flush for Random, CollatedOPP partitioners
   for normal writes (CASSANDRA-446) and bulk load (CASSANDRA-420)
 * Add MemtableFlushAfterMinutes, a global replacement for the old
   per-CF FlushPeriodInMinutes setting (CASSANDRA-463)
 * optimizations to slice reading (CASSANDRA-350) and supercolumn
   queries (CASSANDRA-510)
 * force binding to given listenaddress for nodes with multiple
   interfaces (CASSANDRA-546)
 * stress.py benchmarking tool improvements (several tickets)
 * optimized replica placement code (CASSANDRA-525)
 * faster log replay on restart (CASSANDRA-539, CASSANDRA-540)
 * optimized local-node writes (CASSANDRA-558)
 * added get_range_slice, deprecating get_key_range (CASSANDRA-344)
 * expose TimedOutException to thrift (CASSANDRA-563)


0.4.2
 * Add validation disallowing null keys (CASSANDRA-486)
 * Fix race conditions in TCPConnectionManager (CASSANDRA-487)
 * Fix using non-utf8-aware comparison as a sanity check.
   (CASSANDRA-493)
 * Improve default garbage collector options (CASSANDRA-504)
 * Add "nodeprobe flush" (CASSANDRA-505)
 * remove NotFoundException from get_slice throws list (CASSANDRA-518)
 * fix get (not get_slice) of entire supercolumn (CASSANDRA-508)
 * fix null token during bootstrap (CASSANDRA-501)


0.4.1
 * Fix FlushPeriod columnfamily configuration regression
   (CASSANDRA-455)
 * Fix long column name support (CASSANDRA-460)
 * Fix for serializing a row that only contains tombstones
   (CASSANDRA-458)
 * Fix for discarding unneeded commitlog segments (CASSANDRA-459)
 * Add SnapshotBeforeCompaction configuration option (CASSANDRA-426)
 * Fix compaction abort under insufficient disk space (CASSANDRA-473)
 * Fix reading subcolumn slice from tombstoned CF (CASSANDRA-484)
 * Fix race condition in RVH causing occasional NPE (CASSANDRA-478)


0.4.0
 * fix get_key_range problems when a node is down (CASSANDRA-440)
   and add UnavailableException to more Thrift methods
 * Add example EndPointSnitch contrib code (several tickets)


0.4.0 RC2
 * fix SSTable generation clash during compaction (CASSANDRA-418)
 * reject method calls with null parameters (CASSANDRA-308)
 * properly order ranges in nodeprobe output (CASSANDRA-421)
 * fix logging of certain errors on executor threads (CASSANDRA-425)


0.4.0 RC1
 * Bootstrap feature is live; use -b on startup (several tickets)
 * Added multiget api (CASSANDRA-70)
 * fix Deadlock with SelectorManager.doProcess and TcpConnection.write
   (CASSANDRA-392)
 * remove key cache b/c of concurrency bugs in third-party
   CLHM library (CASSANDRA-405)
 * update non-major compaction logic to use two threshold values
   (CASSANDRA-407)
 * add periodic / batch commitlog sync modes (several tickets)
 * inline BatchMutation into batch_insert params (CASSANDRA-403)
 * allow setting the logging level at runtime via mbean (CASSANDRA-402)
 * change default comparator to BytesType (CASSANDRA-400)
 * add forwards-compatible ConsistencyLevel parameter to get_key_range
   (CASSANDRA-322)
 * r/m special case of blocking for local destination when writing with
   ConsistencyLevel.ZERO (CASSANDRA-399)
 * Fixes to make BinaryMemtable [bulk load interface] useful (CASSANDRA-337);
   see contrib/bmt_example for an example of using it.
 * More JMX properties added (several tickets)
 * Thrift changes (several tickets)
    - Merged _super get methods with the normal ones; return values
      are now of ColumnOrSuperColumn.
    - Similarly, merged batch_insert_super into batch_insert.



0.4.0 beta
 * On-disk data format has changed to allow billions of keys/rows per
   node instead of only millions
 * Multi-keyspace support
 * Scan all sstables for all queries to avoid situations where
   different types of operation on the same ColumnFamily could
   disagree on what data was present
 * Snapshot support via JMX
 * Thrift API has changed a _lot_:
    - removed time-sorted CFs; instead, user-defined comparators
      may be defined on the column names, which are now byte arrays.
      Default comparators are provided for UTF8, Bytes, Ascii, Long (i64),
      and UUID types.
    - removed colon-delimited strings in thrift api in favor of explicit
      structs such as ColumnPath, ColumnParent, etc.  Also normalized
      thrift struct and argument naming.
    - Added columnFamily argument to get_key_range.
    - Change signature of get_slice to accept starting and ending
      columns as well as an offset.  (This allows use of indexes.)
      Added "ascending" flag to allow reasonably-efficient reverse
      scans as well.  Removed get_slice_by_range as redundant.
    - get_key_range operates on one CF at a time
    - changed `block` boolean on insert methods to ConsistencyLevel enum,
      with options of NONE, ONE, QUORUM, and ALL.
    - added similar consistency_level parameter to read methods
    - column-name-set slice with no names given now returns zero columns
      instead of all of them.  ("all" can run your server out of memory.
      use a range-based slice with a high max column count instead.)
 * Removed the web interface. Node information can now be obtained by
   using the newly introduced nodeprobe utility.
 * More JMX stats
 * Remove magic values from internals (e.g. special key to indicate
   when to flush memtables)
 * Rename configuration "table" to "keyspace"
 * Moved to crash-only design; no more shutdown (just kill the process)
 * Lots of bug fixes

Full list of issues resolved in 0.4 is at https://issues.apache.org/jira/secure/IssueNavigator.jspa?reset=true&&pid=12310865&fixfor=12313862&resolution=1&sorter/field=issuekey&sorter/order=DESC


0.3.0 RC3
 * Fix potential deadlock under load in TCPConnection.
   (CASSANDRA-220)


0.3.0 RC2
 * Fix possible data loss when server is stopped after replaying
   log but before new inserts force memtable flush.
   (CASSANDRA-204)
 * Added BUGS file


0.3.0 RC1
 * Range queries on keys, including user-defined key collation
 * Remove support
 * Workarounds for a weird bug in JDK select/register that seems
   particularly common on VM environments. Cassandra should deploy
   fine on EC2 now
 * Much improved infrastructure: the beginnings of a decent test suite
   ("ant test" for unit tests; "nosetests" for system tests), code
   coverage reporting, etc.
 * Expanded node status reporting via JMX
 * Improved error reporting/logging on both server and client
 * Reduced memory footprint in default configuration
 * Combined blocking and non-blocking versions of insert APIs
 * Added FlushPeriodInMinutes configuration parameter to force
   flushing of infrequently-updated ColumnFamilies<|MERGE_RESOLUTION|>--- conflicted
+++ resolved
@@ -104,11 +104,7 @@
  * Duplicate the buffer before passing it to analyser in SASI operation (CASSANDRA-13512)
  * Properly evict pstmts from prepared statements cache (CASSANDRA-13641)
 Merged from 3.0:
-<<<<<<< HEAD
-=======
-3.0.15
  * Fixed ambiguous output of nodetool tablestats command (CASSANDRA-13722)
->>>>>>> 613ddc0a
  * Purge tombstones created by expired cells (CASSANDRA-13643)
  * Make concat work with iterators that have different subsets of columns (CASSANDRA-13482)
  * Set test.runners based on cores and memory size (CASSANDRA-13078)
