--- conflicted
+++ resolved
@@ -1,4 +1,3 @@
-<<<<<<< HEAD
 2.1.3
  * Stress - user defined writes should populate sequentally (CASSANDRA-8524)
  * Fix regression in SSTableRewriter causing some rows to become unreadable 
@@ -43,10 +42,7 @@
  * Log failed host when preparing incremental repair (CASSANDRA-8228)
  * Force config client mode in CQLSSTableWriter (CASSANDRA-8281)
 Merged from 2.0:
-=======
-2.0.12:
  * Increase bf true positive count on key cache hit (CASSANDRA-8525)
->>>>>>> f981bd59
  * Move MeteredFlusher to its own thread (CASSANDRA-8485)
  * Fix non-distinct results in DISTNCT queries on static columns when
    paging is enabled (CASSANDRA-8087)
