--- conflicted
+++ resolved
@@ -1,4 +1,3 @@
-<<<<<<< HEAD
 3.0
  * Metrics should use up to date nomenclature (CASSANDRA-9448)
  * Change CREATE/ALTER TABLE syntax for compression (CASSANDRA-8384)
@@ -20,13 +19,11 @@
  * Add support for selectively varint encoding fields (CASSANDRA-9499)
 
 
-2.2.0-rc3
-=======
 2.2.1
  * UDF / UDA execution time in trace (CASSANDRA-9723)
 
+
 2.2.0
->>>>>>> e651fdd5
  * Fix cqlsh copy methods and other windows specific issues (CASSANDRA-9795) 
  * Don't wrap byte arrays in SequentialWriter (CASSANDRA-9797)
  * sum() and avg() functions missing for smallint and tinyint types (CASSANDRA-9671)
