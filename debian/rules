--- conflicted
+++ resolved
@@ -6,11 +6,7 @@
 include /usr/share/dpatch/dpatch.make
 
 ANT = /usr/bin/ant
-<<<<<<< HEAD
-VERSION = $(shell dpkg-parsechangelog | sed -ne 's/^Version: \([^-]*\).*/\1/p')
-=======
 VERSION = $(shell dpkg-parsechangelog | sed -ne 's/^Version: \([^-|~|+]*\).*/\1/p')
->>>>>>> 8952d6ca
 
 test:
 	dh_testdir
